--- conflicted
+++ resolved
@@ -160,17 +160,13 @@
       HELPSCOUT_TICKETING_CLOUD_CLIENT_SECRET: ${HELPSCOUT_TICKETING_CLOUD_CLIENT_SECRET}
       IRONCLAD_TICKETING_CLOUD_CLIENT_ID: ${IRONCLAD_TICKETING_CLOUD_CLIENT_ID}
       IRONCLAD_TICKETING_CLOUD_CLIENT_SECRET: ${IRONCLAD_TICKETING_CLOUD_CLIENT_SECRET}
-<<<<<<< HEAD
       SHOPIFY_ECOMMERCE_CLOUD_CLIENT_ID: ${SHOPIFY_ECOMMERCE_CLOUD_CLIENT_ID}
       SHOPIFY_ECOMMERCE_CLOUD_CLIENT_SECRET: ${SHOPIFY_ECOMMERCE_CLOUD_CLIENT_SECRET}
-      
-=======
       EMAIL_SENDING_ADDRESS: ${EMAIL_SENDING_ADDRESS}
       SMTP_HOST: ${SMTP_HOST}
       SMTP_PORT: ${SMTP_PORT}
       SMTP_USER: ${SMTP_USER}
       SMTP_PASSWORD: ${SMTP_PASSWORD}
->>>>>>> 482eda57
     restart: unless-stopped
     ports:
       - 3000:3000
