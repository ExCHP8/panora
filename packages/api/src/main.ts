--- conflicted
+++ resolved
@@ -1,4 +1,3 @@
-<<<<<<< HEAD
 import '@@core/@core-services/sentry/instrument';
 import * as Sentry from '@sentry/node';
 import {
@@ -6,9 +5,6 @@
   HttpAdapterHost,
   NestFactory,
 } from '@nestjs/core';
-=======
-import { NestFactory } from '@nestjs/core';
->>>>>>> 993726ba
 import { AppModule } from './app.module';
 import { SwaggerModule, DocumentBuilder } from '@nestjs/swagger';
 import { Logger, LoggerErrorInterceptor } from 'nestjs-pino';
