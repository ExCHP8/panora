import { Injectable } from '@nestjs/common';
import { PrismaService } from '@@core/prisma/prisma.service';
import { LoggerService } from '@@core/logger/logger.service';
import { v4 as uuidv4 } from 'uuid';
import { ApiResponse } from '@@core/utils/types';
<<<<<<< HEAD
=======
import { NotFoundError, handleServiceError } from '@@core/utils/errors';
>>>>>>> 8dd2c060
import { WebhookService } from '@@core/webhook/webhook.service';
import { UnifiedDealInput, UnifiedDealOutput } from '../types/model.unified';
import { desunify } from '@@core/utils/unification/desunify';
import { CrmObject } from '@crm/@lib/@types';
import { FieldMappingService } from '@@core/field-mapping/field-mapping.service';
import { ServiceRegistry } from './registry.service';
import { OriginalDealOutput } from '@@core/utils/types/original/original.crm';
import { unify } from '@@core/utils/unification/unify';
import { IDealService } from '../types';
import { throwTypedError, UnifiedCrmError } from '@@core/utils/errors';

@Injectable()
export class DealService {
  constructor(
    private prisma: PrismaService,
    private logger: LoggerService,
    private webhook: WebhookService,
    private fieldMappingService: FieldMappingService,
    private serviceRegistry: ServiceRegistry,
  ) {
    this.logger.setContext(DealService.name);
  }

  async batchAddDeals(
    unifiedDealData: UnifiedDealInput[],
    integrationId: string,
    linkedUserId: string,
    remote_data?: boolean,
  ): Promise<UnifiedDealOutput[]> {
    try {
      const responses = await Promise.all(
        unifiedDealData.map((unifiedData) =>
          this.addDeal(
            unifiedData,
            integrationId.toLowerCase(),
            linkedUserId,
            remote_data,
          ),
        ),
      );

      return responses;
    } catch (error) {
      throwTypedError(
        new UnifiedCrmError({
          name: 'CREATE_DEALS_ERROR',
          message: 'DealService.batchAddDeals() call failed',
          cause: error,
        }),
      );
    }
  }

  async addDeal(
    unifiedDealData: UnifiedDealInput,
    integrationId: string,
    linkedUserId: string,
    remote_data?: boolean,
  ): Promise<UnifiedDealOutput> {
    try {
      const linkedUser = await this.prisma.linked_users.findUnique({
        where: {
          id_linked_user: linkedUserId,
        },
      });

      //CHECKS
      if (!linkedUser) throw new ReferenceError('Linked User Not Found');

      const stage = unifiedDealData.stage_id;
      //check if contact_id and account_id refer to real uuids
      if (stage) {
        const search = await this.prisma.crm_deals_stages.findUnique({
          where: {
            id_crm_deals_stage: stage,
          },
        });
        if (!search)
          throw new ReferenceError(
            'You inserted a stage_id which does not exist',
          );
      }

      const user = unifiedDealData.user_id;
      //check if contact_id and account_id refer to real uuids
      if (user) {
        const search = await this.prisma.crm_users.findUnique({
          where: {
            id_crm_user: user,
          },
        });
        if (!search)
          throw new ReferenceError(
            'You inserted a user_id which does not exist',
          );
      }

      //desunify the data according to the target obj wanted
      const desunifiedObject = await desunify<UnifiedDealInput>({
        sourceObject: unifiedDealData,
        targetType: CrmObject.deal,
        providerName: integrationId,
        vertical: 'crm',
        customFieldMappings: [],
      });

      const service: IDealService =
        this.serviceRegistry.getService(integrationId);
      const resp: ApiResponse<OriginalDealOutput> = await service.addDeal(
        desunifiedObject,
        linkedUserId,
      );

      //unify the data according to the target obj wanted
      const unifiedObject = (await unify<OriginalDealOutput[]>({
        sourceObject: [resp.data],
        targetType: CrmObject.deal,
        providerName: integrationId,
        vertical: 'crm',
        customFieldMappings: [],
      })) as UnifiedDealOutput[];

      // add the deal inside our db
      const source_deal = resp.data;
      const target_deal = unifiedObject[0];

      const existingDeal = await this.prisma.crm_deals.findFirst({
        where: {
          remote_id: target_deal.remote_id,
          remote_platform: integrationId,
          id_linked_user: linkedUserId,
        },
      });

      let unique_crm_deal_id: string;

      if (existingDeal) {
        // Update the existing deal
        let data: any = {
          amount: target_deal.amount,
          modified_at: new Date(),
        };
        if (target_deal.name) {
          data = { ...data, name: target_deal.name };
        }
        if (target_deal.description) {
          data = { ...data, description: target_deal.description };
        }
        if (target_deal.amount) {
          data = { ...data, amount: target_deal.amount };
        }
        if (target_deal.user_id) {
          data = { ...data, id_crm_user: target_deal.user_id };
        }
        if (target_deal.stage_id) {
          data = { ...data, id_crm_deals_stage: target_deal.stage_id };
        }
        if (target_deal.company_id) {
          data = { ...data, id_crm_company: target_deal.company_id };
        }

        const res = await this.prisma.crm_deals.update({
          where: {
            id_crm_deal: existingDeal.id_crm_deal,
          },
          data: data,
        });
        unique_crm_deal_id = res.id_crm_deal;
      } else {
        // Create a new deal
        this.logger.log('deal not exists');
        let data: any = {
          id_crm_deal: uuidv4(),
          amount: target_deal.amount,
          created_at: new Date(),
          modified_at: new Date(),
          id_linked_user: linkedUserId,
          remote_id: target_deal.remote_id,
          remote_platform: integrationId,
          description: '',
        };

        if (target_deal.name) {
          data = { ...data, name: target_deal.name };
        }
        if (target_deal.description) {
          data = { ...data, description: target_deal.description };
        }
        if (target_deal.amount) {
          data = { ...data, amount: target_deal.amount };
        }
        if (target_deal.user_id) {
          data = { ...data, id_crm_user: target_deal.user_id };
        }
        if (target_deal.stage_id) {
          data = { ...data, id_crm_deals_stage: target_deal.stage_id };
        }
        if (target_deal.company_id) {
          data = { ...data, id_crm_company: target_deal.company_id };
        }
        const res = await this.prisma.crm_deals.create({
          data: data,
        });
        unique_crm_deal_id = res.id_crm_deal;
      }

      //insert remote_data in db
      await this.prisma.remote_data.upsert({
        where: {
          ressource_owner_id: unique_crm_deal_id,
        },
        create: {
          id_remote_data: uuidv4(),
          ressource_owner_id: unique_crm_deal_id,
          format: 'json',
          data: JSON.stringify(source_deal),
          created_at: new Date(),
        },
        update: {
          data: JSON.stringify(source_deal),
          created_at: new Date(),
        },
      });

      const result_deal = await this.getDeal(unique_crm_deal_id, remote_data);

      const status_resp = resp.statusCode === 201 ? 'success' : 'fail';

      const event = await this.prisma.events.create({
        data: {
          id_event: uuidv4(),
          status: status_resp,
          type: 'crm.deal.push', //sync, push or pull
          method: 'POST',
          url: '/crm/deals',
          provider: integrationId,
          direction: '0',
          timestamp: new Date(),
          id_linked_user: linkedUserId,
        },
      });
      await this.webhook.handleWebhook(
        result_deal,
        'crm.deal.created',
        linkedUser.id_project,
        event.id_event,
      );
      return result_deal;
    } catch (error) {
      throwTypedError(
        new UnifiedCrmError({
          name: 'CREATE_DEAL_ERROR',
          message: 'DealService.addDeal() call failed',
          cause: error,
        }),
      );
    }
  }

  async getDeal(
    id_dealing_deal: string,
    remote_data?: boolean,
  ): Promise<UnifiedDealOutput> {
    try {
      const deal = await this.prisma.crm_deals.findUnique({
        where: {
          id_crm_deal: id_dealing_deal,
        },
      });

      // Fetch field mappings for the deal
      const values = await this.prisma.value.findMany({
        where: {
          entity: {
            ressource_owner_id: deal.id_crm_deal,
          },
        },
        include: {
          attribute: true,
        },
      });

      const fieldMappingsMap = new Map();

      values.forEach((value) => {
        fieldMappingsMap.set(value.attribute.slug, value.data);
      });

      // Convert the map to an array of objects
      const field_mappings = Array.from(fieldMappingsMap, ([key, value]) => ({
        [key]: value,
      }));

      // Transform to UnifiedDealOutput format
      const unifiedDeal: UnifiedDealOutput = {
        id: deal.id_crm_deal,
        name: deal.name,
        description: deal.description,
        amount: Number(deal.amount),
        stage_id: deal.id_crm_deals_stage, // uuid of Stage object
        user_id: deal.id_crm_user, // uuid of User object
        field_mappings: field_mappings,
      };

      let res: UnifiedDealOutput = {
        ...unifiedDeal,
      };

      if (remote_data) {
        const resp = await this.prisma.remote_data.findFirst({
          where: {
            ressource_owner_id: deal.id_crm_deal,
          },
        });
        const remote_data = JSON.parse(resp.data);

        res = {
          ...res,
          remote_data: remote_data,
        };
      }

      return res;
    } catch (error) {
      throwTypedError(
        new UnifiedCrmError({
          name: 'GET_DEAL_ERROR',
          message: 'DealService.getDeal() call failed',
          cause: error,
        }),
      );
    }
  }

  async getDeals(
    integrationId: string,
    linkedUserId: string,
    pageSize: number,
    remote_data?: boolean,
    cursor?: string
  ): Promise<{ data: UnifiedDealOutput[], prev_cursor: null | string, next_cursor: null | string }> {
    try {

      let prev_cursor = null;
      let next_cursor = null;

      if (cursor) {
        const isCursorPresent = await this.prisma.crm_deals.findFirst({
          where: {
            remote_platform: integrationId.toLowerCase(),
            id_linked_user: linkedUserId,
            id_crm_deal: cursor
          }
        });
        if (!isCursorPresent) {
          throw new NotFoundError(`The provided cursor does not exist!`);
        }
      }

      let deals = await this.prisma.crm_deals.findMany({
        take: pageSize + 1,
        cursor: cursor ? {
          id_crm_deal: cursor
        } : undefined,
        orderBy: {
          created_at: 'asc'
        },
        where: {
          remote_platform: integrationId.toLowerCase(),
          id_linked_user: linkedUserId,
        },
      });

      if (deals.length === (pageSize + 1)) {
        next_cursor = Buffer.from(deals[deals.length - 1].id_crm_deal).toString('base64');
        deals.pop();
      }

      if (cursor) {
        prev_cursor = Buffer.from(cursor).toString('base64');
      }

      const unifiedDeals: UnifiedDealOutput[] = await Promise.all(
        deals.map(async (deal) => {
          // Fetch field mappings for the ticket
          const values = await this.prisma.value.findMany({
            where: {
              entity: {
                ressource_owner_id: deal.id_crm_deal,
              },
            },
            include: {
              attribute: true,
            },
          });
          // Create a map to store unique field mappings
          const fieldMappingsMap = new Map();

          values.forEach((value) => {
            fieldMappingsMap.set(value.attribute.slug, value.data);
          });

          // Convert the map to an array of objects
          const field_mappings = Array.from(
            fieldMappingsMap,
            ([key, value]) => ({ [key]: value }),
          );

          // Transform to UnifiedDealOutput format
          return {
            id: deal.id_crm_deal,
            name: deal.name,
            description: deal.description,
            amount: Number(deal.amount),
            stage_id: deal.id_crm_deals_stage, // uuid of Stage object
            user_id: deal.id_crm_user, // uuid of User object
            field_mappings: field_mappings,
          };
        }),
      );

      let res: UnifiedDealOutput[] = unifiedDeals;

      if (remote_data) {
        const remote_array_data: UnifiedDealOutput[] = await Promise.all(
          res.map(async (deal) => {
            const resp = await this.prisma.remote_data.findFirst({
              where: {
                ressource_owner_id: deal.id,
              },
            });
            const remote_data = JSON.parse(resp.data);
            return { ...deal, remote_data };
          }),
        );
        res = remote_array_data;
      }

      const event = await this.prisma.events.create({
        data: {
          id_event: uuidv4(),
          status: 'success',
          type: 'crm.deal.pulled',
          method: 'GET',
          url: '/crm/deals',
          provider: integrationId,
          direction: '0',
          timestamp: new Date(),
          id_linked_user: linkedUserId,
        },
      });

      return {
        data: res,
        prev_cursor,
        next_cursor
      };
    } catch (error) {
      throwTypedError(
        new UnifiedCrmError({
          name: 'GET_DEALS_ERROR',
          message: 'DealService.getDeals() call failed',
          cause: error,
        }),
      );
    }
  }

  async updateDeal(
    id_dealing_deal: string,
    data?: Partial<UnifiedDealInput>,
  ): Promise<UnifiedDealOutput> {
    return;
  }
}<|MERGE_RESOLUTION|>--- conflicted
+++ resolved
@@ -3,10 +3,6 @@
 import { LoggerService } from '@@core/logger/logger.service';
 import { v4 as uuidv4 } from 'uuid';
 import { ApiResponse } from '@@core/utils/types';
-<<<<<<< HEAD
-=======
-import { NotFoundError, handleServiceError } from '@@core/utils/errors';
->>>>>>> 8dd2c060
 import { WebhookService } from '@@core/webhook/webhook.service';
 import { UnifiedDealInput, UnifiedDealOutput } from '../types/model.unified';
 import { desunify } from '@@core/utils/unification/desunify';
@@ -346,10 +342,13 @@
     linkedUserId: string,
     pageSize: number,
     remote_data?: boolean,
-    cursor?: string
-  ): Promise<{ data: UnifiedDealOutput[], prev_cursor: null | string, next_cursor: null | string }> {
+    cursor?: string,
+  ): Promise<{
+    data: UnifiedDealOutput[];
+    prev_cursor: null | string;
+    next_cursor: null | string;
+  }> {
     try {
-
       let prev_cursor = null;
       let next_cursor = null;
 
@@ -358,21 +357,23 @@
           where: {
             remote_platform: integrationId.toLowerCase(),
             id_linked_user: linkedUserId,
-            id_crm_deal: cursor
-          }
+            id_crm_deal: cursor,
+          },
         });
         if (!isCursorPresent) {
-          throw new NotFoundError(`The provided cursor does not exist!`);
-        }
-      }
-
-      let deals = await this.prisma.crm_deals.findMany({
+          throw new ReferenceError(`The provided cursor does not exist!`);
+        }
+      }
+
+      const deals = await this.prisma.crm_deals.findMany({
         take: pageSize + 1,
-        cursor: cursor ? {
-          id_crm_deal: cursor
-        } : undefined,
+        cursor: cursor
+          ? {
+              id_crm_deal: cursor,
+            }
+          : undefined,
         orderBy: {
-          created_at: 'asc'
+          created_at: 'asc',
         },
         where: {
           remote_platform: integrationId.toLowerCase(),
@@ -380,8 +381,10 @@
         },
       });
 
-      if (deals.length === (pageSize + 1)) {
-        next_cursor = Buffer.from(deals[deals.length - 1].id_crm_deal).toString('base64');
+      if (deals.length === pageSize + 1) {
+        next_cursor = Buffer.from(deals[deals.length - 1].id_crm_deal).toString(
+          'base64',
+        );
         deals.pop();
       }
 
@@ -462,7 +465,7 @@
       return {
         data: res,
         prev_cursor,
-        next_cursor
+        next_cursor,
       };
     } catch (error) {
       throwTypedError(
