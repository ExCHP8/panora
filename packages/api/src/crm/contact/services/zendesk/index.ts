import { Injectable } from '@nestjs/common';
<<<<<<< HEAD
import { ApiResponse, IContactService } from '@contact/types';
=======
>>>>>>> 42efe8eb
import {
  CrmObject,
  ZendeskContactInput,
  ZendeskContactOutput,
} from 'src/crm/@types';
import axios from 'axios';
import { LoggerService } from '@@core/logger/logger.service';
import { PrismaService } from '@@core/prisma/prisma.service';
import { ActionType, handleServiceError } from '@@core/utils/errors';
import { EncryptionService } from '@@core/encryption/encryption.service';
import { ApiResponse } from '@@core/utils/types';
@Injectable()
export class ZendeskService implements IContactService {
  constructor(
    private prisma: PrismaService,
    private logger: LoggerService,
    private cryptoService: EncryptionService,
  ) {
    this.logger.setContext(
      CrmObject.contact.toUpperCase() + ':' + ZendeskService.name,
    );
  }

  async addContact(
    contactData: ZendeskContactInput,
    linkedUserId: string,
  ): Promise<ApiResponse<ZendeskContactOutput>> {
    try {
      //TODO: check required scope  => crm.objects.contacts.write
      const connection = await this.prisma.connections.findFirst({
        where: {
          id_linked_user: linkedUserId,
          provider_slug: 'zendesk',
        },
      });
      const resp = await axios.post(
        `https://api.getbase.com/v2/contacts`,
        {
          data: contactData,
        },
        {
          headers: {
            'Content-Type': 'application/json',
            Authorization: `Bearer ${this.cryptoService.decrypt(
              connection.access_token,
            )}`,
          },
        },
      );

      return {
        data: resp.data.data,
        message: 'Zendesk contact created',
        statusCode: 201,
      };
    } catch (error) {
      handleServiceError(
        error,
        this.logger,
        'Zendesk',
        CrmObject.contact,
        ActionType.POST,
      );
    }
    return;
  }

  async syncContacts(
    linkedUserId: string,
  ): Promise<ApiResponse<ZendeskContactOutput[]>> {
    try {
      //TODO: check required scope  => crm.objects.contacts.READ
      const connection = await this.prisma.connections.findFirst({
        where: {
          id_linked_user: linkedUserId,
          provider_slug: 'zendesk',
        },
      });
      const resp = await axios.get(`https://api.getbase.com/v2/contacts`, {
        headers: {
          'Content-Type': 'application/json',
          Authorization: `Bearer ${this.cryptoService.decrypt(
            connection.access_token,
          )}`,
        },
      });
      const finalData = resp.data.items.map((item) => {
        return item.data;
      });
      this.logger.log(`Synced zendesk contacts !`);

      return {
        data: finalData,
        message: 'Zendesk contacts retrieved',
        statusCode: 200,
      };
    } catch (error) {
      handleServiceError(
        error,
        this.logger,
        'Zendesk',
        CrmObject.contact,
        ActionType.GET,
      );
    }
  }
}<|MERGE_RESOLUTION|>--- conflicted
+++ resolved
@@ -1,8 +1,5 @@
 import { Injectable } from '@nestjs/common';
-<<<<<<< HEAD
-import { ApiResponse, IContactService } from '@contact/types';
-=======
->>>>>>> 42efe8eb
+import { IContactService } from '@crm/contact/types';
 import {
   CrmObject,
   ZendeskContactInput,
