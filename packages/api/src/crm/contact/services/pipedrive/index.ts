--- conflicted
+++ resolved
@@ -1,9 +1,5 @@
 import { Injectable } from '@nestjs/common';
-<<<<<<< HEAD
-import { ApiResponse, IContactService } from '@contact/types';
-=======
-import { ApiResponse } from '@@core/utils/types';
->>>>>>> 42efe8eb
+import { IContactService } from '@crm/contact/types';
 import {
   CrmObject,
   PipedriveContactInput,
@@ -14,6 +10,7 @@
 import { LoggerService } from '@@core/logger/logger.service';
 import { ActionType, handleServiceError } from '@@core/utils/errors';
 import { EncryptionService } from '@@core/encryption/encryption.service';
+import { ApiResponse } from '@@core/utils/types';
 
 @Injectable()
 export class PipedriveService implements IContactService {
