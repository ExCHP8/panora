--- conflicted
+++ resolved
@@ -1,14 +1,8 @@
-<<<<<<< HEAD
-import {
-  ApiExtraModels,
-  ApiOkResponse,
-  ApiProperty,
-  ApiPropertyOptional,
-  getSchemaPath,
-} from '@nestjs/swagger';
+import { ApiProperty, ApiPropertyOptional } from '@nestjs/swagger';
 import { UnifiedContactInput, UnifiedContactOutput } from './model.unified';
-import { Type, applyDecorators } from '@nestjs/common';
-import { DesunifyReturnType, OriginalContactOutput } from '@@core/utils/types';
+import { ApiResponse } from '@@core/utils/types';
+import { DesunifyReturnType } from '@@core/utils/types/desunify.input';
+import { OriginalContactOutput } from '@@core/utils/types/original.output';
 export interface IContactService {
   addContact(
     contactData: DesunifyReturnType,
@@ -38,22 +32,6 @@
     }[],
   ): UnifiedContactOutput | UnifiedContactOutput[];
 }
-
-// Export other necessary types and functions specific to contacts
-
-export class ApiResponse<T> {
-  data: T;
-  @ApiPropertyOptional()
-  message?: string;
-  @ApiPropertyOptional()
-  error?: string;
-  @ApiProperty({ type: Number })
-  statusCode: number;
-}
-=======
-import { ApiProperty, ApiPropertyOptional } from '@nestjs/swagger';
-import { UnifiedContactOutput } from './model.unified';
->>>>>>> 42efe8eb
 
 export class Email {
   @ApiProperty({
