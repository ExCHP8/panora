--- conflicted
+++ resolved
@@ -2,30 +2,18 @@
 import { LoggerService } from '@@core/logger/logger.service';
 import { PrismaService } from '@@core/prisma/prisma.service';
 import { NotFoundError, handleServiceError } from '@@core/utils/errors';
-import {
-  ApiResponse,
-  CRM_PROVIDERS,
-  OriginalContactOutput,
-} from '@@core/utils/types';
+import { ApiResponse, CRM_PROVIDERS } from '@@core/utils/types';
 import { unify } from '@@core/utils/unification/unify';
 import { WebhookService } from '@@core/webhook/webhook.service';
-<<<<<<< HEAD
-import { ApiResponse } from '@contact/types';
-=======
-import { FreshSalesService } from '@contact/services/freshsales';
-import { HubspotService } from '@contact/services/hubspot';
-import { PipedriveService } from '@contact/services/pipedrive';
-import { ZendeskService } from '@contact/services/zendesk';
-import { ZohoService } from '@contact/services/zoho';
->>>>>>> 42efe8eb
-import { UnifiedContactOutput } from '@contact/types/model.unified';
-import { normalizeEmailsAndNumbers } from '@contact/utils';
+import { UnifiedContactOutput } from '@crm/contact/types/model.unified';
+import { normalizeEmailsAndNumbers } from '@crm/contact/utils';
 import { CrmObject } from '@crm/@types';
 import { Injectable, OnModuleInit } from '@nestjs/common';
 import { Cron } from '@nestjs/schedule';
 import { v4 as uuidv4 } from 'uuid';
 import { crm_contacts as CrmContact } from '@prisma/client';
-import { ServiceRegistry } from '@contact/services/registry.service';
+import { ServiceRegistry } from '@crm/contact/services/registry.service';
+import { OriginalContactOutput } from '@@core/utils/types/original.output';
 
 @Injectable()
 export class SyncContactsService implements OnModuleInit {
