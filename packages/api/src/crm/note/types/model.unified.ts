--- conflicted
+++ resolved
@@ -4,26 +4,18 @@
 export class UnifiedCrmNoteInput {
   @ApiProperty({
     type: String,
-<<<<<<< HEAD
     example: 'My notes taken during the meeting',
     description: 'The content of the note',
-=======
-    description: 'The content of the note',
     nullable: true,
->>>>>>> 49197ae5
   })
   @IsString()
   content: string;
 
   @ApiPropertyOptional({
     type: String,
-<<<<<<< HEAD
     example: '801f9ede-c698-4e66-a7fc-48d19eebaa4f',
     description: 'The UUID of the user tied to the note',
-=======
     nullable: true,
-    description: 'The UUID of the user tied the note',
->>>>>>> 49197ae5
   })
   @IsUUID()
   @IsOptional()
@@ -31,11 +23,8 @@
 
   @ApiPropertyOptional({
     type: String,
-<<<<<<< HEAD
     example: '801f9ede-c698-4e66-a7fc-48d19eebaa4f',
-=======
     nullable: true,
->>>>>>> 49197ae5
     description: 'The UUID of the company tied to the note',
   })
   @IsUUID()
@@ -44,13 +33,9 @@
 
   @ApiPropertyOptional({
     type: String,
-<<<<<<< HEAD
     example: '801f9ede-c698-4e66-a7fc-48d19eebaa4f',
     description: 'The UUID of the contact tied to the note',
-=======
     nullable: true,
-    description: 'The UUID fo the contact tied to the note',
->>>>>>> 49197ae5
   })
   @IsUUID()
   @IsOptional()
@@ -58,11 +43,8 @@
 
   @ApiPropertyOptional({
     type: String,
-<<<<<<< HEAD
     example: '801f9ede-c698-4e66-a7fc-48d19eebaa4f',
-=======
     nullable: true,
->>>>>>> 49197ae5
     description: 'The UUID of the deal tied to the note',
   })
   @IsUUID()
@@ -71,14 +53,11 @@
 
   @ApiPropertyOptional({
     type: Object,
-<<<<<<< HEAD
     example: {
       fav_dish: 'broccoli',
       fav_color: 'red',
     },
-=======
     nullable: true,
->>>>>>> 49197ae5
     description:
       'The custom field mappings of the note between the remote 3rd party & Panora',
     additionalProperties: true,
@@ -90,11 +69,8 @@
 export class UnifiedCrmNoteOutput extends UnifiedCrmNoteInput {
   @ApiPropertyOptional({
     type: String,
-<<<<<<< HEAD
     example: '801f9ede-c698-4e66-a7fc-48d19eebaa4f',
-=======
     nullable: true,
->>>>>>> 49197ae5
     description: 'The UUID of the note',
   })
   @IsUUID()
@@ -103,13 +79,9 @@
 
   @ApiPropertyOptional({
     type: String,
-<<<<<<< HEAD
     example: 'id_1',
     description: 'The ID of the note in the context of the Crm 3rd Party',
-=======
     nullable: true,
-    description: 'The id of the note in the context of the Crm 3rd Party',
->>>>>>> 49197ae5
   })
   @IsString()
   @IsOptional()
@@ -117,15 +89,12 @@
 
   @ApiPropertyOptional({
     type: Object,
-<<<<<<< HEAD
     example: {
       fav_dish: 'broccoli',
       fav_color: 'red',
     },
-=======
     nullable: true,
     additionalProperties: true,
->>>>>>> 49197ae5
     description:
       'The remote data of the note in the context of the Crm 3rd Party',
   })
@@ -133,26 +102,18 @@
   remote_data?: Record<string, any>;
 
   @ApiPropertyOptional({
-<<<<<<< HEAD
-    type: {},
     example: '2024-10-01T12:00:00Z',
-=======
     type: Date,
     nullable: true,
->>>>>>> 49197ae5
     description: 'The created date of the object',
   })
   @IsOptional()
   created_at?: Date;
 
   @ApiPropertyOptional({
-<<<<<<< HEAD
-    type: {},
     example: '2024-10-01T12:00:00Z',
-=======
     type: Date,
     nullable: true,
->>>>>>> 49197ae5
     description: 'The modified date of the object',
   })
   @IsOptional()
