--- conflicted
+++ resolved
@@ -4,26 +4,19 @@
 export class UnifiedCrmStageInput {
   @ApiProperty({
     type: String,
-<<<<<<< HEAD
-    example: 'Stage name',
-    description: 'The name of the stage',
-=======
+    example: 'Qualified',
     description: 'The name of the stage',
     nullable: true,
->>>>>>> 49197ae5
   })
   @IsString()
   stage_name: string;
 
   @ApiPropertyOptional({
     type: Object,
-<<<<<<< HEAD
     example: {
       fav_dish: 'broccoli',
       fav_color: 'red',
     },
-=======
->>>>>>> 49197ae5
     description:
       'The custom field mappings of the stage between the remote 3rd party & Panora',
     nullable: true,
@@ -36,13 +29,9 @@
 export class UnifiedCrmStageOutput extends UnifiedCrmStageInput {
   @ApiPropertyOptional({
     type: String,
-<<<<<<< HEAD
     example: '801f9ede-c698-4e66-a7fc-48d19eebaa4f',
     description: 'The UUID of the stage',
-=======
-    description: 'The UUID of the stage',
     nullable: true,
->>>>>>> 49197ae5
   })
   @IsUUID()
   @IsOptional()
@@ -50,13 +39,9 @@
 
   @ApiPropertyOptional({
     type: String,
-<<<<<<< HEAD
     example: 'id_1',
     description: 'The ID of the stage in the context of the Crm 3rd Party',
-=======
-    description: 'The id of the stage in the context of the Crm 3rd Party',
     nullable: true,
->>>>>>> 49197ae5
   })
   @IsString()
   @IsOptional()
@@ -64,13 +49,10 @@
 
   @ApiPropertyOptional({
     type: Object,
-<<<<<<< HEAD
     example: {
       fav_dish: 'broccoli',
       fav_color: 'red',
     },
-=======
->>>>>>> 49197ae5
     description:
       'The remote data of the stage in the context of the Crm 3rd Party',
     nullable: true,
@@ -80,12 +62,8 @@
   remote_data?: Record<string, any>;
 
   @ApiPropertyOptional({
-<<<<<<< HEAD
-    type: {},
     example: '2024-10-01T12:00:00Z',
-=======
     type: Object,
->>>>>>> 49197ae5
     description: 'The created date of the object',
     nullable: true,
   })
@@ -93,12 +71,8 @@
   created_at?: Date;
 
   @ApiPropertyOptional({
-<<<<<<< HEAD
-    type: {},
     example: '2024-10-01T12:00:00Z',
-=======
     type: Object,
->>>>>>> 49197ae5
     description: 'The modified date of the object',
     nullable: true,
   })
