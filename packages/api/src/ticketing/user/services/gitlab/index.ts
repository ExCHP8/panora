--- conflicted
+++ resolved
@@ -24,20 +24,6 @@
     this.registry.registerService('gitlab', this);
   }
 
-<<<<<<< HEAD
-    async syncUsers(
-        linkedUserId: string,
-        remote_user_id?: string,
-    ): Promise<ApiResponse<GitlabUserOutput[]>> {
-        try {
-            const connection = await this.prisma.connections.findFirst({
-                where: {
-                    id_linked_user: linkedUserId,
-                    provider_slug: 'gitlab',
-                    vertical: 'ticketing',
-                },
-            });
-=======
   async syncUsers(
     linkedUserId: string,
   ): Promise<ApiResponse<GitlabUserOutput[]>> {
@@ -49,7 +35,6 @@
           vertical: 'ticketing',
         },
       });
->>>>>>> b30c305f
 
       const resp = await axios.get(`${connection.account_url}/users`, {
         headers: {
