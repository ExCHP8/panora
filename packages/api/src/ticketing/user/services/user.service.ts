--- conflicted
+++ resolved
@@ -2,11 +2,7 @@
 import { PrismaService } from '@@core/prisma/prisma.service';
 import { LoggerService } from '@@core/logger/logger.service';
 import { v4 as uuidv4 } from 'uuid';
-<<<<<<< HEAD
 import { throwTypedError, UnifiedTicketingError } from '@@core/utils/errors';
-=======
-import { NotFoundError, handleServiceError } from '@@core/utils/errors';
->>>>>>> 8dd2c060
 import { UnifiedUserOutput } from '../types/model.unified';
 
 @Injectable()
@@ -26,7 +22,7 @@
         },
       });
 
-      if(!user) throw new ReferenceError('User undefined')
+      if (!user) throw new ReferenceError('User undefined');
 
       // Fetch field mappings for the ticket
       const values = await this.prisma.value.findMany({
@@ -79,11 +75,13 @@
 
       return res;
     } catch (error) {
-      throwTypedError(new UnifiedTicketingError({
-        name: "GET_USER_ERROR",
-        message: "UserService.getUser() call failed",
-        cause: error
-      }))
+      throwTypedError(
+        new UnifiedTicketingError({
+          name: 'GET_USER_ERROR',
+          message: 'UserService.getUser() call failed',
+          cause: error,
+        }),
+      );
     }
   }
 
@@ -92,11 +90,14 @@
     linkedUserId: string,
     pageSize: number,
     remote_data?: boolean,
-    cursor?: string
-  ): Promise<{ data: UnifiedUserOutput[], prev_cursor: null | string, next_cursor: null | string }> {
+    cursor?: string,
+  ): Promise<{
+    data: UnifiedUserOutput[];
+    prev_cursor: null | string;
+    next_cursor: null | string;
+  }> {
     try {
       //TODO: handle case where data is not there (not synced) or old synced
-
       let prev_cursor = null;
       let next_cursor = null;
 
@@ -105,21 +106,23 @@
           where: {
             remote_platform: integrationId.toLowerCase(),
             id_linked_user: linkedUserId,
-            id_tcg_user: cursor
-          }
+            id_tcg_user: cursor,
+          },
         });
         if (!isCursorPresent) {
-          throw new NotFoundError(`The provided cursor does not exist!`);
+          throw new ReferenceError(`The provided cursor does not exist!`);
         }
       }
 
-      let users = await this.prisma.tcg_users.findMany({
+      const users = await this.prisma.tcg_users.findMany({
         take: pageSize + 1,
-        cursor: cursor ? {
-          id_tcg_user: cursor
-        } : undefined,
+        cursor: cursor
+          ? {
+              id_tcg_user: cursor,
+            }
+          : undefined,
         orderBy: {
-          created_at: 'asc'
+          created_at: 'asc',
         },
         where: {
           remote_platform: integrationId.toLowerCase(),
@@ -127,8 +130,10 @@
         },
       });
 
-      if (users.length === (pageSize + 1)) {
-        next_cursor = Buffer.from(users[users.length - 1].id_tcg_user).toString('base64');
+      if (users.length === pageSize + 1) {
+        next_cursor = Buffer.from(users[users.length - 1].id_tcg_user).toString(
+          'base64',
+        );
         users.pop();
       }
 
@@ -208,14 +213,16 @@
       return {
         data: res,
         prev_cursor,
-        next_cursor
+        next_cursor,
       };
     } catch (error) {
-      throwTypedError(new UnifiedTicketingError({
-        name: "GET_USERS_ERROR",
-        message: "UserService.getUsers() call failed",
-        cause: error
-      }))
+      throwTypedError(
+        new UnifiedTicketingError({
+          name: 'GET_USERS_ERROR',
+          message: 'UserService.getUsers() call failed',
+          cause: error,
+        }),
+      );
     }
   }
 }