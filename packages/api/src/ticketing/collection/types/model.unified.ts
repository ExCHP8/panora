import { ApiProperty, ApiPropertyOptional } from '@nestjs/swagger';
import { IsIn, IsOptional, IsString, IsUUID } from 'class-validator';

export type CollectionType = 'PROJECT' | 'LIST';

export class UnifiedTicketingCollectionInput {
  @ApiProperty({
    type: String,
<<<<<<< HEAD
    example: 'My Personal Collection',
=======
    nullable: true,
>>>>>>> 49197ae5
    description: 'The name of the collection',
  })
  @IsString()
  name: string;

  @ApiPropertyOptional({
    type: String,
<<<<<<< HEAD
    example: 'Collect issues',
=======
    nullable: true,
>>>>>>> 49197ae5
    description: 'The description of the collection',
  })
  @IsString()
  @IsOptional()
  description?: string;

  @ApiPropertyOptional({
    type: String,
<<<<<<< HEAD
    example: 'PROJECT',
    enum: ['PROJECT', 'LIST'],
=======
    nullable: true,
>>>>>>> 49197ae5
    description:
      'The type of the collection. Authorized values are either PROJECT or LIST ',
  })
  @IsIn(['PROJECT', 'LIST'], {
    message: 'Type must be either PROJECT or LIST',
  })
  @IsOptional()
  collection_type?: CollectionType | string;
}

export class UnifiedTicketingCollectionOutput extends UnifiedTicketingCollectionInput {
  @ApiPropertyOptional({
    type: String,
<<<<<<< HEAD
    example: '801f9ede-c698-4e66-a7fc-48d19eebaa4f',
=======
    nullable: true,
>>>>>>> 49197ae5
    description: 'The UUID of the collection',
  })
  @IsUUID()
  @IsOptional()
  id?: string;

  @ApiPropertyOptional({
    type: String,
<<<<<<< HEAD
    example: 'id_1',
=======
    nullable: true,
>>>>>>> 49197ae5
    description: 'The id of the collection in the context of the 3rd Party',
  })
  @IsString()
  @IsOptional()
  remote_id?: string;

  @ApiPropertyOptional({
    type: Object,
<<<<<<< HEAD
    example: {
      fav_dish: 'broccoli',
      fav_color: 'red',
    },
=======
    nullable: true,
    additionalProperties: true,
>>>>>>> 49197ae5
    description:
      'The remote data of the collection in the context of the 3rd Party',
  })
  @IsOptional()
  remote_data?: Record<string, any>;

  @ApiPropertyOptional({
<<<<<<< HEAD
    type: {},
    example: '2024-10-01T12:00:00Z',
=======
    type: Date,
    nullable: true,
>>>>>>> 49197ae5
    description: 'The created date of the object',
  })
  @IsOptional()
  created_at?: Date;

  @ApiPropertyOptional({
<<<<<<< HEAD
    type: {},
    example: '2024-10-01T12:00:00Z',
=======
    type: Date,
    nullable: true,
>>>>>>> 49197ae5
    description: 'The modified date of the object',
  })
  @IsOptional()
  modified_at?: Date;
}<|MERGE_RESOLUTION|>--- conflicted
+++ resolved
@@ -6,11 +6,8 @@
 export class UnifiedTicketingCollectionInput {
   @ApiProperty({
     type: String,
-<<<<<<< HEAD
     example: 'My Personal Collection',
-=======
     nullable: true,
->>>>>>> 49197ae5
     description: 'The name of the collection',
   })
   @IsString()
@@ -18,11 +15,8 @@
 
   @ApiPropertyOptional({
     type: String,
-<<<<<<< HEAD
     example: 'Collect issues',
-=======
     nullable: true,
->>>>>>> 49197ae5
     description: 'The description of the collection',
   })
   @IsString()
@@ -31,12 +25,9 @@
 
   @ApiPropertyOptional({
     type: String,
-<<<<<<< HEAD
     example: 'PROJECT',
     enum: ['PROJECT', 'LIST'],
-=======
     nullable: true,
->>>>>>> 49197ae5
     description:
       'The type of the collection. Authorized values are either PROJECT or LIST ',
   })
@@ -50,11 +41,8 @@
 export class UnifiedTicketingCollectionOutput extends UnifiedTicketingCollectionInput {
   @ApiPropertyOptional({
     type: String,
-<<<<<<< HEAD
     example: '801f9ede-c698-4e66-a7fc-48d19eebaa4f',
-=======
     nullable: true,
->>>>>>> 49197ae5
     description: 'The UUID of the collection',
   })
   @IsUUID()
@@ -63,11 +51,8 @@
 
   @ApiPropertyOptional({
     type: String,
-<<<<<<< HEAD
     example: 'id_1',
-=======
     nullable: true,
->>>>>>> 49197ae5
     description: 'The id of the collection in the context of the 3rd Party',
   })
   @IsString()
@@ -76,15 +61,12 @@
 
   @ApiPropertyOptional({
     type: Object,
-<<<<<<< HEAD
     example: {
       fav_dish: 'broccoli',
       fav_color: 'red',
     },
-=======
     nullable: true,
     additionalProperties: true,
->>>>>>> 49197ae5
     description:
       'The remote data of the collection in the context of the 3rd Party',
   })
@@ -92,26 +74,18 @@
   remote_data?: Record<string, any>;
 
   @ApiPropertyOptional({
-<<<<<<< HEAD
-    type: {},
     example: '2024-10-01T12:00:00Z',
-=======
     type: Date,
     nullable: true,
->>>>>>> 49197ae5
     description: 'The created date of the object',
   })
   @IsOptional()
   created_at?: Date;
 
   @ApiPropertyOptional({
-<<<<<<< HEAD
-    type: {},
     example: '2024-10-01T12:00:00Z',
-=======
     type: Date,
     nullable: true,
->>>>>>> 49197ae5
     description: 'The modified date of the object',
   })
   @IsOptional()
