import { LoggerService } from '@@core/@core-services/logger/logger.service';
import { PrismaService } from '@@core/@core-services/prisma/prisma.service';
import { BullQueueService } from '@@core/@core-services/queues/shared.service';
import { CoreSyncRegistry } from '@@core/@core-services/registries/core-sync.registry';
import { IngestDataService } from '@@core/@core-services/unification/ingest-data.service';
import { IBaseSync, SyncLinkedUserType } from '@@core/utils/types/interface';
import { OriginalCollectionOutput } from '@@core/utils/types/original/original.ticketing';
import { Injectable, OnModuleInit } from '@nestjs/common';
import { Cron } from '@nestjs/schedule';
import { TICKETING_PROVIDERS } from '@panora/shared';
import { tcg_collections as TicketingCollection } from '@prisma/client';
import { v4 as uuidv4 } from 'uuid';
import { ServiceRegistry } from '../services/registry.service';
import { ICollectionService } from '../types';
import { UnifiedCollectionOutput } from '../types/model.unified';

@Injectable()
export class SyncService implements OnModuleInit, IBaseSync {
  constructor(
    private prisma: PrismaService,
    private logger: LoggerService,
    private serviceRegistry: ServiceRegistry,
    private registry: CoreSyncRegistry,
    private bullQueueService: BullQueueService,
    private ingestService: IngestDataService,
  ) {
    this.logger.setContext(SyncService.name);
    this.registry.registerService('ticketing', 'collection', this);
  }

  async onModuleInit() {
    try {
      await this.bullQueueService.queueSyncJob(
        'ticketing-sync-collections',
        '0 0 * * *',
      );
    } catch (error) {
      throw error;
    }
  }

  //function used by sync worker which populate our tcg_collections table
  //its role is to fetch all collections from providers 3rd parties and save the info inside our db
  // @Cron('*/2 * * * *') // every 2 minutes (for testing)
  @Cron('0 */8 * * *') // every 8 hours
  async kickstartSync(user_id?: string) {
    try {
      this.logger.log(`Syncing collections....`);
      const users = user_id
        ? [
            await this.prisma.users.findUnique({
              where: {
                id_user: user_id,
              },
            }),
          ]
        : await this.prisma.users.findMany();
      if (users && users.length > 0) {
        for (const user of users) {
          const projects = await this.prisma.projects.findMany({
            where: {
              id_user: user.id_user,
            },
          });
          for (const project of projects) {
            const id_project = project.id_project;
            const linkedUsers = await this.prisma.linked_users.findMany({
              where: {
                id_project: id_project,
              },
            });
            linkedUsers.map(async (linkedUser) => {
              try {
                const providers = TICKETING_PROVIDERS;
                for (const provider of providers) {
                  try {
                    await this.syncForLinkedUser({
                      integrationId: provider,
                      linkedUserId: linkedUser.id_linked_user,
                    });
                  } catch (error) {
                    throw error;
                  }
                }
              } catch (error) {
                throw error;
              }
            });
          }
        }
      }
    } catch (error) {
      throw error;
    }
  }

  //todo: HANDLE DATA REMOVED FROM PROVIDER
  async syncForLinkedUser(param: SyncLinkedUserType) {
    try {
      const { integrationId, linkedUserId } = param;
      const service: ICollectionService =
        this.serviceRegistry.getService(integrationId);
<<<<<<< HEAD
      if (!service) return;
=======
      const resp: ApiResponse<OriginalCollectionOutput[]> =
        await service.syncCollections(linkedUserId);

      const sourceObject: OriginalCollectionOutput[] = resp.data;
      //this.logger.log('SOURCE OBJECT DATA = ' + JSON.stringify(sourceObject));
      //unify the data according to the target obj wanted
      const unifiedObject = (await this.coreUnification.unify<
        OriginalCollectionOutput[]
      >({
        sourceObject,
        targetType: TicketingObject.collection,
        providerName: integrationId,
        vertical: 'ticketing',
        customFieldMappings: [],
      })) as UnifiedCollectionOutput[];

      //insert the data in the DB with the fieldMappings (value table)
      const collection_data = await this.saveCollectionsInDb(
        linkedUserId,
        unifiedObject,
        integrationId,
        sourceObject,
      );
>>>>>>> 993726ba

      await this.ingestService.syncForLinkedUser<
        UnifiedCollectionOutput,
        OriginalCollectionOutput,
        ICollectionService
      >(integrationId, linkedUserId, 'ticketing', 'collection', service, []);
    } catch (error) {
      throw error;
    }
  }

  async saveToDb(
    connection_id: string,
    linkedUserId: string,
    data: UnifiedCollectionOutput[],
    originSource: string,
    remote_data: Record<string, any>[],
    id_ticket?: string,
  ): Promise<TicketingCollection[]> {
    try {
      const collections_results: TicketingCollection[] = [];

      const updateOrCreateCollection = async (
        collection: UnifiedCollectionOutput,
        originId: string,
        connection_id: string,
        id_ticket?: string,
      ) => {
        const existingCollection = await this.prisma.tcg_collections.findFirst({
          where: {
            remote_id: originId,
            id_connection: connection_id,
          },
        });

        const baseData: any = {
          name: collection.name ?? null,
          description: collection.description ?? null,
          collection_type: collection.collection_type ?? null,
          modified_at: new Date(),
          id_tcg_ticket: id_ticket ?? null,
        };

        if (existingCollection) {
          return await this.prisma.tcg_collections.update({
            where: {
              id_tcg_collection: existingCollection.id_tcg_collection,
            },
            data: {
              ...baseData,
            },
          });
        } else {
          return await this.prisma.tcg_collections.create({
            data: {
              ...baseData,
              id_tcg_collection: uuidv4(),
              created_at: new Date(),
              remote_id: originId ?? null,
              id_connection: connection_id,
            },
          });
        }
      };

      for (let i = 0; i < data.length; i++) {
        const collection = data[i];
        const originId = collection.remote_id;

        if (!originId || originId === '') {
          throw new ReferenceError(`Origin id not there, found ${originId}`);
        }

        const res = await updateOrCreateCollection(
          collection,
          originId,
          connection_id,
          id_ticket,
        );
        const collection_id = res.id_tcg_collection;
        collections_results.push(res);

        await this.ingestService.processRemoteData(
          collection_id,
          remote_data[i],
        );
      }
      return collections_results;
    } catch (error) {
      throw error;
    }
  }
}<|MERGE_RESOLUTION|>--- conflicted
+++ resolved
@@ -100,33 +100,7 @@
       const { integrationId, linkedUserId } = param;
       const service: ICollectionService =
         this.serviceRegistry.getService(integrationId);
-<<<<<<< HEAD
       if (!service) return;
-=======
-      const resp: ApiResponse<OriginalCollectionOutput[]> =
-        await service.syncCollections(linkedUserId);
-
-      const sourceObject: OriginalCollectionOutput[] = resp.data;
-      //this.logger.log('SOURCE OBJECT DATA = ' + JSON.stringify(sourceObject));
-      //unify the data according to the target obj wanted
-      const unifiedObject = (await this.coreUnification.unify<
-        OriginalCollectionOutput[]
-      >({
-        sourceObject,
-        targetType: TicketingObject.collection,
-        providerName: integrationId,
-        vertical: 'ticketing',
-        customFieldMappings: [],
-      })) as UnifiedCollectionOutput[];
-
-      //insert the data in the DB with the fieldMappings (value table)
-      const collection_data = await this.saveCollectionsInDb(
-        linkedUserId,
-        unifiedObject,
-        integrationId,
-        sourceObject,
-      );
->>>>>>> 993726ba
 
       await this.ingestService.syncForLinkedUser<
         UnifiedCollectionOutput,
@@ -167,7 +141,7 @@
           description: collection.description ?? null,
           collection_type: collection.collection_type ?? null,
           modified_at: new Date(),
-          id_tcg_ticket: id_ticket ?? null,
+          //todo id_tcg_ticket: id_ticket ?? null,
         };
 
         if (existingCollection) {
@@ -187,6 +161,7 @@
               created_at: new Date(),
               remote_id: originId ?? null,
               id_connection: connection_id,
+              id_linked_user: linkedUserId,
             },
           });
         }
@@ -195,10 +170,6 @@
       for (let i = 0; i < data.length; i++) {
         const collection = data[i];
         const originId = collection.remote_id;
-
-        if (!originId || originId === '') {
-          throw new ReferenceError(`Origin id not there, found ${originId}`);
-        }
 
         const res = await updateOrCreateCollection(
           collection,
