--- conflicted
+++ resolved
@@ -1,54 +1,32 @@
-import { EncryptionService } from '@@core/@core-services/encryption/encryption.service';
-import { LoggerService } from '@@core/@core-services/logger/logger.service';
-import { MappersRegistry } from '@@core/@core-services/registries/mappers.registry';
-import { UnificationRegistry } from '@@core/@core-services/registries/unification.registry';
+import { BullQueueModule } from '@@core/@core-services/queues/queue.module';
+
+import { IngestDataService } from '@@core/@core-services/unification/ingest-data.service';
 import { WebhookService } from '@@core/@core-services/webhooks/panora-webhooks/webhook.service';
-import { ConnectionUtils } from '@@core/connections/@utils';
-import { FieldMappingService } from '@@core/field-mapping/field-mapping.service';
 import { Module } from '@nestjs/common';
 import { Utils } from '@ticketing/@lib/@utils';
 import { FrontService } from './services/front';
+import { FrontTagMapper } from './services/front/mappers';
 import { GorgiasService } from './services/gorgias';
-<<<<<<< HEAD
+import { GorgiasTagMapper } from './services/gorgias/mappers';
 import { JiraService } from './services/jira';
+import { JiraTagMapper } from './services/jira/mappers';
 import { ServiceRegistry } from './services/registry.service';
 import { TagService } from './services/tag.service';
 import { ZendeskService } from './services/zendesk';
+import { ZendeskTagMapper } from './services/zendesk/mappers';
 import { SyncService } from './sync/sync.service';
 import { TagController } from './tag.controller';
-import { CoreUnification } from '@@core/@core-services/unification/core-unification.service';
-import { IngestDataService } from '@@core/@core-services/unification/ingest-data.service';
-import { PrismaService } from '@@core/@core-services/prisma/prisma.service';
-import { CoreSyncRegistry } from '@@core/@core-services/registries/core-sync.registry';
-import { BullQueueModule } from '@@core/@core-services/queues/queue.module';
-=======
-import { MappersRegistry } from '@@core/utils/registry/mappings.registry';
-import { UnificationRegistry } from '@@core/utils/registry/unification.registry';
-import { CoreUnification } from '@@core/utils/services/core.service';
-import { Utils } from '@ticketing/@lib/@utils';
-import { FrontTagMapper } from './services/front/mappers';
-import { GorgiasTagMapper } from './services/gorgias/mappers';
-import { JiraTagMapper } from './services/jira/mappers';
-import { ZendeskTagMapper } from './services/zendesk/mappers';
->>>>>>> 993726ba
+import { GitlabService } from './services/gitlab';
+import { GitlabTagMapper } from './services/gitlab/mappers';
 
 @Module({
   imports: [BullQueueModule],
   controllers: [TagController],
   providers: [
     TagService,
-    LoggerService,
     SyncService,
     WebhookService,
-    EncryptionService,
-    FieldMappingService,
     ServiceRegistry,
-    CoreSyncRegistry,
-    
-    ConnectionUtils,
-    CoreUnification,
-    // UnificationRegistry,
-    // MappersRegistry,
     Utils,
     IngestDataService,
     /* PROVIDERS SERVICES */
@@ -56,18 +34,14 @@
     FrontService,
     JiraService,
     GorgiasService,
+    GitlabService,
     /* PROVIDERS MAPPERS */
     ZendeskTagMapper,
     FrontTagMapper,
     JiraTagMapper,
     GorgiasTagMapper,
+    GitlabTagMapper,
   ],
-  exports: [
-    SyncService,
-    ServiceRegistry,
-    WebhookService,
-    FieldMappingService,
-    LoggerService,
-  ],
+  exports: [SyncService, ServiceRegistry, WebhookService],
 })
-export class TagModule { }+export class TagModule {}