--- conflicted
+++ resolved
@@ -1,10 +1,7 @@
-<<<<<<< HEAD
 import { LinearTagMapper } from './services/linear/mappers';
 import { LinearService } from './services/linear';
-=======
 import { GithubTagMapper } from './services/github/mappers';
 import { GithubService } from './services/github';
->>>>>>> fd295d3f
 import { BullQueueModule } from '@@core/@core-services/queues/queue.module';
 
 import { IngestDataService } from '@@core/@core-services/unification/ingest-data.service';
@@ -47,14 +44,11 @@
     JiraTagMapper,
     GorgiasTagMapper,
     GitlabTagMapper,
-<<<<<<< HEAD
+    GithubService,
+    GithubTagMapper,
     LinearService,
     LinearTagMapper,
-=======
-    GithubService,
-    GithubTagMapper,
->>>>>>> fd295d3f
   ],
   exports: [SyncService, ServiceRegistry, WebhookService],
 })
-export class TagModule {}+export class TagModule { }