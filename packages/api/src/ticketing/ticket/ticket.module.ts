--- conflicted
+++ resolved
@@ -1,63 +1,36 @@
+import { BullQueueModule } from '@@core/@core-services/queues/queue.module';
+import { IngestDataService } from '@@core/@core-services/unification/ingest-data.service';
+import { WebhookService } from '@@core/@core-services/webhooks/panora-webhooks/webhook.service';
+import { Module } from '@nestjs/common';
+import { Utils } from '@ticketing/@lib/@utils';
+import { FrontService } from './services/front';
+import { FrontTicketMapper } from './services/front/mappers';
+import { GithubService } from './services/github';
+import { GithubTicketMapper } from './services/github/mappers';
 import { GitlabService } from './services/gitlab';
-import { Module } from '@nestjs/common';
+import { GitlabTicketMapper } from './services/gitlab/mappers';
+import { GorgiasService } from './services/gorgias';
+import { GorgiasTicketMapper } from './services/gorgias/mappers';
+import { HubspotService } from './services/hubspot';
+import { HubspotTicketMapper } from './services/hubspot/mappers';
+import { JiraService } from './services/jira';
+import { JiraTicketMapper } from './services/jira/mappers';
+import { ServiceRegistry } from './services/registry.service';
+import { TicketService } from './services/ticket.service';
+import { ZendeskService } from './services/zendesk';
+import { ZendeskTicketMapper } from './services/zendesk/mappers';
+import { SyncService } from './sync/sync.service';
 import { TicketController } from './ticket.controller';
-import { TicketService } from './services/ticket.service';
-import { SyncService } from './sync/sync.service';
-import { WebhookService } from '@@core/@core-services/webhooks/panora-webhooks/webhook.service';
-import { EncryptionService } from '@@core/@core-services/encryption/encryption.service';
-import { LoggerService } from '@@core/@core-services/logger/logger.service';
-import { ZendeskService } from './services/zendesk';
-import { FieldMappingService } from '@@core/field-mapping/field-mapping.service';
-import { ServiceRegistry } from './services/registry.service';
-import { HubspotService } from './services/hubspot';
-import { FrontService } from './services/front';
-import { GithubService } from './services/github';
-import { JiraService } from './services/jira';
-import { GorgiasService } from './services/gorgias';
-import { UnificationRegistry } from '@@core/@core-services/registries/unification.registry';
-import { MappersRegistry } from '@@core/@core-services/registries/mappers.registry';
-import { Utils } from '@ticketing/@lib/@utils';
-import { ConnectionUtils } from '@@core/connections/@utils';
-<<<<<<< HEAD
-import { CoreUnification } from '@@core/@core-services/unification/core-unification.service';
-import { IngestDataService } from '@@core/@core-services/unification/ingest-data.service';
-import { CoreSyncRegistry } from '@@core/@core-services/registries/core-sync.registry';
-import { PrismaService } from '@@core/@core-services/prisma/prisma.service';
-import { BullQueueModule } from '@@core/@core-services/queues/queue.module';
-=======
-import { FrontTicketMapper } from './services/front/mappers';
-import { GithubTicketMapper } from './services/github/mappers';
-import { GitlabTicketMapper } from './services/gitlab/mappers';
-import { GorgiasTicketMapper } from './services/gorgias/mappers';
-import { HubspotTicketMapper } from './services/hubspot/mappers';
-import { JiraTicketMapper } from './services/jira/mappers';
-import { ZendeskTicketMapper } from './services/zendesk/mappers';
->>>>>>> 993726ba
-
 @Module({
   imports: [BullQueueModule],
   controllers: [TicketController],
   providers: [
     TicketService,
-    LoggerService,
     SyncService,
     WebhookService,
-    EncryptionService,
-    FieldMappingService,
     ServiceRegistry,
-    ConnectionUtils,
-    CoreUnification,
-<<<<<<< HEAD
-    UnificationRegistry,
-    CoreSyncRegistry,
-    MappersRegistry,
-=======
-    // UnificationRegistry,
-    // MappersRegistry,
->>>>>>> 993726ba
     Utils,
     IngestDataService,
-    
     /* PROVIDERS SERVICES */
     ZendeskService,
     HubspotService,
@@ -75,14 +48,6 @@
     GorgiasTicketMapper,
     GitlabTicketMapper,
   ],
-  exports: [
-    SyncService,
-    ServiceRegistry,
-    WebhookService,
-    FieldMappingService,
-    LoggerService,
-    CoreSyncRegistry,
-    IngestDataService,
-  ],
+  exports: [SyncService, ServiceRegistry, WebhookService, IngestDataService],
 })
-export class TicketModule { }+export class TicketModule {}