import { Injectable } from '@nestjs/common';
import { PrismaService } from '@@core/prisma/prisma.service';
import { LoggerService } from '@@core/logger/logger.service';
import { v4 as uuidv4 } from 'uuid';
<<<<<<< HEAD
=======
import { NotFoundError, handleServiceError } from '@@core/utils/errors';
>>>>>>> 8dd2c060
import { UnifiedAccountOutput } from '../types/model.unified';
import { throwTypedError, UnifiedTicketingError } from '@@core/utils/errors';

@Injectable()
export class AccountService {
  constructor(private prisma: PrismaService, private logger: LoggerService) {
    this.logger.setContext(AccountService.name);
  }

  async getAccount(
    id_ticketing_account: string,
    remote_data?: boolean,
  ): Promise<UnifiedAccountOutput> {
    try {
      const account = await this.prisma.tcg_accounts.findUnique({
        where: {
          id_tcg_account: id_ticketing_account,
        },
      });

      // Fetch field mappings for the ticket
      const values = await this.prisma.value.findMany({
        where: {
          entity: {
            ressource_owner_id: account.id_tcg_account,
          },
        },
        include: {
          attribute: true,
        },
      });

      // Create a map to store unique field mappings
      const fieldMappingsMap = new Map();

      values.forEach((value) => {
        fieldMappingsMap.set(value.attribute.slug, value.data);
      });

      // Convert the map to an array of objects
      const field_mappings = Array.from(fieldMappingsMap, ([key, value]) => ({
        [key]: value,
      }));

      // Transform to UnifiedAccountOutput format
      const unifiedAccount: UnifiedAccountOutput = {
        id: account.id_tcg_account,
        name: account.name,
        domains: account.domains,
        field_mappings: field_mappings,
      };

      let res: UnifiedAccountOutput = unifiedAccount;

      if (remote_data) {
        const resp = await this.prisma.remote_data.findFirst({
          where: {
            ressource_owner_id: account.id_tcg_account,
          },
        });
        const remote_data = JSON.parse(resp.data);

        res = {
          ...res,
          remote_data: remote_data,
        };
      }

      return res;
    } catch (error) {
      throwTypedError(
        new UnifiedTicketingError({
          name: 'GET_ACCOUNT_ERROR',
          message: 'AccountService.getAccount() call failed',
          cause: error,
        }),
      );
    }
  }

  async getAccounts(
    integrationId: string,
    linkedUserId: string,
    pageSize: number,
    remote_data?: boolean,
    cursor?: string
  ): Promise<{ data: UnifiedAccountOutput[], prev_cursor: null | string, next_cursor: null | string }> {
    try {
      //TODO: handle case where data is not there (not synced) or old synced

      let prev_cursor = null;
      let next_cursor = null;

      if (cursor) {
        const isCursorPresent = await this.prisma.tcg_accounts.findFirst({
          where: {
            remote_platform: integrationId.toLowerCase(),
            id_linked_user: linkedUserId,
            id_tcg_account: cursor
          }
        });
        if (!isCursorPresent) {
          throw new NotFoundError(`The provided cursor does not exist!`);
        }
      }

      let accounts = await this.prisma.tcg_accounts.findMany({
        take: pageSize + 1,
        cursor: cursor ? {
          id_tcg_account: cursor
        } : undefined,
        orderBy: {
          created_at: 'asc'
        },
        where: {
          remote_platform: integrationId.toLowerCase(),
          id_linked_user: linkedUserId,
        },
      });

      if (accounts.length === (pageSize + 1)) {
        next_cursor = Buffer.from(accounts[accounts.length - 1].id_tcg_account).toString('base64');
        accounts.pop();
      }

      if (cursor) {
        prev_cursor = Buffer.from(cursor).toString('base64');
      }

      const unifiedAccounts: UnifiedAccountOutput[] = await Promise.all(
        accounts.map(async (account) => {
          // Fetch field mappings for the account
          const values = await this.prisma.value.findMany({
            where: {
              entity: {
                ressource_owner_id: account.id_tcg_account,
              },
            },
            include: {
              attribute: true,
            },
          });
          // Create a map to store unique field mappings
          const fieldMappingsMap = new Map();

          values.forEach((value) => {
            fieldMappingsMap.set(value.attribute.slug, value.data);
          });

          // Convert the map to an array of objects
          const field_mappings = Array.from(
            fieldMappingsMap,
            ([key, value]) => ({ [key]: value }),
          );

          // Transform to UnifiedAccountOutput format
          return {
            id: account.id_tcg_account,
            name: account.name,
            domains: account.domains,
            field_mappings: field_mappings,
          };
        }),
      );

      let res: UnifiedAccountOutput[] = unifiedAccounts;

      if (remote_data) {
        const remote_array_data: UnifiedAccountOutput[] = await Promise.all(
          res.map(async (account) => {
            const resp = await this.prisma.remote_data.findFirst({
              where: {
                ressource_owner_id: account.id,
              },
            });
            const remote_data = JSON.parse(resp.data);
            return { ...account, remote_data };
          }),
        );

        res = remote_array_data;
      }
      const event = await this.prisma.events.create({
        data: {
          id_event: uuidv4(),
          status: 'success',
          type: 'ticketing.account.pull',
          method: 'GET',
          url: '/ticketing/accounts',
          provider: integrationId,
          direction: '0',
          timestamp: new Date(),
          id_linked_user: linkedUserId,
        },
      });
      return {
        data: res,
        prev_cursor,
        next_cursor
      };
    } catch (error) {
      throwTypedError(
        new UnifiedTicketingError({
          name: 'GET_ACCOUNTS_ERROR',
          message: 'AccountService.getAccounts() call failed',
          cause: error,
        }),
      );
    }
  }
}<|MERGE_RESOLUTION|>--- conflicted
+++ resolved
@@ -2,10 +2,6 @@
 import { PrismaService } from '@@core/prisma/prisma.service';
 import { LoggerService } from '@@core/logger/logger.service';
 import { v4 as uuidv4 } from 'uuid';
-<<<<<<< HEAD
-=======
-import { NotFoundError, handleServiceError } from '@@core/utils/errors';
->>>>>>> 8dd2c060
 import { UnifiedAccountOutput } from '../types/model.unified';
 import { throwTypedError, UnifiedTicketingError } from '@@core/utils/errors';
 
@@ -91,8 +87,12 @@
     linkedUserId: string,
     pageSize: number,
     remote_data?: boolean,
-    cursor?: string
-  ): Promise<{ data: UnifiedAccountOutput[], prev_cursor: null | string, next_cursor: null | string }> {
+    cursor?: string,
+  ): Promise<{
+    data: UnifiedAccountOutput[];
+    prev_cursor: null | string;
+    next_cursor: null | string;
+  }> {
     try {
       //TODO: handle case where data is not there (not synced) or old synced
 
@@ -104,21 +104,23 @@
           where: {
             remote_platform: integrationId.toLowerCase(),
             id_linked_user: linkedUserId,
-            id_tcg_account: cursor
-          }
+            id_tcg_account: cursor,
+          },
         });
         if (!isCursorPresent) {
-          throw new NotFoundError(`The provided cursor does not exist!`);
+          throw new ReferenceError(`The provided cursor does not exist!`);
         }
       }
 
-      let accounts = await this.prisma.tcg_accounts.findMany({
+      const accounts = await this.prisma.tcg_accounts.findMany({
         take: pageSize + 1,
-        cursor: cursor ? {
-          id_tcg_account: cursor
-        } : undefined,
+        cursor: cursor
+          ? {
+              id_tcg_account: cursor,
+            }
+          : undefined,
         orderBy: {
-          created_at: 'asc'
+          created_at: 'asc',
         },
         where: {
           remote_platform: integrationId.toLowerCase(),
@@ -126,8 +128,10 @@
         },
       });
 
-      if (accounts.length === (pageSize + 1)) {
-        next_cursor = Buffer.from(accounts[accounts.length - 1].id_tcg_account).toString('base64');
+      if (accounts.length === pageSize + 1) {
+        next_cursor = Buffer.from(
+          accounts[accounts.length - 1].id_tcg_account,
+        ).toString('base64');
         accounts.pop();
       }
 
@@ -204,7 +208,7 @@
       return {
         data: res,
         prev_cursor,
-        next_cursor
+        next_cursor,
       };
     } catch (error) {
       throwTypedError(
