import { Injectable } from '@nestjs/common';
import { PrismaService } from '@@core/prisma/prisma.service';
import { LoggerService } from '@@core/logger/logger.service';
import { v4 as uuidv4 } from 'uuid';
import { ApiResponse } from '@@core/utils/types';
<<<<<<< HEAD
import { throwTypedError, UnifiedTicketingError } from '@@core/utils/errors';
=======
import { NotFoundError, handleServiceError } from '@@core/utils/errors';
>>>>>>> 8dd2c060
import { WebhookService } from '@@core/webhook/webhook.service';
import {
  UnifiedCommentInput,
  UnifiedCommentOutput,
} from '../types/model.unified';
import { ICommentService } from '../types';
import { desunify } from '@@core/utils/unification/desunify';
import { TicketingObject } from '@ticketing/@lib/@types';
import { unify } from '@@core/utils/unification/unify';
import { ServiceRegistry } from './registry.service';
import { OriginalCommentOutput } from '@@core/utils/types/original/original.ticketing';

@Injectable()
export class CommentService {
  constructor(
    private prisma: PrismaService,
    private logger: LoggerService,
    private webhook: WebhookService,
    private serviceRegistry: ServiceRegistry,
  ) {
    this.logger.setContext(CommentService.name);
  }

  async batchAddComments(
    unifiedCommentData: UnifiedCommentInput[],
    integrationId: string,
    linkedUserId: string,
    remote_data?: boolean,
  ): Promise<UnifiedCommentOutput[]> {
    try {
      const responses = await Promise.all(
        unifiedCommentData.map((unifiedData) =>
          this.addComment(
            unifiedData,
            integrationId.toLowerCase(),
            linkedUserId,
            remote_data,
          ),
        ),
      );

      return responses;
    } catch (error) {
      throwTypedError(
        new UnifiedTicketingError({
          name: 'CREATE_COMMENTS_ERROR',
          message: 'CommentService.addComments() call failed',
          cause: error,
        }),
      );
    }
  }

  async addComment(
    unifiedCommentData: UnifiedCommentInput,
    integrationId: string,
    linkedUserId: string,
    remote_data?: boolean,
  ): Promise<UnifiedCommentOutput> {
    try {
      const linkedUser = await this.prisma.linked_users.findUnique({
        where: {
          id_linked_user: linkedUserId,
        },
      });

      //CHECKS
      if (!linkedUser) throw new ReferenceError('Linked User Not Found');
      const tick = unifiedCommentData.ticket_id;
      //check if contact_id and account_id refer to real uuids
      if (tick) {
        const search = await this.prisma.tcg_tickets.findUnique({
          where: {
            id_tcg_ticket: tick,
          },
        });
        if (!search)
          throw new ReferenceError(
            'You inserted a ticket_id which does not exist',
          );
      } else {
        throw new ReferenceError(
          'You must attach your comment to a ticket, specify a ticket_id',
        );
      }

      const contact = unifiedCommentData.contact_id;
      //check if contact_id and account_id refer to real uuids
      if (contact) {
        const search = await this.prisma.tcg_contacts.findUnique({
          where: {
            id_tcg_contact: contact,
          },
        });
        if (!search)
          throw new ReferenceError(
            'You inserted a contact_id which does not exist',
          );
      }
      const user = unifiedCommentData.user_id;
      //check if contact_id and account_id refer to real uuids
      if (user) {
        const search = await this.prisma.tcg_users.findUnique({
          where: {
            id_tcg_user: user,
          },
        });
        if (!search)
          throw new ReferenceError(
            'You inserted a user_id which does not exist',
          );
      }

      const attachmts = unifiedCommentData.attachments;
      //CHEK IF attachments contains valid Attachment uuids
      if (attachmts && attachmts.length > 0) {
        attachmts.map(async (attachmt) => {
          const search = await this.prisma.tcg_attachments.findUnique({
            where: {
              id_tcg_attachment: attachmt,
            },
          });
          if (!search)
            throw new ReferenceError(
              'You inserted an attachment_id which does not exist',
            );
        });
      }

      //desunify the data according to the target obj wanted
      const desunifiedObject = await desunify<UnifiedCommentInput>({
        sourceObject: unifiedCommentData,
        targetType: TicketingObject.comment,
        providerName: integrationId,
        vertical: 'ticketing',
        customFieldMappings: [],
      });

      const service: ICommentService =
        this.serviceRegistry.getService(integrationId);
      //get remote_id of the ticket so the comment is inserted successfully
      const ticket = await this.prisma.tcg_tickets.findUnique({
        where: {
          id_tcg_ticket: unifiedCommentData.ticket_id,
        },
        select: {
          remote_id: true,
        },
      });
      if (!ticket)
        throw new ReferenceError(
          'ticket does not exist for the comment you try to create',
        );
      const resp: ApiResponse<OriginalCommentOutput> = await service.addComment(
        desunifiedObject,
        linkedUserId,
        ticket.remote_id,
      );

      //unify the data according to the target obj wanted
      const unifiedObject = (await unify<OriginalCommentOutput[]>({
        sourceObject: [resp.data],
        targetType: TicketingObject.comment,
        providerName: integrationId,
        vertical: 'ticketing',
        customFieldMappings: [],
      })) as UnifiedCommentOutput[];

      // add the comment inside our db
      const source_comment = resp.data;
      const target_comment = unifiedObject[0];

      const existingComment = await this.prisma.tcg_comments.findFirst({
        where: {
          remote_id: target_comment.remote_id,
          remote_platform: integrationId,
          id_linked_user: linkedUserId,
        },
      });

      let unique_ticketing_comment_id: string;
      const opts =
        target_comment.creator_type === 'contact'
          ? {
            id_tcg_contact: unifiedCommentData.contact_id,
          }
          : target_comment.creator_type === 'user'
            ? {
              id_tcg_user: unifiedCommentData.user_id,
            }
            : {}; //case where nothing is passed for creator or a not authorized value;

      if (existingComment) {
        // Update the existing comment
        let data: any = {
          id_tcg_ticket: unifiedCommentData.ticket_id,
          modified_at: new Date(),
        };
        if (target_comment.body) {
          data = { ...data, body: target_comment.body };
        }
        if (target_comment.html_body) {
          data = { ...data, html_body: target_comment.html_body };
        }
        if (target_comment.is_private) {
          data = { ...data, is_private: target_comment.is_private };
        }
        if (target_comment.creator_type) {
          data = { ...data, creator_type: target_comment.creator_type };
        }
        data = { ...data, ...opts };

        const res = await this.prisma.tcg_comments.update({
          where: {
            id_tcg_comment: existingComment.id_tcg_comment,
          },
          data: data,
        });
        unique_ticketing_comment_id = res.id_tcg_comment;
      } else {
        // Create a new comment
        this.logger.log('comment not exists');
        let data: any = {
          id_tcg_comment: uuidv4(),
          created_at: new Date(),
          modified_at: new Date(),
          id_tcg_ticket: unifiedCommentData.ticket_id,
          id_linked_user: linkedUserId,
          remote_id: target_comment.remote_id,
          remote_platform: integrationId,
        };

        if (target_comment.body) {
          data = { ...data, body: target_comment.body };
        }
        if (target_comment.html_body) {
          data = { ...data, html_body: target_comment.html_body };
        }
        if (target_comment.is_private) {
          data = { ...data, is_private: target_comment.is_private };
        }
        if (target_comment.creator_type) {
          data = { ...data, creator_type: target_comment.creator_type };
        }
        data = { ...data, ...opts };

        const res = await this.prisma.tcg_comments.create({
          data: data,
        });
        unique_ticketing_comment_id = res.id_tcg_comment;
      }

      //insert remote_data in db
      await this.prisma.remote_data.upsert({
        where: {
          ressource_owner_id: unique_ticketing_comment_id,
        },
        create: {
          id_remote_data: uuidv4(),
          ressource_owner_id: unique_ticketing_comment_id,
          format: 'json',
          data: JSON.stringify(source_comment),
          created_at: new Date(),
        },
        update: {
          data: JSON.stringify(source_comment),
          created_at: new Date(),
        },
      });

      const result_comment = await this.getComment(
        unique_ticketing_comment_id,
        remote_data,
      );

      const status_resp = resp.statusCode === 201 ? 'success' : 'fail';

      const event = await this.prisma.events.create({
        data: {
          id_event: uuidv4(),
          status: status_resp,
          type: 'ticketing.comment.push', //sync, push or pull
          method: 'POST',
          url: '/ticketing/comments',
          provider: integrationId,
          direction: '0',
          timestamp: new Date(),
          id_linked_user: linkedUserId,
        },
      });
      await this.webhook.handleWebhook(
        result_comment,
        'ticketing.comment.created',
        linkedUser.id_project,
        event.id_event,
      );
      return result_comment;
    } catch (error) {
      throwTypedError(
        new UnifiedTicketingError({
          name: 'CREATE_COMMENT_ERROR',
          message: 'CommentService.addComment() call failed',
          cause: error,
        }),
      );
    }
  }

  //TODO: return attachments if specified in param
  async getComment(
    id_commenting_comment: string,
    remote_data?: boolean,
  ): Promise<UnifiedCommentOutput> {
    try {
      const comment = await this.prisma.tcg_comments.findUnique({
        where: {
          id_tcg_comment: id_commenting_comment,
        },
      });

      // WE SHOULDNT HAVE FIELD MAPPINGS TO COMMENT

      // Fetch field mappings for the comment
      /*const values = await this.prisma.value.findMany({
        where: {
          entity: {
            ressource_owner_id: comment.id_tcg_comment,
          },
        },
        include: {
          attribute: true,
        },
      });

      Create a map to store unique field mappings
      const fieldMappingsMap = new Map();

      values.forEach((value) => {
        fieldMappingsMap.set(value.attribute.slug, value.data);
      });

      // Convert the map to an array of objects
      const field_mappings = Array.from(fieldMappingsMap, ([key, value]) => ({
        [key]: value,
      }));*/

      // Transform to UnifiedCommentOutput format
      const unifiedComment: UnifiedCommentOutput = {
        id: comment.id_tcg_comment,
        body: comment.body,
        html_body: comment.html_body,
        is_private: comment.is_private,
        creator_type: comment.creator_type as 'user' | 'contact',
        ticket_id: comment.id_tcg_ticket,
        contact_id: comment.id_tcg_contact, // uuid of Contact object
        user_id: comment.id_tcg_user, // uuid of User object
      };

      let res: UnifiedCommentOutput = {
        ...unifiedComment,
      };

      if (remote_data) {
        const resp = await this.prisma.remote_data.findFirst({
          where: {
            ressource_owner_id: comment.id_tcg_comment,
          },
        });
        const remote_data = JSON.parse(resp.data);

        res = {
          ...res,
          remote_data: remote_data,
        };
      }

      return res;
    } catch (error) {
      throwTypedError(
        new UnifiedTicketingError({
          name: 'GET_COMMENT_ERROR',
          message: 'CommentService.getComment() call failed',
          cause: error,
        }),
      );
    }
  }

  //TODO: return attachments if specified in param

  async getComments(
    integrationId: string,
    linkedUserId: string,
    pageSize: number,
    remote_data?: boolean,
    cursor?: string
  ): Promise<{ data: UnifiedCommentOutput[], prev_cursor: null | string, next_cursor: null | string }> {
    try {
      let prev_cursor = null;
      let next_cursor = null;

      if (cursor) {
        const isCursorPresent = await this.prisma.tcg_comments.findFirst({
          where: {
            remote_platform: integrationId.toLowerCase(),
            id_linked_user: linkedUserId,
            id_tcg_comment: cursor
          }
        });
        if (!isCursorPresent) {
          throw new NotFoundError(`The provided cursor does not exist!`);
        }
      }

      let comments = await this.prisma.tcg_comments.findMany({
        take: pageSize + 1,
        cursor: cursor ? {
          id_tcg_comment: cursor
        } : undefined,
        orderBy: {
          created_at: 'asc'
        },
        where: {
          remote_platform: integrationId.toLowerCase(),
          id_linked_user: linkedUserId,
        },
      });

      if (comments.length === (pageSize + 1)) {
        next_cursor = Buffer.from(comments[comments.length - 1].id_tcg_comment).toString('base64');
        comments.pop();
      }

      if (cursor) {
        prev_cursor = Buffer.from(cursor).toString('base64');
      }

      const unifiedComments: UnifiedCommentOutput[] = await Promise.all(
        comments.map(async (comment) => {
          //WE SHOULDNT HAVE FIELD MAPPINGS FOR COMMENT
          // Fetch field mappings for the ticket
          /*const values = await this.prisma.value.findMany({
            where: {
              entity: {
                ressource_owner_id: comment.id_tcg_ticket,
              },
            },
            include: {
              attribute: true,
            },
          });
          // Create a map to store unique field mappings
          const fieldMappingsMap = new Map();

          values.forEach((value) => {
            fieldMappingsMap.set(value.attribute.slug, value.data);
          });

          // Convert the map to an array of objects
          const field_mappings = Array.from(
            fieldMappingsMap,
            ([key, value]) => ({ [key]: value }),
          );*/

          // Transform to UnifiedCommentOutput format
          return {
            id: comment.id_tcg_comment,
            body: comment.body,
            html_body: comment.html_body,
            is_private: comment.is_private,
            creator_type: comment.creator_type as 'user' | 'contact',
            ticket_id: comment.id_tcg_ticket,
            contact_id: comment.id_tcg_contact, // uuid of Contact object
            user_id: comment.id_tcg_user, // uuid of User object
          };
        }),
      );

      let res: UnifiedCommentOutput[] = unifiedComments;

      if (remote_data) {
        const remote_array_data: UnifiedCommentOutput[] = await Promise.all(
          res.map(async (comment) => {
            const resp = await this.prisma.remote_data.findFirst({
              where: {
                ressource_owner_id: comment.id,
              },
            });
            const remote_data = JSON.parse(resp.data);
            return { ...comment, remote_data };
          }),
        );
        res = remote_array_data;
      }

      const event = await this.prisma.events.create({
        data: {
          id_event: uuidv4(),
          status: 'success',
          type: 'ticketing.comment.pulled',
          method: 'GET',
          url: '/ticketing/comments',
          provider: integrationId,
          direction: '0',
          timestamp: new Date(),
          id_linked_user: linkedUserId,
        },
      });

      return {
        data: res,
        prev_cursor,
        next_cursor
      };
    } catch (error) {
      throwTypedError(
        new UnifiedTicketingError({
          name: 'GET_COMMENTS_ERROR',
          message: 'CommentService.getComments() call failed',
          cause: error,
        }),
      );
    }
  }
}<|MERGE_RESOLUTION|>--- conflicted
+++ resolved
@@ -3,11 +3,7 @@
 import { LoggerService } from '@@core/logger/logger.service';
 import { v4 as uuidv4 } from 'uuid';
 import { ApiResponse } from '@@core/utils/types';
-<<<<<<< HEAD
 import { throwTypedError, UnifiedTicketingError } from '@@core/utils/errors';
-=======
-import { NotFoundError, handleServiceError } from '@@core/utils/errors';
->>>>>>> 8dd2c060
 import { WebhookService } from '@@core/webhook/webhook.service';
 import {
   UnifiedCommentInput,
@@ -192,13 +188,13 @@
       const opts =
         target_comment.creator_type === 'contact'
           ? {
-            id_tcg_contact: unifiedCommentData.contact_id,
-          }
+              id_tcg_contact: unifiedCommentData.contact_id,
+            }
           : target_comment.creator_type === 'user'
-            ? {
+          ? {
               id_tcg_user: unifiedCommentData.user_id,
             }
-            : {}; //case where nothing is passed for creator or a not authorized value;
+          : {}; //case where nothing is passed for creator or a not authorized value;
 
       if (existingComment) {
         // Update the existing comment
@@ -403,8 +399,12 @@
     linkedUserId: string,
     pageSize: number,
     remote_data?: boolean,
-    cursor?: string
-  ): Promise<{ data: UnifiedCommentOutput[], prev_cursor: null | string, next_cursor: null | string }> {
+    cursor?: string,
+  ): Promise<{
+    data: UnifiedCommentOutput[];
+    prev_cursor: null | string;
+    next_cursor: null | string;
+  }> {
     try {
       let prev_cursor = null;
       let next_cursor = null;
@@ -414,21 +414,23 @@
           where: {
             remote_platform: integrationId.toLowerCase(),
             id_linked_user: linkedUserId,
-            id_tcg_comment: cursor
-          }
+            id_tcg_comment: cursor,
+          },
         });
         if (!isCursorPresent) {
-          throw new NotFoundError(`The provided cursor does not exist!`);
-        }
-      }
-
-      let comments = await this.prisma.tcg_comments.findMany({
+          throw new ReferenceError(`The provided cursor does not exist!`);
+        }
+      }
+
+      const comments = await this.prisma.tcg_comments.findMany({
         take: pageSize + 1,
-        cursor: cursor ? {
-          id_tcg_comment: cursor
-        } : undefined,
+        cursor: cursor
+          ? {
+              id_tcg_comment: cursor,
+            }
+          : undefined,
         orderBy: {
-          created_at: 'asc'
+          created_at: 'asc',
         },
         where: {
           remote_platform: integrationId.toLowerCase(),
@@ -436,8 +438,10 @@
         },
       });
 
-      if (comments.length === (pageSize + 1)) {
-        next_cursor = Buffer.from(comments[comments.length - 1].id_tcg_comment).toString('base64');
+      if (comments.length === pageSize + 1) {
+        next_cursor = Buffer.from(
+          comments[comments.length - 1].id_tcg_comment,
+        ).toString('base64');
         comments.pop();
       }
 
@@ -520,7 +524,7 @@
       return {
         data: res,
         prev_cursor,
-        next_cursor
+        next_cursor,
       };
     } catch (error) {
       throwTypedError(
