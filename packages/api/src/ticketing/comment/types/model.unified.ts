import { ApiProperty, ApiPropertyOptional } from '@nestjs/swagger';
import { UnifiedTicketingAttachmentOutput } from '@ticketing/attachment/types/model.unified';
import { IsBoolean, IsIn, IsOptional, IsString, IsUUID } from 'class-validator';

export type CommentCreatorType = 'USER' | 'CONTACT';

export class UnifiedTicketingCommentInput {
  @ApiProperty({
<<<<<<< HEAD
    type: String,
    example: 'Assigned the issue !',
    description: 'The content of the comment',
=======
    type: String,
    nullable: true,
    description: 'The body of the comment',
  })
  @IsString()
  body: string;

  @ApiPropertyOptional({
    type: String,
    nullable: true,
    description: 'The html body of the comment',
>>>>>>> 49197ae5
  })
  @IsString()
  content: string;

  @ApiPropertyOptional({
<<<<<<< HEAD
    type: Object,
    example: {
      fav_dish: 'broccoli',
      fav_color: 'red',
    },
    description: 'The custom field mappings of the comment',
  })
  @IsOptional()
  field_mappings?: Record<string, any>;
}
=======
    type: Boolean,
    nullable: true,
    description: 'The public status of the comment',
  })
  @IsOptional()
  @IsBoolean()
  is_private?: boolean;

  @ApiPropertyOptional({
    type: String,
    nullable: true,
    description:
      'The creator type of the comment. Authorized values are either USER or CONTACT',
  })
  @IsIn(['USER', 'CONTACT'], {
    message: 'Type must be either USER or CONTACT',
  })
  @IsOptional()
  creator_type?: CommentCreatorType | string;

  @ApiPropertyOptional({
    type: String,
    nullable: true,
    description: 'The UUID of the ticket the comment is tied to',
  })
  @IsUUID()
  @IsOptional()
  ticket_id?: string; // UUID of Ticket object

  @ApiPropertyOptional({
    type: String,
    nullable: true,
    description:
      'The UUID of the contact which the comment belongs to (if no user_id specified)',
  })
  @IsUUID()
  @IsOptional()
  contact_id?: string; // UUID of Contact object
>>>>>>> 49197ae5

export class UnifiedTicketingCommentOutput extends UnifiedTicketingCommentInput {
  @ApiPropertyOptional({
    type: String,
<<<<<<< HEAD
    example: '801f9ede-c698-4e66-a7fc-48d19eebaa4f',
    description: 'The UUID of the comment',
  })
=======
    nullable: true,
    description:
      'The UUID of the user which the comment belongs to (if no contact_id specified)',
  })
  @IsUUID()
  @IsOptional()
  user_id?: string; // UUID of User object

  @ApiPropertyOptional({
    type: [String],
    nullable: true,
    description: 'The attachements UUIDs tied to the comment',
  })
  @IsOptional()
  attachments?: (string | UnifiedTicketingAttachmentOutput)[]; //UUIDs of Attachments objects
}

export class UnifiedTicketingCommentOutput extends UnifiedTicketingCommentInput {
  @ApiPropertyOptional({
    type: String,
    nullable: true,
    description: 'The UUID of the comment',
  })
>>>>>>> 49197ae5
  @IsUUID()
  @IsOptional()
  id?: string;

  @ApiPropertyOptional({
    type: String,
<<<<<<< HEAD
    example: 'id_1',
    description: 'The remote ID of the comment in the context of the 3rd Party',
=======
    nullable: true,
    description: 'The id of the comment in the context of the 3rd Party',
>>>>>>> 49197ae5
  })
  @IsString()
  @IsOptional()
  remote_id?: string;

  @ApiPropertyOptional({
    type: Object,
<<<<<<< HEAD
    example: {
      fav_dish: 'broccoli',
      fav_color: 'red',
    },
=======
    nullable: true,
    additionalProperties: true,
>>>>>>> 49197ae5
    description:
      'The remote data of the comment in the context of the 3rd Party',
  })
  @IsOptional()
  remote_data?: Record<string, any>;

  @ApiPropertyOptional({
<<<<<<< HEAD
    type: {},
    example: '2024-10-01T12:00:00Z',
    description: 'The created date of the comment',
=======
    type: Date,
    nullable: true,
    description: 'The created date of the object',
>>>>>>> 49197ae5
  })
  @IsOptional()
  created_at?: Date;

  @ApiPropertyOptional({
<<<<<<< HEAD
    type: {},
    example: '2024-10-01T12:00:00Z',
    description: 'The modified date of the comment',
=======
    type: Date,
    nullable: true,
    description: 'The modified date of the object',
>>>>>>> 49197ae5
  })
  @IsOptional()
  modified_at?: Date;
}<|MERGE_RESOLUTION|>--- conflicted
+++ resolved
@@ -6,13 +6,9 @@
 
 export class UnifiedTicketingCommentInput {
   @ApiProperty({
-<<<<<<< HEAD
-    type: String,
-    example: 'Assigned the issue !',
-    description: 'The content of the comment',
-=======
     type: String,
     nullable: true,
+    example: 'Assigned to Eric !',
     description: 'The body of the comment',
   })
   @IsString()
@@ -21,27 +17,17 @@
   @ApiPropertyOptional({
     type: String,
     nullable: true,
+    example: '<p>Assigned to Eric !</p>',
     description: 'The html body of the comment',
->>>>>>> 49197ae5
   })
   @IsString()
-  content: string;
+  @IsOptional()
+  html_body?: string;
 
   @ApiPropertyOptional({
-<<<<<<< HEAD
-    type: Object,
-    example: {
-      fav_dish: 'broccoli',
-      fav_color: 'red',
-    },
-    description: 'The custom field mappings of the comment',
-  })
-  @IsOptional()
-  field_mappings?: Record<string, any>;
-}
-=======
     type: Boolean,
     nullable: true,
+    example: false,
     description: 'The public status of the comment',
   })
   @IsOptional()
@@ -51,6 +37,8 @@
   @ApiPropertyOptional({
     type: String,
     nullable: true,
+    example: 'USER',
+    enum: ['USER', 'CONTACT'],
     description:
       'The creator type of the comment. Authorized values are either USER or CONTACT',
   })
@@ -63,6 +51,7 @@
   @ApiPropertyOptional({
     type: String,
     nullable: true,
+    example: '801f9ede-c698-4e66-a7fc-48d19eebaa4f',
     description: 'The UUID of the ticket the comment is tied to',
   })
   @IsUUID()
@@ -72,23 +61,18 @@
   @ApiPropertyOptional({
     type: String,
     nullable: true,
+    example: '801f9ede-c698-4e66-a7fc-48d19eebaa4f',
     description:
       'The UUID of the contact which the comment belongs to (if no user_id specified)',
   })
   @IsUUID()
   @IsOptional()
   contact_id?: string; // UUID of Contact object
->>>>>>> 49197ae5
 
-export class UnifiedTicketingCommentOutput extends UnifiedTicketingCommentInput {
   @ApiPropertyOptional({
     type: String,
-<<<<<<< HEAD
+    nullable: true,
     example: '801f9ede-c698-4e66-a7fc-48d19eebaa4f',
-    description: 'The UUID of the comment',
-  })
-=======
-    nullable: true,
     description:
       'The UUID of the user which the comment belongs to (if no contact_id specified)',
   })
@@ -99,6 +83,7 @@
   @ApiPropertyOptional({
     type: [String],
     nullable: true,
+    example: ['801f9ede-c698-4e66-a7fc-48d19eebaa4f'],
     description: 'The attachements UUIDs tied to the comment',
   })
   @IsOptional()
@@ -109,22 +94,18 @@
   @ApiPropertyOptional({
     type: String,
     nullable: true,
+    example: '801f9ede-c698-4e66-a7fc-48d19eebaa4f',
     description: 'The UUID of the comment',
   })
->>>>>>> 49197ae5
   @IsUUID()
   @IsOptional()
   id?: string;
 
   @ApiPropertyOptional({
     type: String,
-<<<<<<< HEAD
+    nullable: true,
     example: 'id_1',
-    description: 'The remote ID of the comment in the context of the 3rd Party',
-=======
-    nullable: true,
     description: 'The id of the comment in the context of the 3rd Party',
->>>>>>> 49197ae5
   })
   @IsString()
   @IsOptional()
@@ -132,15 +113,12 @@
 
   @ApiPropertyOptional({
     type: Object,
-<<<<<<< HEAD
+    nullable: true,
     example: {
       fav_dish: 'broccoli',
       fav_color: 'red',
     },
-=======
-    nullable: true,
     additionalProperties: true,
->>>>>>> 49197ae5
     description:
       'The remote data of the comment in the context of the 3rd Party',
   })
@@ -148,29 +126,19 @@
   remote_data?: Record<string, any>;
 
   @ApiPropertyOptional({
-<<<<<<< HEAD
-    type: {},
-    example: '2024-10-01T12:00:00Z',
-    description: 'The created date of the comment',
-=======
     type: Date,
     nullable: true,
+    example: '2024-10-01T12:00:00Z',
     description: 'The created date of the object',
->>>>>>> 49197ae5
   })
   @IsOptional()
   created_at?: Date;
 
   @ApiPropertyOptional({
-<<<<<<< HEAD
-    type: {},
-    example: '2024-10-01T12:00:00Z',
-    description: 'The modified date of the comment',
-=======
     type: Date,
     nullable: true,
+    example: '2024-10-01T12:00:00Z',
     description: 'The modified date of the object',
->>>>>>> 49197ae5
   })
   @IsOptional()
   modified_at?: Date;
