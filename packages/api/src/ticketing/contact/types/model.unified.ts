import { ApiProperty, ApiPropertyOptional } from '@nestjs/swagger';
import { IsOptional, IsString, IsUUID } from 'class-validator';

export class UnifiedTicketingContactInput {
  @ApiProperty({
    type: String,
<<<<<<< HEAD
    example: 'Joe',
=======
    nullable: true,
>>>>>>> 49197ae5
    description: 'The name of the contact',
  })
  @IsString()
  name: string;

  @ApiProperty({
    type: String,
<<<<<<< HEAD
    example: 'joedoe@acme.org',
=======
    nullable: true,
>>>>>>> 49197ae5
    description: 'The email address of the contact',
  })
  @IsString()
  email_address: string;

  @ApiPropertyOptional({
    type: String,
<<<<<<< HEAD
    example: '+33 6 50 11 11 10',
=======
    nullable: true,
>>>>>>> 49197ae5
    description: 'The phone number of the contact',
  })
  @IsString()
  @IsOptional()
  phone_number?: string;

  @ApiPropertyOptional({
    type: String,
<<<<<<< HEAD
    example: 'Contact Details',
=======
    nullable: true,
>>>>>>> 49197ae5
    description: 'The details of the contact',
  })
  @IsOptional()
  @IsString()
  details?: string;

  @ApiPropertyOptional({
    type: Object,
<<<<<<< HEAD
    example: {
      fav_dish: 'broccoli',
      fav_color: 'red',
    },
=======
    nullable: true,
>>>>>>> 49197ae5
    description:
      'The custom field mappings of the contact between the remote 3rd party & Panora',
    additionalProperties: true,
  })
  @IsOptional()
  field_mappings?: Record<string, any>;
}

export class UnifiedTicketingContactOutput extends UnifiedTicketingContactInput {
  @ApiPropertyOptional({
    type: String,
    example: '801f9ede-c698-4e66-a7fc-48d19eebaa4f',
    description: 'The UUID of the contact',
  })
  @IsUUID()
  @IsOptional()
  id?: string;

  @ApiPropertyOptional({
    type: String,
<<<<<<< HEAD
    example: 'id_1',
    description: 'The remote ID of the contact in the context of the 3rd Party',
=======
    nullable: true,
    description: 'The id of the contact in the context of the 3rd Party',
>>>>>>> 49197ae5
  })
  @IsString()
  @IsOptional()
  remote_id?: string;

  @ApiPropertyOptional({
    type: Object,
<<<<<<< HEAD
    example: {
      fav_dish: 'broccoli',
      fav_color: 'red',
    },
=======
    nullable: true,
    additionalProperties: true,
>>>>>>> 49197ae5
    description:
      'The remote data of the contact in the context of the 3rd Party',
  })
  @IsOptional()
  remote_data?: Record<string, any>;

  @ApiPropertyOptional({
<<<<<<< HEAD
    type: {},
    example: '2024-10-01T12:00:00Z',
=======
    type: Date,
    nullable: true,
>>>>>>> 49197ae5
    description: 'The created date of the object',
  })
  @IsOptional()
  created_at?: Date;

  @ApiPropertyOptional({
<<<<<<< HEAD
    type: {},
    example: '2024-10-01T12:00:00Z',
=======
    type: Date,
    nullable: true,
>>>>>>> 49197ae5
    description: 'The modified date of the object',
  })
  @IsOptional()
  modified_at?: Date;
}<|MERGE_RESOLUTION|>--- conflicted
+++ resolved
@@ -4,11 +4,8 @@
 export class UnifiedTicketingContactInput {
   @ApiProperty({
     type: String,
-<<<<<<< HEAD
     example: 'Joe',
-=======
     nullable: true,
->>>>>>> 49197ae5
     description: 'The name of the contact',
   })
   @IsString()
@@ -16,11 +13,8 @@
 
   @ApiProperty({
     type: String,
-<<<<<<< HEAD
     example: 'joedoe@acme.org',
-=======
     nullable: true,
->>>>>>> 49197ae5
     description: 'The email address of the contact',
   })
   @IsString()
@@ -28,11 +22,8 @@
 
   @ApiPropertyOptional({
     type: String,
-<<<<<<< HEAD
     example: '+33 6 50 11 11 10',
-=======
     nullable: true,
->>>>>>> 49197ae5
     description: 'The phone number of the contact',
   })
   @IsString()
@@ -41,11 +32,8 @@
 
   @ApiPropertyOptional({
     type: String,
-<<<<<<< HEAD
     example: 'Contact Details',
-=======
     nullable: true,
->>>>>>> 49197ae5
     description: 'The details of the contact',
   })
   @IsOptional()
@@ -54,14 +42,11 @@
 
   @ApiPropertyOptional({
     type: Object,
-<<<<<<< HEAD
     example: {
       fav_dish: 'broccoli',
       fav_color: 'red',
     },
-=======
     nullable: true,
->>>>>>> 49197ae5
     description:
       'The custom field mappings of the contact between the remote 3rd party & Panora',
     additionalProperties: true,
@@ -82,13 +67,9 @@
 
   @ApiPropertyOptional({
     type: String,
-<<<<<<< HEAD
     example: 'id_1',
     description: 'The remote ID of the contact in the context of the 3rd Party',
-=======
     nullable: true,
-    description: 'The id of the contact in the context of the 3rd Party',
->>>>>>> 49197ae5
   })
   @IsString()
   @IsOptional()
@@ -96,15 +77,12 @@
 
   @ApiPropertyOptional({
     type: Object,
-<<<<<<< HEAD
     example: {
       fav_dish: 'broccoli',
       fav_color: 'red',
     },
-=======
     nullable: true,
     additionalProperties: true,
->>>>>>> 49197ae5
     description:
       'The remote data of the contact in the context of the 3rd Party',
   })
@@ -112,26 +90,18 @@
   remote_data?: Record<string, any>;
 
   @ApiPropertyOptional({
-<<<<<<< HEAD
-    type: {},
     example: '2024-10-01T12:00:00Z',
-=======
     type: Date,
     nullable: true,
->>>>>>> 49197ae5
     description: 'The created date of the object',
   })
   @IsOptional()
   created_at?: Date;
 
   @ApiPropertyOptional({
-<<<<<<< HEAD
-    type: {},
     example: '2024-10-01T12:00:00Z',
-=======
     type: Date,
     nullable: true,
->>>>>>> 49197ae5
     description: 'The modified date of the object',
   })
   @IsOptional()
