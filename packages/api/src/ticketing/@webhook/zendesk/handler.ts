--- conflicted
+++ resolved
@@ -6,13 +6,11 @@
 import axios from 'axios';
 import { mapToRemoteEvent } from './utils';
 import * as crypto from 'crypto';
-<<<<<<< HEAD
 import { NonTicketPayload, Payload } from './types';
 import { SyncService as TicketSyncService } from '@ticketing/ticket/sync/sync.service';
 import { SyncService as UserSyncService } from '@ticketing/user/sync/sync.service';
 import { SyncService as ContactSyncService } from '@ticketing/contact/sync/sync.service';
 import { SyncService as AccountSyncService } from '@ticketing/account/sync/sync.service';
-=======
 import {
   Action,
   ActionType,
@@ -20,7 +18,6 @@
   ManagedWebhooksError,
   throwTypedError,
 } from '@@core/utils/errors';
->>>>>>> b30c305f
 
 @Injectable()
 export class ZendeskHandlerService {
