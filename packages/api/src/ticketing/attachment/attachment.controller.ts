import {
  Controller,
  Post,
  Body,
  Query,
  Get,
  Param,
  Headers,
  UseGuards,
  UsePipes,
  ValidationPipe,
} from '@nestjs/common';
import { LoggerService } from '@@core/@core-services/logger/logger.service';
import {
  ApiBody,
  ApiOperation,
  ApiParam,
  ApiQuery,
  ApiTags,
  ApiHeader,
  ApiBearerAuth,
} from '@nestjs/swagger';
import { ApiCustomResponse } from '@@core/utils/types';
import { AttachmentService } from './services/attachment.service';
import {
  UnifiedAttachmentInput,
  UnifiedAttachmentOutput,
} from './types/model.unified';
import { ConnectionUtils } from '@@core/connections/@utils';
import { ApiKeyAuthGuard } from '@@core/auth/guards/api-key.guard';
import { FetchObjectsQueryDto } from '@@core/utils/dtos/fetch-objects-query.dto';

@ApiBearerAuth('JWT')
@ApiTags('ticketing/attachments')
@Controller('ticketing/attachments')
export class AttachmentController {
  constructor(
    private readonly attachmentService: AttachmentService,
    private logger: LoggerService,
    private connectionUtils: ConnectionUtils,
  ) {
    this.logger.setContext(AttachmentController.name);
  }

  @ApiOperation({
    operationId: 'getTicketingAttachments',
    summary: 'List a batch of Attachments',
  })
  @ApiHeader({
    name: 'x-connection-token',
    required: true,
    description: 'The connection token',
    example: 'b008e199-eda9-4629-bd41-a01b6195864a',
  })
  @ApiCustomResponse(UnifiedAttachmentOutput)
  @UseGuards(ApiKeyAuthGuard)
  @Get()
  @UsePipes(new ValidationPipe({ transform: true, disableErrorMessages: true }))
  async getAttachments(
    @Headers('x-connection-token') connection_token: string,
    @Query() query: FetchObjectsQueryDto,
  ) {
    try {
      const { linkedUserId, remoteSource, connectionId } =
        await this.connectionUtils.getConnectionMetadataFromConnectionToken(
          connection_token,
        );
      const { remote_data, limit, cursor } = query;

      return this.attachmentService.getAttachments(
        connectionId,
        remoteSource,
        linkedUserId,
        limit,
        remote_data,
        cursor,
      );
    } catch (error) {
      throw new Error(error);
    }
  }

  @ApiOperation({
    operationId: 'getTicketingAttachment',
    summary: 'Retrieve a Attachment',
    description: 'Retrieve a attachment from any connected Ticketing software',
  })
  @ApiParam({
    name: 'id',
    required: true,
    type: String,
    description: 'id of the attachment you want to retrive.',
  })
  @ApiQuery({
    name: 'remote_data',
    required: false,
    type: Boolean,
    description:
      'Set to true to include data from the original Ticketing software.',
  })
  @ApiHeader({
    name: 'x-connection-token',
    required: true,
    description: 'The connection token',
    example: 'b008e199-eda9-4629-bd41-a01b6195864a',
  })
  @ApiCustomResponse(UnifiedAttachmentOutput)
  @UseGuards(ApiKeyAuthGuard)
  @Get(':id')
<<<<<<< HEAD
  async retrieve(
    @Headers('x-connection-token') connection_token: string,
=======
  getAttachment(
>>>>>>> 993726ba
    @Param('id') id: string,
    @Query('remote_data') remote_data?: boolean,
  ) {
    const { linkedUserId, remoteSource } =
      await this.connectionUtils.getConnectionMetadataFromConnectionToken(
        connection_token,
      );
    return this.attachmentService.getAttachment(
      id,
      linkedUserId,
      remoteSource,
      remote_data,
    );
  }

  @ApiOperation({
    operationId: 'downloadAttachment',
    summary: 'Download a Attachment',
    description: 'Download a attachment from any connected Ticketing software',
  })
  @ApiParam({
    name: 'id',
    required: true,
    type: String,
    description: 'id of the attachment you want to retrive.',
  })
  @ApiQuery({
    name: 'remote_data',
    required: false,
    type: Boolean,
    description:
      'Set to true to include data from the original Ticketing software.',
  })
  @ApiHeader({
    name: 'x-connection-token',
    required: true,
    description: 'The connection token',
    example: 'b008e199-eda9-4629-bd41-a01b6195864a',
  })
  @ApiCustomResponse(UnifiedAttachmentOutput)
  @UseGuards(ApiKeyAuthGuard)
  @Get(':id/download')
  downloadAttachment(
    @Param('id') id: string,
    @Query('remote_data') remote_data?: boolean,
  ) {
    return this.attachmentService.downloadAttachment(id, remote_data);
  }

  @ApiOperation({
<<<<<<< HEAD
    operationId: 'create',
    summary: 'Create an Attachment',
    description: 'Create an attachment in any supported Ticketing software',
=======
    operationId: 'addTicketingAttachment',
    summary: 'Create a Attachment',
    description: 'Create a attachment in any supported Ticketing software',
>>>>>>> 993726ba
  })
  @ApiHeader({
    name: 'x-connection-token',
    required: true,
    description: 'The connection token',
    example: 'b008e199-eda9-4629-bd41-a01b6195864a',
  })
  @ApiQuery({
    name: 'remote_data',
    required: false,
    type: Boolean,
    description:
      'Set to true to include data from the original Ticketing software.',
  })
  @ApiBody({ type: UnifiedAttachmentInput })
  @ApiCustomResponse(UnifiedAttachmentOutput)
  @UseGuards(ApiKeyAuthGuard)
  @Post()
  async addAttachment(
    @Body() unfiedAttachmentData: UnifiedAttachmentInput,
    @Headers('x-connection-token') connection_token: string,
    @Query('remote_data') remote_data?: boolean,
  ) {
    try {
      const { linkedUserId, remoteSource, connectionId } =
        await this.connectionUtils.getConnectionMetadataFromConnectionToken(
          connection_token,
        );
      return this.attachmentService.addAttachment(
        unfiedAttachmentData,
        connectionId,
        remoteSource,
        linkedUserId,
        remote_data,
      );
    } catch (error) {
      throw new Error(error);
    }
  }
}<|MERGE_RESOLUTION|>--- conflicted
+++ resolved
@@ -107,12 +107,8 @@
   @ApiCustomResponse(UnifiedAttachmentOutput)
   @UseGuards(ApiKeyAuthGuard)
   @Get(':id')
-<<<<<<< HEAD
   async retrieve(
     @Headers('x-connection-token') connection_token: string,
-=======
-  getAttachment(
->>>>>>> 993726ba
     @Param('id') id: string,
     @Query('remote_data') remote_data?: boolean,
   ) {
@@ -163,15 +159,9 @@
   }
 
   @ApiOperation({
-<<<<<<< HEAD
-    operationId: 'create',
-    summary: 'Create an Attachment',
-    description: 'Create an attachment in any supported Ticketing software',
-=======
     operationId: 'addTicketingAttachment',
     summary: 'Create a Attachment',
     description: 'Create a attachment in any supported Ticketing software',
->>>>>>> 993726ba
   })
   @ApiHeader({
     name: 'x-connection-token',
