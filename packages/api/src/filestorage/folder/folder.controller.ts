import {
  Controller,
  Post,
  Body,
  Query,
  Get,
  Param,
  Headers,
  UseGuards,
} from '@nestjs/common';
import { LoggerService } from '@@core/@core-services/logger/logger.service';
import {
  ApiBody,
  ApiOperation,
  ApiParam,
  ApiQuery,
  ApiTags,
  ApiHeader,
} from '@nestjs/swagger';
import { ApiCustomResponse } from '@@core/utils/types';
import { FolderService } from './services/folder.service';
import { UnifiedFolderInput, UnifiedFolderOutput } from './types/model.unified';
import { ConnectionUtils } from '@@core/connections/@utils';
import { ApiKeyAuthGuard } from '@@core/auth/guards/api-key.guard';
import { FetchObjectsQueryDto } from '@@core/utils/dtos/fetch-objects-query.dto';

@ApiTags('filestorage/folder')
@Controller('filestorage/folder')
export class FolderController {
  constructor(
    private readonly folderService: FolderService,
    private logger: LoggerService,
    private connectionUtils: ConnectionUtils,
  ) {
    this.logger.setContext(FolderController.name);
  }

  @ApiOperation({
    operationId: 'getFolders',
    summary: 'List a batch of Folders',
  })
  @ApiHeader({
    name: 'x-connection-token',
    required: true,
    description: 'The connection token',
    example: 'b008e199-eda9-4629-bd41-a01b6195864a',
  })
  @ApiCustomResponse(UnifiedFolderOutput)
  @UseGuards(ApiKeyAuthGuard)
  @Get()
  async getFolders(
    @Headers('x-connection-token') connection_token: string,
    @Query() query: FetchObjectsQueryDto,
  ) {
    try {
      const { linkedUserId, remoteSource, connectionId } =
        await this.connectionUtils.getConnectionMetadataFromConnectionToken(
          connection_token,
        );
      const { remote_data, limit, cursor } = query;
      return this.folderService.getFolders(
        connectionId,
        remoteSource,
        linkedUserId,
        limit,
        remote_data,
        cursor,
      );
    } catch (error) {
      throw new Error(error);
    }
  }

  @ApiOperation({
    operationId: 'getFolder',
    summary: 'Retrieve a Folder',
    description: 'Retrieve a folder from any connected Filestorage software',
  })
  @ApiParam({
    name: 'id',
    required: true,
    type: String,
    description: 'id of the folder you want to retrieve.',
  })
  @ApiQuery({
    name: 'remote_data',
    required: false,
    type: Boolean,
    description:
      'Set to true to include data from the original File Storage software.',
  })
  @ApiHeader({
    name: 'x-connection-token',
    required: true,
    description: 'The connection token',
    example: 'b008e199-eda9-4629-bd41-a01b6195864a',
  })
  @ApiCustomResponse(UnifiedFolderOutput)
  @UseGuards(ApiKeyAuthGuard)
  @Get(':id')
<<<<<<< HEAD
  async retrieve(
    @Headers('x-connection-token') connection_token: string,
=======
  getFolder(
>>>>>>> 993726ba
    @Param('id') id: string,
    @Query('remote_data') remote_data?: boolean,
  ) {
    const { linkedUserId, remoteSource } =
      await this.connectionUtils.getConnectionMetadataFromConnectionToken(
        connection_token,
      );
    return this.folderService.getFolder(
      id,
      linkedUserId,
      remoteSource,
      remote_data,
    );
  }

  @ApiOperation({
    operationId: 'addFolder',
    summary: 'Create a Folder',
    description: 'Create a folder in any supported Filestorage software',
  })
  @ApiHeader({
    name: 'x-connection-token',
    required: true,
    description: 'The connection token',
    example: 'b008e199-eda9-4629-bd41-a01b6195864a',
  })
  @ApiBody({ type: UnifiedFolderInput })
  @ApiCustomResponse(UnifiedFolderOutput)
  @UseGuards(ApiKeyAuthGuard)
  @Post()
  async addFolder(
    @Body() unifiedFolderData: UnifiedFolderInput,
    @Headers('x-connection-token') connection_token: string,
    @Query('remote_data') remote_data?: boolean,
  ) {
    try {
      const { linkedUserId, remoteSource, connectionId } =
        await this.connectionUtils.getConnectionMetadataFromConnectionToken(
          connection_token,
        );
      return this.folderService.addFolder(
        unifiedFolderData,
        connectionId,
        remoteSource,
        linkedUserId,
        remote_data,
      );
    } catch (error) {
      throw new Error(error);
    }
  }
}<|MERGE_RESOLUTION|>--- conflicted
+++ resolved
@@ -7,6 +7,8 @@
   Param,
   Headers,
   UseGuards,
+  UsePipes,
+  ValidationPipe,
 } from '@nestjs/common';
 import { LoggerService } from '@@core/@core-services/logger/logger.service';
 import {
@@ -24,8 +26,8 @@
 import { ApiKeyAuthGuard } from '@@core/auth/guards/api-key.guard';
 import { FetchObjectsQueryDto } from '@@core/utils/dtos/fetch-objects-query.dto';
 
-@ApiTags('filestorage/folder')
-@Controller('filestorage/folder')
+@ApiTags('filestorage/folders')
+@Controller('filestorage/folders')
 export class FolderController {
   constructor(
     private readonly folderService: FolderService,
@@ -47,6 +49,7 @@
   })
   @ApiCustomResponse(UnifiedFolderOutput)
   @UseGuards(ApiKeyAuthGuard)
+  @UsePipes(new ValidationPipe({ transform: true, disableErrorMessages: true }))
   @Get()
   async getFolders(
     @Headers('x-connection-token') connection_token: string,
@@ -98,12 +101,8 @@
   @ApiCustomResponse(UnifiedFolderOutput)
   @UseGuards(ApiKeyAuthGuard)
   @Get(':id')
-<<<<<<< HEAD
   async retrieve(
     @Headers('x-connection-token') connection_token: string,
-=======
-  getFolder(
->>>>>>> 993726ba
     @Param('id') id: string,
     @Query('remote_data') remote_data?: boolean,
   ) {
