--- conflicted
+++ resolved
@@ -1,10 +1,7 @@
-<<<<<<< HEAD
 import { SharepointPermissionMapper } from './services/sharepoint/mappers';
 import { SharepointService } from './services/sharepoint';
-=======
 import { OnedrivePermissionMapper } from './services/onedrive/mappers';
 import { OnedriveService } from './services/onedrive';
->>>>>>> f7912573
 import { EncryptionService } from '@@core/@core-services/encryption/encryption.service';
 import { LoggerService } from '@@core/@core-services/logger/logger.service';
 import { WebhookService } from '@@core/@core-services/webhooks/panora-webhooks/webhook.service';
@@ -36,13 +33,10 @@
     IngestDataService,
 
     /* PROVIDERS SERVICES */
-<<<<<<< HEAD
     SharepointService,
     SharepointPermissionMapper,
-=======
     OnedriveService,
     OnedrivePermissionMapper,
->>>>>>> f7912573
   ],
   exports: [SyncService],
 })
