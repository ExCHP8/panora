import { ApiProperty, ApiPropertyOptional } from '@nestjs/swagger';
import { IsUUID, IsOptional, IsString, IsIn } from 'class-validator';

export type PermissionType = 'USER' | 'GROUP' | 'COMPANY' | 'ANYONE';
export type PermissionRole = 'READ' | 'WRITE' | 'OWNER';

export class UnifiedFilestoragePermissionInput {
  @ApiProperty({
    type: [String],
<<<<<<< HEAD
    example: ['can_create'], //todo
=======
    nullable: true,
>>>>>>> 49197ae5
    description: 'The roles of the permission',
  })
  @IsString()
  roles: (PermissionRole | string)[];

  @ApiProperty({
    type: String,
<<<<<<< HEAD
    enum: ['USER', 'GROUP', 'COMPANY', 'ANYONE'],
    example: 'USER',
=======
    nullable: true,
>>>>>>> 49197ae5
    description: 'The type of the permission',
  })
  @IsIn(['USER', 'GROUP', 'COMPANY', 'ANYONE'])
  @IsString()
  type: PermissionType | string;

  @ApiProperty({
    type: String,
<<<<<<< HEAD
    example: '801f9ede-c698-4e66-a7fc-48d19eebaa4f',
=======
    nullable: true,
>>>>>>> 49197ae5
    description: 'The UUID of the user tied to the permission',
  })
  @IsString()
  user_id: string;

  @ApiProperty({
    type: String,
<<<<<<< HEAD
    example: '801f9ede-c698-4e66-a7fc-48d19eebaa4f',
=======
    nullable: true,
>>>>>>> 49197ae5
    description: 'The UUID of the group tied to the permission',
  })
  @IsString()
  group_id: string;

  @ApiPropertyOptional({
    type: Object,
<<<<<<< HEAD
    example: {
      fav_dish: 'broccoli',
      fav_color: 'red',
    },
=======
    additionalProperties: true,
    nullable: true,
>>>>>>> 49197ae5
    description:
      'The custom field mappings of the object between the remote 3rd party & Panora',
  })
  @IsOptional()
  field_mappings?: Record<string, any>;
}

export class UnifiedFilestoragePermissionOutput extends UnifiedFilestoragePermissionInput {
  @ApiPropertyOptional({
    type: String,
<<<<<<< HEAD
    example: '801f9ede-c698-4e66-a7fc-48d19eebaa4f',
=======
    nullable: true,
>>>>>>> 49197ae5
    description: 'The UUID of the permission',
  })
  @IsUUID()
  @IsOptional()
  id?: string;

  @ApiPropertyOptional({
    type: String,
<<<<<<< HEAD
    example: 'id_1',
=======
    nullable: true,
>>>>>>> 49197ae5
    description: 'The id of the permission in the context of the 3rd Party',
  })
  @IsString()
  @IsOptional()
  remote_id?: string;

  @ApiPropertyOptional({
    type: Object,
<<<<<<< HEAD
    example: {
      fav_dish: 'broccoli',
      fav_color: 'red',
    },
=======
    additionalProperties: true,
    nullable: true,
>>>>>>> 49197ae5
    description:
      'The remote data of the permission in the context of the 3rd Party',
  })
  @IsOptional()
  remote_data?: Record<string, any>;

  @ApiPropertyOptional({
<<<<<<< HEAD
    type: {},
    example: '2024-10-01T12:00:00Z',
=======
    type: Date,
    nullable: true,
>>>>>>> 49197ae5
    description: 'The created date of the object',
  })
  @IsOptional()
  created_at?: Date;

  @ApiPropertyOptional({
<<<<<<< HEAD
    type: {},
    example: '2024-10-01T12:00:00Z',
=======
    type: Date,
    nullable: true,
>>>>>>> 49197ae5
    description: 'The modified date of the object',
  })
  @IsOptional()
  modified_at?: Date;
}<|MERGE_RESOLUTION|>--- conflicted
+++ resolved
@@ -7,11 +7,8 @@
 export class UnifiedFilestoragePermissionInput {
   @ApiProperty({
     type: [String],
-<<<<<<< HEAD
     example: ['can_create'], //todo
-=======
     nullable: true,
->>>>>>> 49197ae5
     description: 'The roles of the permission',
   })
   @IsString()
@@ -19,12 +16,9 @@
 
   @ApiProperty({
     type: String,
-<<<<<<< HEAD
     enum: ['USER', 'GROUP', 'COMPANY', 'ANYONE'],
     example: 'USER',
-=======
     nullable: true,
->>>>>>> 49197ae5
     description: 'The type of the permission',
   })
   @IsIn(['USER', 'GROUP', 'COMPANY', 'ANYONE'])
@@ -33,11 +27,8 @@
 
   @ApiProperty({
     type: String,
-<<<<<<< HEAD
     example: '801f9ede-c698-4e66-a7fc-48d19eebaa4f',
-=======
     nullable: true,
->>>>>>> 49197ae5
     description: 'The UUID of the user tied to the permission',
   })
   @IsString()
@@ -45,11 +36,8 @@
 
   @ApiProperty({
     type: String,
-<<<<<<< HEAD
     example: '801f9ede-c698-4e66-a7fc-48d19eebaa4f',
-=======
     nullable: true,
->>>>>>> 49197ae5
     description: 'The UUID of the group tied to the permission',
   })
   @IsString()
@@ -57,15 +45,12 @@
 
   @ApiPropertyOptional({
     type: Object,
-<<<<<<< HEAD
     example: {
       fav_dish: 'broccoli',
       fav_color: 'red',
     },
-=======
     additionalProperties: true,
     nullable: true,
->>>>>>> 49197ae5
     description:
       'The custom field mappings of the object between the remote 3rd party & Panora',
   })
@@ -76,11 +61,8 @@
 export class UnifiedFilestoragePermissionOutput extends UnifiedFilestoragePermissionInput {
   @ApiPropertyOptional({
     type: String,
-<<<<<<< HEAD
     example: '801f9ede-c698-4e66-a7fc-48d19eebaa4f',
-=======
     nullable: true,
->>>>>>> 49197ae5
     description: 'The UUID of the permission',
   })
   @IsUUID()
@@ -89,11 +71,8 @@
 
   @ApiPropertyOptional({
     type: String,
-<<<<<<< HEAD
     example: 'id_1',
-=======
     nullable: true,
->>>>>>> 49197ae5
     description: 'The id of the permission in the context of the 3rd Party',
   })
   @IsString()
@@ -102,15 +81,12 @@
 
   @ApiPropertyOptional({
     type: Object,
-<<<<<<< HEAD
     example: {
       fav_dish: 'broccoli',
       fav_color: 'red',
     },
-=======
     additionalProperties: true,
     nullable: true,
->>>>>>> 49197ae5
     description:
       'The remote data of the permission in the context of the 3rd Party',
   })
@@ -118,26 +94,18 @@
   remote_data?: Record<string, any>;
 
   @ApiPropertyOptional({
-<<<<<<< HEAD
-    type: {},
     example: '2024-10-01T12:00:00Z',
-=======
     type: Date,
     nullable: true,
->>>>>>> 49197ae5
     description: 'The created date of the object',
   })
   @IsOptional()
   created_at?: Date;
 
   @ApiPropertyOptional({
-<<<<<<< HEAD
-    type: {},
     example: '2024-10-01T12:00:00Z',
-=======
     type: Date,
     nullable: true,
->>>>>>> 49197ae5
     description: 'The modified date of the object',
   })
   @IsOptional()
