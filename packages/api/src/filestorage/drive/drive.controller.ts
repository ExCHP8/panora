--- conflicted
+++ resolved
@@ -5,6 +5,8 @@
   Param,
   Headers,
   UseGuards,
+  UsePipes,
+  ValidationPipe,
 } from '@nestjs/common';
 import { LoggerService } from '@@core/@core-services/logger/logger.service';
 import {
@@ -21,8 +23,8 @@
 import { ApiKeyAuthGuard } from '@@core/auth/guards/api-key.guard';
 import { FetchObjectsQueryDto } from '@@core/utils/dtos/fetch-objects-query.dto';
 
-@ApiTags('filestorage/drive')
-@Controller('filestorage/drive')
+@ApiTags('filestorage/drives')
+@Controller('filestorage/drives')
 export class DriveController {
   constructor(
     private readonly driveService: DriveService,
@@ -44,6 +46,7 @@
   })
   @ApiCustomResponse(UnifiedDriveOutput)
   @UseGuards(ApiKeyAuthGuard)
+  @UsePipes(new ValidationPipe({ transform: true, disableErrorMessages: true }))
   @Get()
   async getDrives(
     @Headers('x-connection-token') connection_token: string,
@@ -85,26 +88,7 @@
     required: false,
     type: Boolean,
     description:
-<<<<<<< HEAD
       'Set to true to include data from the original File Storage software.',
-=======
-      'Set to true to include data from the original Filestorage software.',
-  })
-  @ApiCustomResponse(UnifiedDriveOutput)
-  //@UseGuards(ApiKeyAuthGuard)
-  @Get(':id')
-  getDrive(
-    @Param('id') id: string,
-    @Query('remote_data') remote_data?: boolean,
-  ) {
-    return this.driveService.getDrive(id, remote_data);
-  }
-
-  @ApiOperation({
-    operationId: 'addDrive',
-    summary: 'Create a Drive',
-    description: 'Create a drive in any supported Filestorage software',
->>>>>>> 993726ba
   })
   @ApiHeader({
     name: 'x-connection-token',
@@ -113,16 +97,9 @@
     example: 'b008e199-eda9-4629-bd41-a01b6195864a',
   })
   @ApiCustomResponse(UnifiedDriveOutput)
-<<<<<<< HEAD
   @UseGuards(ApiKeyAuthGuard)
   @Get(':id')
   async retrieve(
-=======
-  //@UseGuards(ApiKeyAuthGuard)
-  @Post()
-  async addDrive(
-    @Body() unifiedDriveData: UnifiedDriveInput,
->>>>>>> 993726ba
     @Headers('x-connection-token') connection_token: string,
     @Param('id') id: string,
     @Query('remote_data') remote_data?: boolean,
