<<<<<<< HEAD
import { SharepointDriveMapper } from './services/sharepoint/mappers';
import { SharepointService } from './services/sharepoint';
=======
import { OnedriveDriveMapper } from './services/onedrive/mappers';
import { OnedriveService } from './services/onedrive';
>>>>>>> f7912573
import { BullQueueModule } from '@@core/@core-services/queues/queue.module';
import { WebhookService } from '@@core/@core-services/webhooks/panora-webhooks/webhook.service';
import { Module } from '@nestjs/common';
import { DriveController } from './drive.controller';
import { DriveService } from './services/drive.service';
import { ServiceRegistry } from './services/registry.service';
import { SyncService } from './sync/sync.service';
import { IngestDataService } from '@@core/@core-services/unification/ingest-data.service';
import { Utils } from '@filestorage/@lib/@utils';
@Module({
  controllers: [DriveController],
  providers: [
    DriveService,
    SyncService,
    WebhookService,
    IngestDataService,
    ServiceRegistry,
    Utils,
    /* PROVIDERS SERVICES */
<<<<<<< HEAD
    SharepointService,
    SharepointDriveMapper,
=======
    OnedriveService,
    OnedriveDriveMapper,
>>>>>>> f7912573
  ],
  exports: [SyncService],
})
export class DriveModule {}<|MERGE_RESOLUTION|>--- conflicted
+++ resolved
@@ -1,10 +1,7 @@
-<<<<<<< HEAD
+import { OnedriveDriveMapper } from './services/onedrive/mappers';
+import { OnedriveService } from './services/onedrive';
 import { SharepointDriveMapper } from './services/sharepoint/mappers';
 import { SharepointService } from './services/sharepoint';
-=======
-import { OnedriveDriveMapper } from './services/onedrive/mappers';
-import { OnedriveService } from './services/onedrive';
->>>>>>> f7912573
 import { BullQueueModule } from '@@core/@core-services/queues/queue.module';
 import { WebhookService } from '@@core/@core-services/webhooks/panora-webhooks/webhook.service';
 import { Module } from '@nestjs/common';
@@ -24,13 +21,10 @@
     ServiceRegistry,
     Utils,
     /* PROVIDERS SERVICES */
-<<<<<<< HEAD
+    OnedriveService,
+    OnedriveDriveMapper,
     SharepointService,
     SharepointDriveMapper,
-=======
-    OnedriveService,
-    OnedriveDriveMapper,
->>>>>>> f7912573
   ],
   exports: [SyncService],
 })
