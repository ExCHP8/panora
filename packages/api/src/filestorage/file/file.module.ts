<<<<<<< HEAD
import { DropboxFileMapper } from './services/dropbox/mappers';
import { DropboxService } from './services/dropbox';
=======
import { SharepointFileMapper } from './services/sharepoint/mappers';
import { SharepointService } from './services/sharepoint';
>>>>>>> 1f5f3f64
import { OnedriveFileMapper } from './services/onedrive/mappers';
import { OnedriveService } from './services/onedrive';
import { BullQueueModule } from '@@core/@core-services/queues/queue.module';
import { WebhookService } from '@@core/@core-services/webhooks/panora-webhooks/webhook.service';
import { Module } from '@nestjs/common';
import { FileController } from './file.controller';
import { BoxService } from './services/box';
import { BoxFileMapper } from './services/box/mappers';
import { FileService } from './services/file.service';
import { OnedriveService } from './services/onedrive';
import { OnedriveFileMapper } from './services/onedrive/mappers';
import { ServiceRegistry } from './services/registry.service';
import { SyncService } from './sync/sync.service';
import { IngestDataService } from '@@core/@core-services/unification/ingest-data.service';
import { Utils } from '@filestorage/@lib/@utils';
import { GoogleDriveService } from './services/googledrive';
import { GoogleDriveFileMapper } from './services/googledrive/mappers';

@Module({
  controllers: [FileController],
  providers: [
    FileService,
    SyncService,
    WebhookService,
    ServiceRegistry,
    IngestDataService,
    Utils,
    /* MAPPERS SERVICES */
    BoxFileMapper,
    OnedriveFileMapper,
    GoogleDriveFileMapper,
    /* PROVIDERS SERVICES */
    BoxService,
    SharepointService,
    SharepointFileMapper,
    OnedriveService,
<<<<<<< HEAD
    OnedriveFileMapper,
    DropboxService,
    DropboxFileMapper,
=======
    GoogleDriveService,
>>>>>>> 1f5f3f64
  ],
  exports: [SyncService, ServiceRegistry],
})
export class FileModule {}<|MERGE_RESOLUTION|>--- conflicted
+++ resolved
@@ -1,10 +1,7 @@
-<<<<<<< HEAD
 import { DropboxFileMapper } from './services/dropbox/mappers';
 import { DropboxService } from './services/dropbox';
-=======
 import { SharepointFileMapper } from './services/sharepoint/mappers';
 import { SharepointService } from './services/sharepoint';
->>>>>>> 1f5f3f64
 import { OnedriveFileMapper } from './services/onedrive/mappers';
 import { OnedriveService } from './services/onedrive';
 import { BullQueueModule } from '@@core/@core-services/queues/queue.module';
@@ -41,13 +38,10 @@
     SharepointService,
     SharepointFileMapper,
     OnedriveService,
-<<<<<<< HEAD
     OnedriveFileMapper,
     DropboxService,
     DropboxFileMapper,
-=======
     GoogleDriveService,
->>>>>>> 1f5f3f64
   ],
   exports: [SyncService, ServiceRegistry],
 })
