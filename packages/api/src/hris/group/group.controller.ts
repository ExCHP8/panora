import {
  Controller,
  Post,
  Body,
  Query,
  Get,
  Patch,
  Param,
  Headers,
  UseGuards,
} from '@nestjs/common';
import { LoggerService } from '@@core/@core-services/logger/logger.service';
import {
  ApiBody,
  ApiOperation,
  ApiParam,
  ApiQuery,
  ApiTags,
  ApiHeader,
} from '@nestjs/swagger';
import { ApiCustomResponse } from '@@core/utils/types';
import { GroupService } from './services/group.service';
import { UnifiedGroupInput, UnifiedGroupOutput } from './types/model.unified';
import { ConnectionUtils } from '@@core/connections/@utils';
import { ApiKeyAuthGuard } from '@@core/auth/guards/api-key.guard';
import { FetchObjectsQueryDto } from '@@core/utils/dtos/fetch-objects-query.dto';

@ApiTags('hris/group')
@Controller('hris/group')
export class GroupController {
  constructor(
    private readonly groupService: GroupService,
    private logger: LoggerService,
    private connectionUtils: ConnectionUtils,
  ) {
    this.logger.setContext(GroupController.name);
  }

  @ApiOperation({
    operationId: 'getGroups',
    summary: 'List a batch of Groups',
  })
  @ApiHeader({
    name: 'x-connection-token',
    required: true,
    description: 'The connection token',
    example: 'b008e199-eda9-4629-bd41-a01b6195864a',
  })
  @ApiCustomResponse(UnifiedGroupOutput)
  @UseGuards(ApiKeyAuthGuard)
  @Get()
  async getGroups(
    @Headers('x-connection-token') connection_token: string,
    @Query() query: FetchObjectsQueryDto,
  ) {
    try {
      const { linkedUserId, remoteSource, connectionId } =
        await this.connectionUtils.getConnectionMetadataFromConnectionToken(
          connection_token,
        );
      const { remote_data, limit, cursor } = query;
      return this.groupService.getGroups(
        connectionId,
        remoteSource,
        linkedUserId,
        limit,
        remote_data,
        cursor,
      );
    } catch (error) {
      throw new Error(error);
    }
  }

  @ApiOperation({
    operationId: 'getGroup',
    summary: 'Retrieve a Group',
    description: 'Retrieve a group from any connected Hris software',
  })
  @ApiParam({
    name: 'id',
    required: true,
    type: String,
    description: 'id of the group you want to retrieve.',
  })
  @ApiQuery({
    name: 'remote_data',
    required: false,
    type: Boolean,
    description: 'Set to true to include data from the original Hris software.',
  })
<<<<<<< HEAD
=======
  @ApiCustomResponse(UnifiedGroupOutput)
  //@UseGuards(ApiKeyAuthGuard)
  @Get(':id')
  getGroup(
    @Param('id') id: string,
    @Query('remote_data') remote_data?: boolean,
  ) {
    return this.groupService.getGroup(id, remote_data);
  }

  @ApiOperation({
    operationId: 'addGroup',
    summary: 'Create a Group',
    description: 'Create a group in any supported Hris software',
  })
>>>>>>> 993726ba
  @ApiHeader({
    name: 'x-connection-token',
    required: true,
    description: 'The connection token',
    example: 'b008e199-eda9-4629-bd41-a01b6195864a',
  })
  @ApiCustomResponse(UnifiedGroupOutput)
<<<<<<< HEAD
  @UseGuards(ApiKeyAuthGuard)
  @Get(':id')
  async retrieve(
=======
  //@UseGuards(ApiKeyAuthGuard)
  @Post()
  async addGroup(
    @Body() unifiedGroupData: UnifiedGroupInput,
>>>>>>> 993726ba
    @Headers('x-connection-token') connection_token: string,
    @Param('id') id: string,
    @Query('remote_data') remote_data?: boolean,
  ) {
    const { linkedUserId, remoteSource } =
      await this.connectionUtils.getConnectionMetadataFromConnectionToken(
        connection_token,
      );
    return this.groupService.getGroup(
      id,
      linkedUserId,
      remoteSource,
      remote_data,
    );
  }
}<|MERGE_RESOLUTION|>--- conflicted
+++ resolved
@@ -89,24 +89,6 @@
     type: Boolean,
     description: 'Set to true to include data from the original Hris software.',
   })
-<<<<<<< HEAD
-=======
-  @ApiCustomResponse(UnifiedGroupOutput)
-  //@UseGuards(ApiKeyAuthGuard)
-  @Get(':id')
-  getGroup(
-    @Param('id') id: string,
-    @Query('remote_data') remote_data?: boolean,
-  ) {
-    return this.groupService.getGroup(id, remote_data);
-  }
-
-  @ApiOperation({
-    operationId: 'addGroup',
-    summary: 'Create a Group',
-    description: 'Create a group in any supported Hris software',
-  })
->>>>>>> 993726ba
   @ApiHeader({
     name: 'x-connection-token',
     required: true,
@@ -114,16 +96,9 @@
     example: 'b008e199-eda9-4629-bd41-a01b6195864a',
   })
   @ApiCustomResponse(UnifiedGroupOutput)
-<<<<<<< HEAD
   @UseGuards(ApiKeyAuthGuard)
   @Get(':id')
   async retrieve(
-=======
-  //@UseGuards(ApiKeyAuthGuard)
-  @Post()
-  async addGroup(
-    @Body() unifiedGroupData: UnifiedGroupInput,
->>>>>>> 993726ba
     @Headers('x-connection-token') connection_token: string,
     @Param('id') id: string,
     @Query('remote_data') remote_data?: boolean,
