import { Injectable } from '@nestjs/common';
import axios from 'axios';
import { PrismaService } from '@@core/prisma/prisma.service';
<<<<<<< HEAD
import {
  CallbackParams,
  ICrmConnectionService,
  RefreshParams,
  ZendeskOAuthResponse,
} from '../../types';
=======
import { ZendeskSellOAuthResponse } from '../../types';
>>>>>>> 42efe8eb
import { Action, handleServiceError } from '@@core/utils/errors';
import { LoggerService } from '@@core/logger/logger.service';
import { v4 as uuidv4 } from 'uuid';
import { EnvironmentService } from '@@core/environment/environment.service';
import { EncryptionService } from '@@core/encryption/encryption.service';

@Injectable()
export class ZendeskConnectionService implements ICrmConnectionService {
  constructor(
    private prisma: PrismaService,
    private logger: LoggerService,
    private env: EnvironmentService,
    private cryptoService: EncryptionService,
  ) {
    this.logger.setContext(ZendeskConnectionService.name);
  }
  async handleCallback(opts: CallbackParams) {
    try {
      const { linkedUserId, projectId, code } = opts;
      const isNotUnique = await this.prisma.connections.findFirst({
        where: {
          id_linked_user: linkedUserId,
          provider_slug: 'zendesk',
        },
      });

      //reconstruct the redirect URI that was passed in the frontend it must be the same
      const REDIRECT_URI = `${this.env.getOAuthRredirectBaseUrl()}/connections/oauth/callback`;

      const formData = new URLSearchParams({
        grant_type: 'authorization_code',
        redirect_uri: REDIRECT_URI,
        code: code,
      });
      const res = await axios.post(
        'https://api.getbase.com/oauth2/token',
        formData.toString(),
        {
          headers: {
            'Content-Type': 'application/x-www-form-urlencoded;charset=utf-8',
            Authorization: `Basic ${Buffer.from(
              `${this.env.getZendeskSellSecret().CLIENT_ID}:${
                this.env.getZendeskSellSecret().CLIENT_SECRET
              }`,
            ).toString('base64')}`,
          },
        },
      );
      const data: ZendeskSellOAuthResponse = res.data;
      this.logger.log('OAuth credentials : zendesk ' + JSON.stringify(data));

      let db_res;

      if (isNotUnique) {
        db_res = await this.prisma.connections.update({
          where: {
            id_connection: isNotUnique.id_connection,
          },
          data: {
            access_token: this.cryptoService.encrypt(data.access_token),
            refresh_token: data.refresh_token
              ? this.cryptoService.encrypt(data.refresh_token)
              : '',
            expiration_timestamp: data.expires_in
              ? new Date(new Date().getTime() + data.expires_in * 1000)
              : new Date(),
            status: 'valid',
            created_at: new Date(),
          },
        });
      } else {
        db_res = await this.prisma.connections.create({
          data: {
            id_connection: uuidv4(),
            provider_slug: 'zendesk',
            token_type: 'oauth',
            access_token: this.cryptoService.encrypt(data.access_token),
            refresh_token: data.refresh_token
              ? this.cryptoService.encrypt(data.refresh_token)
              : '',
            expiration_timestamp: data.expires_in
              ? new Date(new Date().getTime() + data.expires_in * 1000)
              : new Date(),
            status: 'valid',
            created_at: new Date(),
            projects: {
              connect: { id_project: projectId },
            },
            linked_users: {
              connect: { id_linked_user: linkedUserId },
            },
          },
        });
      }
      return db_res;
    } catch (error) {
      handleServiceError(error, this.logger, 'zendesk', Action.oauthCallback);
    }
  }
  async handleTokenRefresh(opts: RefreshParams) {
    try {
      const { connectionId, refreshToken } = opts;
      const formData = new URLSearchParams({
        grant_type: 'refresh_token',
        refresh_token: this.cryptoService.decrypt(refreshToken),
      });
      const res = await axios.post(
        'https://api.getbase.com/oauth2/token',
        formData.toString(),
        {
          headers: {
            'Content-Type': 'application/x-www-form-urlencoded;charset=utf-8',
            Authorization: `Basic ${Buffer.from(
              `${this.env.getZendeskSellSecret().CLIENT_ID}:${
                this.env.getZendeskSellSecret().CLIENT_SECRET
              }`,
            ).toString('base64')}`,
          },
        },
      );
      const data: ZendeskSellOAuthResponse = res.data;
      await this.prisma.connections.update({
        where: {
          id_connection: connectionId,
        },
        data: {
          access_token: this.cryptoService.encrypt(data.access_token),
          refresh_token: this.cryptoService.encrypt(data.refresh_token),
          expiration_timestamp: new Date(
            new Date().getTime() + data.expires_in * 1000,
          ),
        },
      });
      this.logger.log('OAuth credentials updated : zendesk ');
    } catch (error) {
      handleServiceError(error, this.logger, 'zendesk', Action.oauthRefresh);
    }
  }
}<|MERGE_RESOLUTION|>--- conflicted
+++ resolved
@@ -1,16 +1,12 @@
 import { Injectable } from '@nestjs/common';
 import axios from 'axios';
 import { PrismaService } from '@@core/prisma/prisma.service';
-<<<<<<< HEAD
 import {
   CallbackParams,
   ICrmConnectionService,
   RefreshParams,
-  ZendeskOAuthResponse,
 } from '../../types';
-=======
 import { ZendeskSellOAuthResponse } from '../../types';
->>>>>>> 42efe8eb
 import { Action, handleServiceError } from '@@core/utils/errors';
 import { LoggerService } from '@@core/logger/logger.service';
 import { v4 as uuidv4 } from 'uuid';
