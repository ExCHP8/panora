import { LoggerService } from '@@core/@core-services/logger/logger.service';
import { PrismaService } from '@@core/@core-services/prisma/prisma.service';
import { CategoryConnectionRegistry } from '@@core/@core-services/registries/connections-categories.registry';
import { JwtAuthGuard } from '@@core/auth/guards/jwt-auth.guard';
import { ConnectionsError } from '@@core/utils/errors';
import {
  Body,
  Controller,
  Get,
  Post,
  Query,
  Request,
  Res,
  UseGuards,
} from '@nestjs/common';
<<<<<<< HEAD
=======
import { Response } from 'express';
import { CrmConnectionsService } from './crm/services/crm.connection.service';
import { LoggerService } from '@@core/logger/logger.service';
import { ConnectionsError } from '@@core/utils/errors';
import { PrismaService } from '@@core/prisma/prisma.service';
>>>>>>> 993726ba
import {
  ApiBody,
  ApiOperation,
  ApiQuery,
  ApiResponse,
  ApiTags,
} from '@nestjs/swagger';
<<<<<<< HEAD
import { Response } from 'express';
=======
import { TicketingConnectionsService } from './ticketing/services/ticketing.connection.service';
import { ConnectorCategory, CONNECTORS_METADATA } from '@panora/shared';
import { AccountingConnectionsService } from './accounting/services/accounting.connection.service';
import { MarketingAutomationConnectionsService } from './marketingautomation/services/marketingautomation.connection.service';
import { JwtAuthGuard } from '@@core/auth/guards/jwt-auth.guard';
import { CoreSyncService } from '@@core/sync/sync.service';
import { HrisConnectionsService } from './hris/services/hris.connection.service';
import { FilestorageConnectionsService } from './filestorage/services/filestorage.connection.service';
import { AtsConnectionsService } from './ats/services/ats.connection.service';
import { ManagementConnectionsService } from './management/services/management.connection.service';
>>>>>>> 993726ba

export type StateDataType = {
  projectId: string;
  vertical: string;
  linkedUserId: string;
  providerName: string;
  returnUrl?: string;
};

export class BodyDataType {
  apikey: string;
  [key: string]: any;
}

@ApiTags('connections')
@Controller('connections')
export class ConnectionsController {
  constructor(
    private categoryConnectionRegistry: CategoryConnectionRegistry,
    private logger: LoggerService,
    private prisma: PrismaService,
  ) {
    this.logger.setContext(ConnectionsController.name);
  }

  @ApiOperation({
    operationId: 'handleOAuthCallback',
    summary: 'Capture oAuth callback',
  })
  @ApiQuery({ name: 'state', required: true, type: String })
  @ApiQuery({ name: 'code', required: true, type: String })
  @ApiResponse({ status: 200 })
  @Get('oauth/callback')
  async handleOAuthCallback(@Res() res: Response, @Query() query: any) {
    try {
      const { state, code, location } = query;
      if (!code) {
        throw new ConnectionsError({
          name: 'OAUTH_CALLBACK_CODE_NOT_FOUND_ERROR',
          message: `No Callback Params found for code, found ${code}`,
        });
      }

      if (!state) {
        throw new ConnectionsError({
          name: 'OAUTH_CALLBACK_STATE_NOT_FOUND_ERROR',
          message: `No Callback Params found for state, found ${state}`,
        });
      }

      const stateData: StateDataType = JSON.parse(decodeURIComponent(state));
      const { projectId, vertical, linkedUserId, providerName, returnUrl } =
        stateData;

      await this.categoryConnectionRegistry
        .getService(vertical.toLowerCase())
        .handleCallBack(
          providerName,
          { linkedUserId, projectId, code, location },
          'oauth',
        );

      res.redirect(returnUrl);

      if (
        CONNECTORS_METADATA[vertical.toLowerCase()][providerName.toLowerCase()]
          .active !== false
      ) {
        this.logger.log('triggering initial core sync for all objects...;');
        // Performing Core Sync Service for active connectors
        await this.coreSync.initialSync(
          vertical.toLowerCase(),
          providerName,
          linkedUserId,
        );
      }
    } catch (error) {
      throw error;
    }
  }

  /*@Get('/gorgias/oauth/install')
  handleGorgiasAuthUrl(
    @Res() res: Response,
    @Query('account') account: string,
    @Query('response_type') response_type: string,
    @Query('nonce') nonce: string,
    @Query('scope') scope: string,
    @Query('client_id') client_id: string,
    @Query('redirect_uri') redirect_uri: string,
    @Query('state') state: string,
  ) {
    try {
      console.log(client_id)
      if (!account) throw new ReferenceError('account prop not found');
      const params = `?client_id=${client_id}&response_type=${response_type}&redirect_uri=${redirect_uri}&state=${state}&nonce=${nonce}&scope=${scope}`;
      res.redirect(`https://${account}.gorgias.com/oauth/authorize${params}`);
    } catch (error) {
      throw error;
    }
  }*/

  @ApiOperation({
    operationId: 'handleApiKeyCallback',
    summary: 'Capture api key callback',
  })
  @ApiQuery({ name: 'state', required: true, type: String })
  @ApiBody({ type: BodyDataType })
  //@UseGuards(JwtAuthGuard)
  @ApiResponse({ status: 201 })
  @Post('apikey/callback')
  async handleApiKeyCallback(@Query() query: any, @Body() body: BodyDataType) {
    try {
      const { state } = query;
      if (!state) {
        throw ReferenceError('State not found');
      }
      const stateData: StateDataType = JSON.parse(decodeURIComponent(state));
<<<<<<< HEAD
      const { projectId, vertical, linkedUserId, providerName } = stateData;
      const { apikey, ...body_data } = body;

      await this.categoryConnectionRegistry
        .getService(vertical.toLowerCase())
        .handleCallBack(
          providerName,
          {
            projectId,
            linkedUserId,
            apikey,
            body_data,
          },
          'apikey',
        );
      /*if (
=======
      const { projectId, vertical, linkedUserId, providerName } =
        stateData;
      const { apikey, ...body_data } = body;
      switch (vertical.toLowerCase()) {
        case ConnectorCategory.Crm:
          await this.crmConnectionsService.handleCrmCallBack(
            providerName,
            {
              projectId,
              linkedUserId,
              apikey,
              body_data,
            },
            'apikey',
          );
          break;
        case ConnectorCategory.Ats:
          await this.atsConnectionsService.handleAtsCallBack(
            providerName,
            {
              projectId,
              linkedUserId,
              apikey,
              body_data,
            },
            'apikey',
          );
          break;
        case ConnectorCategory.Accounting:
          await this.accountingConnectionsService.handleAccountingCallBack(
            providerName,
            {
              projectId,
              linkedUserId,
              apikey,
              body_data,
            },
            'apikey',
          );
          break;
        case ConnectorCategory.FileStorage:
          await this.filestorageConnectionsService.handleFilestorageCallBack(
            providerName,
            {
              projectId,
              linkedUserId,
              apikey,
              body_data,
            },
            'apikey',
          );
          break;
        case ConnectorCategory.Hris:
          await this.hrisConnectionsService.handleHrisCallBack(
            providerName,
            {
              projectId,
              linkedUserId,
              apikey,
              body_data,
            },
            'apikey',
          );
          break;
        case ConnectorCategory.MarketingAutomation:
          await this.marketingautomationConnectionsService.handleMarketingAutomationCallBack(
            providerName,
            {
              projectId,
              linkedUserId,
              apikey,
              body_data,
            },
            'apikey',
          );
          break;
        case ConnectorCategory.Ticketing:
          await this.ticketingConnectionsService.handleTicketingCallBack(
            providerName,
            {
              projectId,
              linkedUserId,
              apikey,
              body_data,
            },
            'apikey',
          );
          break;
      }

      res.send(JSON.stringify({ message: "The API Key connection successfully created" }))

      // res.redirect(returnUrl);

      if (
>>>>>>> 993726ba
        CONNECTORS_METADATA[vertical.toLowerCase()][providerName.toLowerCase()]
          .active !== false
      ) {
        this.logger.log('triggering initial core sync for all objects...;');
        // Performing Core Sync Service for active connectors
        await this.coreSync.initialSync(
          vertical.toLowerCase(),
          providerName,
          linkedUserId,
        );
      }
    } catch (error) {
      throw error;
    }
  }

  @ApiOperation({
    operationId: 'getConnections',
    summary: 'List Connections',
  })
  @ApiResponse({ status: 200 })
  @UseGuards(JwtAuthGuard)
  @Get()
  async list(@Request() req: any) {
    try {
      const { id_project } = req.user;
      return await this.prisma.connections.findMany({
        where: {
          id_project: id_project,
        },
      });
    } catch (error) {
      throw error;
    }
  }
}<|MERGE_RESOLUTION|>--- conflicted
+++ resolved
@@ -7,20 +7,13 @@
   Body,
   Controller,
   Get,
+  Param,
   Post,
   Query,
   Request,
   Res,
   UseGuards,
 } from '@nestjs/common';
-<<<<<<< HEAD
-=======
-import { Response } from 'express';
-import { CrmConnectionsService } from './crm/services/crm.connection.service';
-import { LoggerService } from '@@core/logger/logger.service';
-import { ConnectionsError } from '@@core/utils/errors';
-import { PrismaService } from '@@core/prisma/prisma.service';
->>>>>>> 993726ba
 import {
   ApiBody,
   ApiOperation,
@@ -28,20 +21,7 @@
   ApiResponse,
   ApiTags,
 } from '@nestjs/swagger';
-<<<<<<< HEAD
 import { Response } from 'express';
-=======
-import { TicketingConnectionsService } from './ticketing/services/ticketing.connection.service';
-import { ConnectorCategory, CONNECTORS_METADATA } from '@panora/shared';
-import { AccountingConnectionsService } from './accounting/services/accounting.connection.service';
-import { MarketingAutomationConnectionsService } from './marketingautomation/services/marketingautomation.connection.service';
-import { JwtAuthGuard } from '@@core/auth/guards/jwt-auth.guard';
-import { CoreSyncService } from '@@core/sync/sync.service';
-import { HrisConnectionsService } from './hris/services/hris.connection.service';
-import { FilestorageConnectionsService } from './filestorage/services/filestorage.connection.service';
-import { AtsConnectionsService } from './ats/services/ats.connection.service';
-import { ManagementConnectionsService } from './management/services/management.connection.service';
->>>>>>> 993726ba
 
 export type StateDataType = {
   projectId: string;
@@ -96,17 +76,18 @@
       const { projectId, vertical, linkedUserId, providerName, returnUrl } =
         stateData;
 
-      await this.categoryConnectionRegistry
-        .getService(vertical.toLowerCase())
-        .handleCallBack(
-          providerName,
-          { linkedUserId, projectId, code, location },
-          'oauth',
-        );
+      const service = this.categoryConnectionRegistry.getService(
+        vertical.toLowerCase(),
+      );
+      await service.handleCallBack(
+        providerName,
+        { linkedUserId, projectId, code, location },
+        'oauth',
+      );
 
       res.redirect(returnUrl);
 
-      if (
+      /*if (
         CONNECTORS_METADATA[vertical.toLowerCase()][providerName.toLowerCase()]
           .active !== false
       ) {
@@ -117,7 +98,7 @@
           providerName,
           linkedUserId,
         );
-      }
+      }*/
     } catch (error) {
       throw error;
     }
@@ -150,17 +131,19 @@
   })
   @ApiQuery({ name: 'state', required: true, type: String })
   @ApiBody({ type: BodyDataType })
-  //@UseGuards(JwtAuthGuard)
+  @UseGuards(JwtAuthGuard)
   @ApiResponse({ status: 201 })
   @Post('apikey/callback')
   async handleApiKeyCallback(@Query() query: any, @Body() body: BodyDataType) {
     try {
       const { state } = query;
       if (!state) {
-        throw ReferenceError('State not found');
+        throw new ConnectionsError({
+          name: 'API_CALLBACK_STATE_NOT_FOUND_ERROR',
+          message: `No Callback Params found for state, found ${state}`,
+        });
       }
       const stateData: StateDataType = JSON.parse(decodeURIComponent(state));
-<<<<<<< HEAD
       const { projectId, vertical, linkedUserId, providerName } = stateData;
       const { apikey, ...body_data } = body;
 
@@ -177,103 +160,6 @@
           'apikey',
         );
       /*if (
-=======
-      const { projectId, vertical, linkedUserId, providerName } =
-        stateData;
-      const { apikey, ...body_data } = body;
-      switch (vertical.toLowerCase()) {
-        case ConnectorCategory.Crm:
-          await this.crmConnectionsService.handleCrmCallBack(
-            providerName,
-            {
-              projectId,
-              linkedUserId,
-              apikey,
-              body_data,
-            },
-            'apikey',
-          );
-          break;
-        case ConnectorCategory.Ats:
-          await this.atsConnectionsService.handleAtsCallBack(
-            providerName,
-            {
-              projectId,
-              linkedUserId,
-              apikey,
-              body_data,
-            },
-            'apikey',
-          );
-          break;
-        case ConnectorCategory.Accounting:
-          await this.accountingConnectionsService.handleAccountingCallBack(
-            providerName,
-            {
-              projectId,
-              linkedUserId,
-              apikey,
-              body_data,
-            },
-            'apikey',
-          );
-          break;
-        case ConnectorCategory.FileStorage:
-          await this.filestorageConnectionsService.handleFilestorageCallBack(
-            providerName,
-            {
-              projectId,
-              linkedUserId,
-              apikey,
-              body_data,
-            },
-            'apikey',
-          );
-          break;
-        case ConnectorCategory.Hris:
-          await this.hrisConnectionsService.handleHrisCallBack(
-            providerName,
-            {
-              projectId,
-              linkedUserId,
-              apikey,
-              body_data,
-            },
-            'apikey',
-          );
-          break;
-        case ConnectorCategory.MarketingAutomation:
-          await this.marketingautomationConnectionsService.handleMarketingAutomationCallBack(
-            providerName,
-            {
-              projectId,
-              linkedUserId,
-              apikey,
-              body_data,
-            },
-            'apikey',
-          );
-          break;
-        case ConnectorCategory.Ticketing:
-          await this.ticketingConnectionsService.handleTicketingCallBack(
-            providerName,
-            {
-              projectId,
-              linkedUserId,
-              apikey,
-              body_data,
-            },
-            'apikey',
-          );
-          break;
-      }
-
-      res.send(JSON.stringify({ message: "The API Key connection successfully created" }))
-
-      // res.redirect(returnUrl);
-
-      if (
->>>>>>> 993726ba
         CONNECTORS_METADATA[vertical.toLowerCase()][providerName.toLowerCase()]
           .active !== false
       ) {
@@ -284,14 +170,14 @@
           providerName,
           linkedUserId,
         );
-      }
+      }*/
     } catch (error) {
       throw error;
     }
   }
 
   @ApiOperation({
-    operationId: 'getConnections',
+    operationId: 'list',
     summary: 'List Connections',
   })
   @ApiResponse({ status: 200 })
@@ -309,4 +195,17 @@
       throw error;
     }
   }
+
+  @Get('list')
+  async list2(@Query('projectid') req: string) {
+    try {
+      return await this.prisma.connections.findMany({
+        where: {
+          id_project: req,
+        },
+      });
+    } catch (error) {
+      throw error;
+    }
+  }
 }