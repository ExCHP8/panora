--- conflicted
+++ resolved
@@ -2,19 +2,14 @@
 import { Body, Controller, Get, Param, Post, UseGuards } from '@nestjs/common';
 import {
   ApiOperation,
+  ApiParam,
   ApiProperty,
   ApiResponse,
   ApiTags,
 } from '@nestjs/swagger';
 import { LoggerService } from '../@core-services/logger/logger.service';
-<<<<<<< HEAD
-import { ApiOperation, ApiParam, ApiResponse, ApiTags } from '@nestjs/swagger';
-import { ApiKeyAuthGuard } from '@@core/auth/guards/api-key.guard';
-import { JwtAuthGuard } from '@@core/auth/guards/jwt-auth.guard';
-=======
 import { CoreSyncService } from './sync.service';
 import { ApiPostCustomResponse } from '@@core/utils/dtos/openapi.respone.dto';
->>>>>>> 49197ae5
 
 export class ResyncStatusDto {
   @ApiProperty({ type: Date, nullable: true })
