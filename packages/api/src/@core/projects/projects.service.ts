import { Injectable } from '@nestjs/common';
import { PrismaService } from '../prisma/prisma.service';
import { LoggerService } from '../logger/logger.service';
import { CreateProjectDto } from './dto/create-project.dto';
import { v4 as uuidv4 } from 'uuid';
import { handleServiceError } from '@@core/utils/errors';
import {
  ConnectorCategory,
<<<<<<< HEAD
=======
  CONNECTORS_METADATA,
>>>>>>> 1d40a63b
  providersArray,
  slugFromCategory,
} from '@panora/shared';

@Injectable()
export class ProjectsService {
  constructor(private prisma: PrismaService, private logger: LoggerService) {
    this.logger.setContext(ProjectsService.name);
  }

  async getProjects() {
    try {
      return await this.prisma.projects.findMany();
    } catch (error) {
      handleServiceError(error, this.logger);
    }
  }

  async getProjectsByUser(userId: string) {
    try {
      return await this.prisma.projects.findMany({
        where: {
          id_user: userId,
        },
      });
    } catch (error) {
      handleServiceError(error, this.logger);
    }
  }

  async createProject(data: CreateProjectDto) {
    try {
      const ACTIVE_CONNECTORS = providersArray();
      // update project-connectors table for the project
      const updateData: any = {
        id_connector_set: uuidv4(),
      };

      ACTIVE_CONNECTORS.forEach((connector) => {
        if (connector.vertical) {
          // Construct the property name using the vertical name
          const propertyName = `${slugFromCategory(
            connector.vertical as ConnectorCategory,
          )}_`;
          // Add the property to updateData with a value of true
          updateData[propertyName + connector.name] = true;
        }
      });
      const cSet = await this.prisma.connector_sets.create({
        data: updateData,
      });

      const res = await this.prisma.projects.create({
        data: {
          name: data.name,
          sync_mode: 'pool',
          id_project: uuidv4(),
          id_user: data.id_user,
          id_connector_set: cSet.id_connector_set,
        },
      });

      const ACTIVE_CONNECTORS = providersArray();
      // update project-connectors table for the project
      const updateData: any = {
        id_project_connector: uuidv4(),
        id_project: res.id_project,
      };

      ACTIVE_CONNECTORS.forEach((connector) => {
        if (connector.vertical) {
          // Construct the property name using the vertical name
          const propertyName = `${slugFromCategory(
            connector.vertical as ConnectorCategory,
          )}_`;
          // Add the property to updateData with a value of true
          updateData[propertyName + connector.name] = true;
        }
      });
      await this.prisma.project_connectors.create({
        data: updateData,
      });
      return res;
    } catch (error) {
      handleServiceError(error, this.logger);
    }
  }
}<|MERGE_RESOLUTION|>--- conflicted
+++ resolved
@@ -6,10 +6,6 @@
 import { handleServiceError } from '@@core/utils/errors';
 import {
   ConnectorCategory,
-<<<<<<< HEAD
-=======
-  CONNECTORS_METADATA,
->>>>>>> 1d40a63b
   providersArray,
   slugFromCategory,
 } from '@panora/shared';
