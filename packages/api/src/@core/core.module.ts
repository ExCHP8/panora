import { Module } from '@nestjs/common';
import { AuthModule } from './auth/auth.module';
import { ConnectionsModule } from './connections/connections.module';
import { LinkedUsersModule } from './linked-users/linked-users.module';
import { OrganisationsModule } from './organisations/organisations.module';
import { ProjectsModule } from './projects/projects.module';
import { FieldMappingModule } from './field-mapping/field-mapping.module';
import { EventsModule } from './events/events.module';
import { MagicLinkModule } from './magic-link/magic-link.module';
import { PassthroughModule } from './passthrough/passthrough.module';
import { EnvironmentModule } from './@core-services/environment/environment.module';
import { EncryptionService } from './@core-services/encryption/encryption.service';
import { ConnectionsStrategiesModule } from './connections-strategies/connections-strategies.module';
import { SyncModule } from './sync/sync.module';
import { ProjectConnectorsModule } from './project-connectors/project-connectors.module';
import { LoggerService } from './@core-services/logger/logger.service';
import { MappersRegistry } from './@core-services/registries/mappers.registry';
import { UnificationRegistry } from './@core-services/registries/unification.registry';
import { CoreUnification } from './@core-services/unification/core-unification.service';
import { CoreSyncRegistry } from './@core-services/registries/core-sync.registry';
import { BullQueueModule } from './@core-services/queues/queue.module';
import { WebhookModule } from './@core-services/webhooks/panora-webhooks/webhook.module';
import { ManagedWebhooksModule } from './@core-services/webhooks/third-parties-webhooks/managed-webhooks.module';
import { CategoryConnectionRegistry } from './@core-services/registries/connections-categories.registry';
import { IngestDataService } from './@core-services/unification/ingest-data.service';
import { FieldMappingService } from './field-mapping/field-mapping.service';

@Module({
  imports: [
    AuthModule,
    ConnectionsModule,
    LinkedUsersModule,
    OrganisationsModule,
    ProjectsModule,
    FieldMappingModule,
    EventsModule,
    MagicLinkModule,
    PassthroughModule,
    WebhookModule,
    ManagedWebhooksModule,
    EnvironmentModule,
    ConnectionsStrategiesModule,
    SyncModule,
    ProjectConnectorsModule,
    BullQueueModule,
  ],
  exports: [
    AuthModule,
    ConnectionsModule,
    LinkedUsersModule,
    OrganisationsModule,
    ProjectsModule,
    FieldMappingModule,
    EventsModule,
    MagicLinkModule,
    PassthroughModule,
    WebhookModule,
    ManagedWebhooksModule,
    EnvironmentModule,
    ConnectionsStrategiesModule,
    SyncModule,
    ProjectConnectorsModule,
    // MappersRegistry,
    // UnificationRegistry,
    CoreUnification,
    CoreSyncRegistry,
    IngestDataService,
    BullQueueModule,
  ],
  providers: [
    EncryptionService,
    LoggerService,
<<<<<<< HEAD
    MappersRegistry,
    UnificationRegistry,
    FieldMappingService,
=======
    // MappersRegistry,
    // UnificationRegistry,
>>>>>>> 993726ba
    CoreUnification,
    CoreSyncRegistry,
    IngestDataService,
    CategoryConnectionRegistry,
  ],
})
export class CoreModule { }<|MERGE_RESOLUTION|>--- conflicted
+++ resolved
@@ -1,29 +1,21 @@
 import { Module } from '@nestjs/common';
-import { AuthModule } from './auth/auth.module';
-import { ConnectionsModule } from './connections/connections.module';
-import { LinkedUsersModule } from './linked-users/linked-users.module';
-import { OrganisationsModule } from './organisations/organisations.module';
-import { ProjectsModule } from './projects/projects.module';
-import { FieldMappingModule } from './field-mapping/field-mapping.module';
-import { EventsModule } from './events/events.module';
-import { MagicLinkModule } from './magic-link/magic-link.module';
-import { PassthroughModule } from './passthrough/passthrough.module';
 import { EnvironmentModule } from './@core-services/environment/environment.module';
-import { EncryptionService } from './@core-services/encryption/encryption.service';
-import { ConnectionsStrategiesModule } from './connections-strategies/connections-strategies.module';
-import { SyncModule } from './sync/sync.module';
-import { ProjectConnectorsModule } from './project-connectors/project-connectors.module';
-import { LoggerService } from './@core-services/logger/logger.service';
-import { MappersRegistry } from './@core-services/registries/mappers.registry';
-import { UnificationRegistry } from './@core-services/registries/unification.registry';
-import { CoreUnification } from './@core-services/unification/core-unification.service';
-import { CoreSyncRegistry } from './@core-services/registries/core-sync.registry';
 import { BullQueueModule } from './@core-services/queues/queue.module';
+import { IngestDataService } from './@core-services/unification/ingest-data.service';
 import { WebhookModule } from './@core-services/webhooks/panora-webhooks/webhook.module';
 import { ManagedWebhooksModule } from './@core-services/webhooks/third-parties-webhooks/managed-webhooks.module';
-import { CategoryConnectionRegistry } from './@core-services/registries/connections-categories.registry';
-import { IngestDataService } from './@core-services/unification/ingest-data.service';
-import { FieldMappingService } from './field-mapping/field-mapping.service';
+import { AuthModule } from './auth/auth.module';
+import { ConnectionsStrategiesModule } from './connections-strategies/connections-strategies.module';
+import { ConnectionsModule } from './connections/connections.module';
+import { EventsModule } from './events/events.module';
+import { FieldMappingModule } from './field-mapping/field-mapping.module';
+import { LinkedUsersModule } from './linked-users/linked-users.module';
+import { MagicLinkModule } from './magic-link/magic-link.module';
+import { OrganisationsModule } from './organisations/organisations.module';
+import { PassthroughModule } from './passthrough/passthrough.module';
+import { ProjectConnectorsModule } from './project-connectors/project-connectors.module';
+import { ProjectsModule } from './projects/projects.module';
+import { SyncModule } from './sync/sync.module';
 
 @Module({
   imports: [
@@ -60,28 +52,9 @@
     ConnectionsStrategiesModule,
     SyncModule,
     ProjectConnectorsModule,
-    // MappersRegistry,
-    // UnificationRegistry,
-    CoreUnification,
-    CoreSyncRegistry,
     IngestDataService,
     BullQueueModule,
   ],
-  providers: [
-    EncryptionService,
-    LoggerService,
-<<<<<<< HEAD
-    MappersRegistry,
-    UnificationRegistry,
-    FieldMappingService,
-=======
-    // MappersRegistry,
-    // UnificationRegistry,
->>>>>>> 993726ba
-    CoreUnification,
-    CoreSyncRegistry,
-    IngestDataService,
-    CategoryConnectionRegistry,
-  ],
+  providers: [IngestDataService],
 })
-export class CoreModule { }+export class CoreModule {}