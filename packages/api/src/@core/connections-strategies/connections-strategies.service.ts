import { EncryptionService } from '@@core/@core-services/encryption/encryption.service';
import { LoggerService } from '@@core/@core-services/logger/logger.service';
import { PrismaService } from '@@core/@core-services/prisma/prisma.service';
import { ConnectionStrategiesError } from '@@core/utils/errors';
import { Injectable } from '@nestjs/common';
import { ConfigService } from '@nestjs/config';
import {
  AuthData,
  AuthStrategy,
  CONNECTORS_METADATA,
  extractAuthMode,
  extractProvider,
  extractVertical,
  needsSubdomain,
<<<<<<< HEAD
  SoftwareMode,
=======
  CONNECTORS_METADATA,
  OAuth2AuthData,
>>>>>>> 993726ba
} from '@panora/shared';
import { v4 as uuidv4 } from 'uuid';

export type OAuth = {
  CLIENT_ID: string;
  CLIENT_SECRET: string;
};

export type RateLimit = {
  ttl: string;
  limit: string;
};

@Injectable()
export class ConnectionsStrategiesService {
  constructor(
    private prisma: PrismaService,
    private crypto: EncryptionService,
    private configService: ConfigService,
    private logger: LoggerService,
  ) {}

  async isCustomCredentials(projectId: string, type: string) {
    try {
      const res = await this.prisma.connection_strategies.findFirst({
        where: {
          id_project: projectId,
          type: type,
          status: true,
        },
      });
      if (!res) return false;
      return res.status;
    } catch (error) {
      throw error;
    }
  }

  async createConnectionStrategy(
    projectId: string,
    type: string,
    attributes: string[],
    values: string[],
  ) {
    try {
      const checkCSDuplicate =
        await this.prisma.connection_strategies.findFirst({
          where: {
            id_project: projectId,
            type: type,
          },
        });
      if (checkCSDuplicate)
        throw new ConnectionStrategiesError({
          name: 'CONNECTION_STRATEGY_ALREADY_EXISTS',
          message: `Connection strategy already exists for projectId=${projectId} and type=${type}`,
        });

      const cs = await this.prisma.connection_strategies.create({
        data: {
          id_connection_strategy: uuidv4(),
          id_project: projectId,
          type: type,
          status: true,
        },
      });
      const entity = await this.prisma.cs_entities.create({
        data: {
          id_cs_entity: uuidv4(),
          id_connection_strategy: cs.id_connection_strategy,
        },
      });
      for (let i = 0; i < attributes.length; i++) {
        const attribute_slug = attributes[i];
        const value = values[i];
        //create all attributes (for oauth =>  client_id, client_secret)
        const attribute_ = await this.prisma.cs_attributes.create({
          data: {
            id_cs_attribute: uuidv4(),
            id_cs_entity: entity.id_cs_entity,
            attribute_slug: attribute_slug,
            data_type: 'string',
          },
        });
        const value_ = await this.prisma.cs_values.create({
          data: {
            id_cs_value: uuidv4(),
            value: this.crypto.encrypt(value),
            id_cs_attribute: attribute_.id_cs_attribute,
          },
        });
      }

      return cs;
    } catch (error) {
      throw error;
    }
  }

  async toggle(id_cs: string) {
    try {
      const cs = await this.prisma.connection_strategies.findFirst({
        where: {
          id_connection_strategy: id_cs,
        },
      });
      if (!cs) throw new ReferenceError('Connection strategy undefined !');
      // Toggle the 'active' value
      const updatedCs = await this.prisma.connection_strategies.update({
        where: {
          id_connection_strategy: id_cs,
        },
        data: {
          status: !cs.status, // Toggle the 'active' value
        },
      });

      return updatedCs;
    } catch (error) {
      throw error;
    }
  }

  // one must provide an array of attributes to get the associated values i.e
  // [client_id, client_secret] or [client_id, client_secret, subdomain] or [api_key]
  async getConnectionStrategyData(
    projectId: string,
    type: string,
    attributes: string[],
  ) {
    const cs = await this.prisma.connection_strategies.findFirst({
      where: {
        id_project: projectId,
        type: type,
      },
    });
    if (!cs) throw new ReferenceError('Connection strategy undefined !');
    const entity = await this.prisma.cs_entities.findFirst({
      where: {
        id_connection_strategy: cs.id_connection_strategy,
      },
    });
    if (!entity)
      throw new ReferenceError('Connection strategy entity undefined !');

    const authValues: string[] = [];
    for (let i = 0; i < attributes.length; i++) {
      const attribute_slug = attributes[i];
      //create all attributes (for oauth =>  client_id, client_secret)
      const attribute_ = await this.prisma.cs_attributes.findFirst({
        where: {
          id_cs_entity: entity.id_cs_entity,
          attribute_slug: attribute_slug,
        },
      });
      if (!attribute_)
        throw new ReferenceError('Connection Strategy Attribute undefined !');
      const value_ = await this.prisma.cs_values.findFirst({
        where: {
          id_cs_attribute: attribute_.id_cs_attribute,
        },
      });
      if (!value_)
        throw new ReferenceError('Connection Strategy Value undefined !');
      authValues.push(this.crypto.decrypt(value_.value));
    }
    return authValues;
  }

  async getCustomCredentialsData(
    projectId: string,
    type: string,
    provider: string,
    vertical: string,
    authStrategy: AuthStrategy,
  ) {
    let attributes: string[] = [];
    switch (authStrategy) {
      case AuthStrategy.oauth2:
        attributes = ['client_id', 'client_secret', 'scope'];
        if (needsSubdomain(provider.toLowerCase(), vertical.toLowerCase())) {
          attributes.push('subdomain');
        }
        break;
      case AuthStrategy.api_key:
        attributes = ['api_key'];

        if (needsSubdomain(provider.toLowerCase(), vertical.toLowerCase())) {
          attributes.push('subdomain');
        }
        break;
      case AuthStrategy.basic:
        attributes = ['username', 'secret'];
        if (needsSubdomain(provider.toLowerCase(), vertical.toLowerCase())) {
          attributes.push('subdomain');
        }
        break;
      default:
        break;
    }
    const values = await this.getConnectionStrategyData(
      projectId,
      type,
      attributes,
    );
    const data = attributes.reduce((acc, attr, index) => {
      acc[attr.toUpperCase()] = values[index];
      return acc;
    }, {} as Record<string, string>);

    return data as AuthData;
  }

  getEnvData(
    provider: string,
    vertical: string,
    authStrategy: AuthStrategy,
    softwareMode?: SoftwareMode,
  ) {
    let data: AuthData;
    switch (authStrategy) {
      case AuthStrategy.oauth2:
        data = {
          CLIENT_ID: this.configService.get<string>(
            `${provider.toUpperCase()}_${vertical.toUpperCase()}_${softwareMode.toUpperCase()}_CLIENT_ID`,
          ),
          CLIENT_SECRET: this.configService.get<string>(
            `${provider.toUpperCase()}_${vertical.toUpperCase()}_${softwareMode.toUpperCase()}_CLIENT_SECRET`,
          ),
        };
        const scopes =
          CONNECTORS_METADATA[vertical.toLowerCase()][provider.toLowerCase()]
            .scopes;
        if (scopes) {
          data = {
            ...data,
            SCOPE:
              CONNECTORS_METADATA[vertical.toLowerCase()][
                provider.toLowerCase()
              ].scopes,
          };
        }
        /*const isSubdomain = needsSubdomain(
          provider.toLowerCase(),
          vertical.toLowerCase(),
        );*/
        // console.log('needs subdomain ??? ' + isSubdomain);
        if (needsSubdomain(provider.toLowerCase(), vertical.toLowerCase())) {
          data = {
            ...data,
            SUBDOMAIN: this.configService.get<string>(
              `${provider.toUpperCase()}_${vertical.toUpperCase()}_${softwareMode.toUpperCase()}_SUBDOMAIN`,
            ),
          };
        }
        return data;
      case AuthStrategy.api_key:
        data = {
          API_KEY: this.configService.get<string>(
            `${provider.toUpperCase()}_${vertical.toUpperCase()}_${softwareMode.toUpperCase()}_API_KEY`,
          ),
        };
        if (needsSubdomain(provider.toLowerCase(), vertical.toLowerCase())) {
          data = {
            ...data,
            SUBDOMAIN: this.configService.get<string>(
              `${provider.toUpperCase()}_${vertical.toUpperCase()}_${softwareMode.toUpperCase()}_SUBDOMAIN`,
            ),
          };
        }
        return data;
      case AuthStrategy.basic:
        data = {
          USERNAME: this.configService.get<string>(
            `${provider.toUpperCase()}_${vertical.toUpperCase()}_${softwareMode.toUpperCase()}_USERNAME`,
          ),
          SECRET: this.configService.get<string>(
            `${provider.toUpperCase()}_${vertical.toUpperCase()}_${softwareMode.toUpperCase()}_SECRET`,
          ),
        };
        if (needsSubdomain(provider.toLowerCase(), vertical.toLowerCase())) {
          data = {
            ...data,
            SUBDOMAIN: this.configService.get<string>(
              `${provider.toUpperCase()}_${vertical.toUpperCase()}_${softwareMode.toUpperCase()}_SUBDOMAIN`,
            ),
          };
        }
        return data;
    }
  }

  isOAuth2AuthData(data: AuthData): data is OAuth2AuthData {
    return (
      (data as OAuth2AuthData).CLIENT_ID !== undefined &&
      (data as OAuth2AuthData).CLIENT_SECRET !== undefined
    );
  }

  async getSafeCredentials(projectId: string, type: string) {
    try {
      const res = await this.getCredentials(projectId, type);

      if (this.isOAuth2AuthData(res)) {
        const { CLIENT_SECRET, ...safeData } = res;
        return safeData;
      }

      return res;
    } catch (error) {
      throw error;
    }
  }

  async getCredentials(projectId: string, type: string): Promise<AuthData> {
    try {
      const isCustomCred = await this.isCustomCredentials(projectId, type);
      const provider = extractProvider(type);
      const vertical = extractVertical(type);
      //TODO: extract sofwtaremode
      if (!vertical)
        throw new ReferenceError(`vertical not found for provider ${provider}`);
      const authStrategy = extractAuthMode(type);
      if (!authStrategy)
        throw new ReferenceError(
          `auth strategy not found for provider ${provider}`,
        );

      if (isCustomCred) {
        //customer is using custom credentials (set in the webapp UI)
        //fetch the right credentials
        return await this.getCustomCredentialsData(
          projectId,
          type,
          provider,
          vertical,
          authStrategy,
        );
      } else {
        // type is of form = HUBSPOT_CRM_CLOUD_OAUTH so we must extract the parts
        const res = this.getEnvData(
          provider,
          vertical,
          authStrategy,
          SoftwareMode.cloud,
        );
        return res;
      }
    } catch (error) {
      throw error;
    }
  }

  async getConnectionStrategiesForProject(projectId: string) {
    try {
      return await this.prisma.connection_strategies.findMany({
        where: {
          id_project: projectId,
        },
      });
    } catch (error) {
      throw error;
    }
  }

  async updateConnectionStrategy(
    id_cs: string,
    status: boolean,
    attributes: string[],
    values: string[],
  ) {
    try {
      const cs = await this.prisma.connection_strategies.findFirst({
        where: {
          id_connection_strategy: id_cs,
        },
      });
      if (!cs) throw new ReferenceError('Connection strategy undefined !');

      const updateCS = await this.prisma.connection_strategies.update({
        where: {
          id_connection_strategy: id_cs,
        },
        data: {
          status: status,
        },
      });

      const { id_cs_entity } = await this.prisma.cs_entities.findFirst({
        where: {
          id_connection_strategy: id_cs,
        },
      });

      if (!id_cs_entity)
        throw new ReferenceError('Connection strategy entity undefined !');

      for (let i = 0; i < attributes.length; i++) {
        const attribute_slug = attributes[i];
        const value = values[i];

        // Updating attributes' values
        const { id_cs_attribute } = await this.prisma.cs_attributes.findFirst({
          where: {
            id_cs_entity: id_cs_entity,
            attribute_slug: attribute_slug,
            data_type: 'string',
          },
        });
        const value_ = await this.prisma.cs_values.updateMany({
          where: {
            id_cs_attribute: id_cs_attribute,
          },
          data: {
            value: this.crypto.encrypt(value),
          },
        });
      }
      return cs;
    } catch (error) {
      throw error;
    }
  }

  async deleteConnectionStrategy(id_cs: string) {
    try {
      const cs = await this.prisma.connection_strategies.findFirst({
        where: {
          id_connection_strategy: id_cs,
        },
      });
      if (!cs) throw new ReferenceError('Connection strategy undefined !');

      const { id_cs_entity } = await this.prisma.cs_entities.findFirst({
        where: {
          id_connection_strategy: id_cs,
        },
      });
      if (!id_cs_entity)
        throw new ReferenceError('Connection strategy entity undefined !');

      const attributes = await this.prisma.cs_attributes.findMany({
        where: {
          id_cs_entity: id_cs_entity,
        },
      });

      // Deleting all attributes' values
      for (let i = 0; i < attributes.length; i++) {
        const attributeObj = attributes[i];

        const deleteValue = await this.prisma.cs_values.deleteMany({
          where: {
            id_cs_attribute: attributeObj.id_cs_attribute,
          },
        });
      }

      // Delete All Attribute
      const deleteAllAttributes = await this.prisma.cs_attributes.deleteMany({
        where: {
          id_cs_entity: id_cs_entity,
        },
      });

      // Delete cs_entity
      const delete_cs_entity = await this.prisma.cs_entities.deleteMany({
        where: {
          id_connection_strategy: id_cs,
        },
      });

      const deleteCS = await this.prisma.connection_strategies.delete({
        where: {
          id_connection_strategy: id_cs,
        },
      });

      return deleteCS;
    } catch (error) {
      throw error;
    }
  }
}<|MERGE_RESOLUTION|>--- conflicted
+++ resolved
@@ -12,12 +12,9 @@
   extractProvider,
   extractVertical,
   needsSubdomain,
-<<<<<<< HEAD
+  needsScope,
+  OAuth2AuthData,
   SoftwareMode,
-=======
-  CONNECTORS_METADATA,
-  OAuth2AuthData,
->>>>>>> 993726ba
 } from '@panora/shared';
 import { v4 as uuidv4 } from 'uuid';
 
@@ -197,14 +194,19 @@
     let attributes: string[] = [];
     switch (authStrategy) {
       case AuthStrategy.oauth2:
-        attributes = ['client_id', 'client_secret', 'scope'];
+        attributes = ['client_id', 'client_secret'];
         if (needsSubdomain(provider.toLowerCase(), vertical.toLowerCase())) {
           attributes.push('subdomain');
+        }
+        if (needsScope(provider.toLowerCase(), vertical.toLowerCase())) {
+          attributes.push('scope');
         }
         break;
       case AuthStrategy.api_key:
         attributes = ['api_key'];
-
+        if (needsScope(provider.toLowerCase(), vertical.toLowerCase())) {
+          attributes.push('scope');
+        }
         if (needsSubdomain(provider.toLowerCase(), vertical.toLowerCase())) {
           attributes.push('subdomain');
         }
@@ -213,6 +215,9 @@
         attributes = ['username', 'secret'];
         if (needsSubdomain(provider.toLowerCase(), vertical.toLowerCase())) {
           attributes.push('subdomain');
+        }
+        if (needsScope(provider.toLowerCase(), vertical.toLowerCase())) {
+          attributes.push('scope');
         }
         break;
       default:
