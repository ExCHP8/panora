--- conflicted
+++ resolved
@@ -13,12 +13,9 @@
 export class UnifiedAtsActivityInput {
   @ApiPropertyOptional({
     type: String,
-<<<<<<< HEAD
     enum: ['NOTE', 'EMAIL', 'OTHER'],
     example: 'NOTE',
-=======
     nullable: true,
->>>>>>> 49197ae5
     description: 'The type of activity',
   })
   @IsIn(['NOTE', 'EMAIL', 'OTHER'])
@@ -27,11 +24,8 @@
 
   @ApiPropertyOptional({
     type: String,
-<<<<<<< HEAD
     example: 'Email subject',
-=======
     nullable: true,
->>>>>>> 49197ae5
     description: 'The subject of the activity',
   })
   @IsString()
@@ -40,11 +34,8 @@
 
   @ApiPropertyOptional({
     type: String,
-<<<<<<< HEAD
     example: 'Dear Diana, I love you',
-=======
     nullable: true,
->>>>>>> 49197ae5
     description: 'The body of the activity',
   })
   @IsString()
@@ -53,12 +44,9 @@
 
   @ApiPropertyOptional({
     type: String,
-<<<<<<< HEAD
     enum: ['ADMIN_ONLY', 'PUBLIC', 'PRIVATE'],
     example: 'PUBLIC',
-=======
     nullable: true,
->>>>>>> 49197ae5
     description: 'The visibility of the activity',
   })
   @IsIn(['ADMIN_ONLY', 'PUBLIC', 'PRIVATE'])
@@ -67,11 +55,8 @@
 
   @ApiPropertyOptional({
     type: String,
-<<<<<<< HEAD
     example: '801f9ede-c698-4e66-a7fc-48d19eebaa4f',
-=======
     nullable: true,
->>>>>>> 49197ae5
     description: 'The UUID of the candidate',
   })
   @IsUUID()
@@ -79,14 +64,10 @@
   candidate_id?: string;
 
   @ApiPropertyOptional({
-<<<<<<< HEAD
     type: String,
     format: 'date-time',
     example: '2024-10-01T12:00:00Z',
-=======
-    type: Date,
     nullable: true,
->>>>>>> 49197ae5
     description: 'The remote creation date of the activity',
   })
   @IsDateString()
@@ -95,15 +76,12 @@
 
   @ApiPropertyOptional({
     type: Object,
-<<<<<<< HEAD
     example: {
       fav_dish: 'broccoli',
       fav_color: 'red',
     },
-=======
     additionalProperties: true,
     nullable: true,
->>>>>>> 49197ae5
     description:
       'The custom field mappings of the object between the remote 3rd party & Panora',
   })
@@ -114,11 +92,8 @@
 export class UnifiedAtsActivityOutput extends UnifiedAtsActivityInput {
   @ApiPropertyOptional({
     type: String,
-<<<<<<< HEAD
     example: '801f9ede-c698-4e66-a7fc-48d19eebaa4f',
-=======
     nullable: true,
->>>>>>> 49197ae5
     description: 'The UUID of the activity',
   })
   @IsUUID()
@@ -127,11 +102,8 @@
 
   @ApiPropertyOptional({
     type: String,
-<<<<<<< HEAD
     example: 'id_1',
-=======
     nullable: true,
->>>>>>> 49197ae5
     description:
       'The remote ID of the activity in the context of the 3rd Party',
   })
@@ -141,15 +113,12 @@
 
   @ApiPropertyOptional({
     type: Object,
-<<<<<<< HEAD
     example: {
       fav_dish: 'broccoli',
       fav_color: 'red',
     },
-=======
     nullable: true,
     additionalProperties: true,
->>>>>>> 49197ae5
     description:
       'The remote data of the activity in the context of the 3rd Party',
   })
@@ -157,26 +126,18 @@
   remote_data?: Record<string, any>;
 
   @ApiPropertyOptional({
-<<<<<<< HEAD
-    type: {},
     example: '2024-10-01T12:00:00Z',
-=======
     type: Date,
     nullable: true,
->>>>>>> 49197ae5
     description: 'The created date of the object',
   })
   @IsOptional()
   created_at?: Date;
 
   @ApiPropertyOptional({
-<<<<<<< HEAD
-    type: {},
     example: '2024-10-01T12:00:00Z',
-=======
     type: Date,
     nullable: true,
->>>>>>> 49197ae5
     description: 'The modified date of the object',
   })
   @IsOptional()
