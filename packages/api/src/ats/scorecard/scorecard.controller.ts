import {
  Controller,
  Post,
  Body,
  Query,
  Get,
  Patch,
  Param,
  Headers,
  UseGuards,
} from '@nestjs/common';
import { LoggerService } from '@@core/@core-services/logger/logger.service';
import {
  ApiBody,
  ApiOperation,
  ApiParam,
  ApiQuery,
  ApiTags,
  ApiHeader,
} from '@nestjs/swagger';
import { ApiCustomResponse } from '@@core/utils/types';
import { ScoreCardService } from './services/scorecard.service';
import {
  UnifiedScoreCardInput,
  UnifiedScoreCardOutput,
} from './types/model.unified';
import { ConnectionUtils } from '@@core/connections/@utils';
import { ApiKeyAuthGuard } from '@@core/auth/guards/api-key.guard';
import { FetchObjectsQueryDto } from '@@core/utils/dtos/fetch-objects-query.dto';

@ApiTags('ats/scorecard')
@Controller('ats/scorecard')
export class ScoreCardController {
  constructor(
    private readonly scorecardService: ScoreCardService,
    private logger: LoggerService,
    private connectionUtils: ConnectionUtils,
  ) {
    this.logger.setContext(ScoreCardController.name);
  }

  @ApiOperation({
    operationId: 'getScoreCards',
    summary: 'List a batch of ScoreCards',
  })
  @ApiHeader({
    name: 'x-connection-token',
    required: true,
    description: 'The connection token',
    example: 'b008e199-eda9-4629-bd41-a01b6195864a',
  })
  @ApiCustomResponse(UnifiedScoreCardOutput)
  @UseGuards(ApiKeyAuthGuard)
  @Get()
  async getScoreCards(
    @Headers('x-connection-token') connection_token: string,
    @Query() query: FetchObjectsQueryDto,
  ) {
    try {
      const { linkedUserId, remoteSource, connectionId } =
        await this.connectionUtils.getConnectionMetadataFromConnectionToken(
          connection_token,
        );
      const { remote_data, limit, cursor } = query;
      return this.scorecardService.getScoreCards(
        connectionId,
        remoteSource,
        linkedUserId,
        limit,
        remote_data,
        cursor,
      );
    } catch (error) {
      throw new Error(error);
    }
  }

  @ApiOperation({
    operationId: 'getScoreCard',
    summary: 'Retrieve a ScoreCard',
    description: 'Retrieve a scorecard from any connected Ats software',
  })
  @ApiParam({
    name: 'id',
    required: true,
    type: String,
    description: 'id of the scorecard you want to retrieve.',
  })
  @ApiQuery({
    name: 'remote_data',
    required: false,
    type: Boolean,
    description: 'Set to true to include data from the original Ats software.',
  })
<<<<<<< HEAD
=======
  @ApiCustomResponse(UnifiedScoreCardOutput)
  //@UseGuards(ApiKeyAuthGuard)
  @Get(':id')
  getScoreCard(
    @Param('id') id: string,
    @Query('remote_data') remote_data?: boolean,
  ) {
    return this.scorecardService.getScoreCard(id, remote_data);
  }

  @ApiOperation({
    operationId: 'addScoreCard',
    summary: 'Create a ScoreCard',
    description: 'Create a scorecard in any supported Ats software',
  })
>>>>>>> 993726ba
  @ApiHeader({
    name: 'x-connection-token',
    required: true,
    description: 'The connection token',
    example: 'b008e199-eda9-4629-bd41-a01b6195864a',
  })
  @ApiCustomResponse(UnifiedScoreCardOutput)
<<<<<<< HEAD
  @UseGuards(ApiKeyAuthGuard)
  @Get(':id')
  async retrieve(
=======
  //@UseGuards(ApiKeyAuthGuard)
  @Post()
  async addScoreCard(
    @Body() unifiedScoreCardData: UnifiedScoreCardInput,
>>>>>>> 993726ba
    @Headers('x-connection-token') connection_token: string,
    @Param('id') id: string,
    @Query('remote_data') remote_data?: boolean,
  ) {
    const { linkedUserId, remoteSource } =
      await this.connectionUtils.getConnectionMetadataFromConnectionToken(
        connection_token,
      );
    return this.scorecardService.getScoreCard(
      id,
      linkedUserId,
      remoteSource,
      remote_data,
    );
  }
}<|MERGE_RESOLUTION|>--- conflicted
+++ resolved
@@ -92,24 +92,6 @@
     type: Boolean,
     description: 'Set to true to include data from the original Ats software.',
   })
-<<<<<<< HEAD
-=======
-  @ApiCustomResponse(UnifiedScoreCardOutput)
-  //@UseGuards(ApiKeyAuthGuard)
-  @Get(':id')
-  getScoreCard(
-    @Param('id') id: string,
-    @Query('remote_data') remote_data?: boolean,
-  ) {
-    return this.scorecardService.getScoreCard(id, remote_data);
-  }
-
-  @ApiOperation({
-    operationId: 'addScoreCard',
-    summary: 'Create a ScoreCard',
-    description: 'Create a scorecard in any supported Ats software',
-  })
->>>>>>> 993726ba
   @ApiHeader({
     name: 'x-connection-token',
     required: true,
@@ -117,16 +99,9 @@
     example: 'b008e199-eda9-4629-bd41-a01b6195864a',
   })
   @ApiCustomResponse(UnifiedScoreCardOutput)
-<<<<<<< HEAD
   @UseGuards(ApiKeyAuthGuard)
   @Get(':id')
   async retrieve(
-=======
-  //@UseGuards(ApiKeyAuthGuard)
-  @Post()
-  async addScoreCard(
-    @Body() unifiedScoreCardData: UnifiedScoreCardInput,
->>>>>>> 993726ba
     @Headers('x-connection-token') connection_token: string,
     @Param('id') id: string,
     @Query('remote_data') remote_data?: boolean,
