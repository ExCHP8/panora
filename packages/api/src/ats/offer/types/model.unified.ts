import { ApiProperty, ApiPropertyOptional } from '@nestjs/swagger';
import {
  IsUUID,
  IsOptional,
  IsString,
  IsDateString,
  IsIn,
} from 'class-validator';

export type OfferStatus =
  | 'DRAFT'
  | 'APPROVAL_SENT'
  | 'APPROVED'
  | 'SENT'
  | 'SENT_MANUALLY'
  | 'OPENED'
  | 'DENIED'
  | 'SIGNED'
  | 'DEPRECATED';
export class UnifiedAtsOfferInput {
  @ApiPropertyOptional({
    type: String,
<<<<<<< HEAD
    example: '801f9ede-c698-4e66-a7fc-48d19eebaa4f',
    description: 'The UUID of the creator',
=======
    description: 'The UUID of the creator',
    nullable: true,
>>>>>>> 49197ae5
  })
  @IsUUID()
  @IsOptional()
  created_by?: string;

  @ApiPropertyOptional({
<<<<<<< HEAD
    type: String,
    format: 'date-time',
    example: '2024-10-01T12:00:00Z',
=======
    type: Date,
>>>>>>> 49197ae5
    description: 'The remote creation date of the offer',
    nullable: true,
  })
  @IsDateString()
  @IsOptional()
  remote_created_at?: string;

  @ApiPropertyOptional({
<<<<<<< HEAD
    type: String,
    format: 'date-time',
    example: '2024-10-01T12:00:00Z',
=======
    type: Date,
>>>>>>> 49197ae5
    description: 'The closing date of the offer',
    nullable: true,
  })
  @IsDateString()
  @IsOptional()
  closed_at?: string;

  @ApiPropertyOptional({
<<<<<<< HEAD
    type: String,
    format: 'date-time',
    example: '2024-10-01T12:00:00Z',
=======
    type: Date,
>>>>>>> 49197ae5
    description: 'The sending date of the offer',
    nullable: true,
  })
  @IsDateString()
  @IsOptional()
  sent_at?: string;

  @ApiPropertyOptional({
<<<<<<< HEAD
    type: String,
    format: 'date-time',
    example: '2024-10-01T12:00:00Z',
=======
    type: Date,
>>>>>>> 49197ae5
    description: 'The start date of the offer',
    nullable: true,
  })
  @IsDateString()
  @IsOptional()
  start_date?: string;

  @ApiPropertyOptional({
    type: String,
<<<<<<< HEAD
    example: 'DRAFT',
    enum: [
      'DRAFT',
      'APPROVAL_SENT',
      'APPROVED',
      'SENT',
      'SENT_MANUALLY',
      'OPENED',
      'DENIED',
      'SIGNED',
      'DEPRECATED',
    ],
    description: 'The status of the offer',
=======
    description: 'The status of the offer',
    nullable: true,
>>>>>>> 49197ae5
  })
  @IsIn([
    'DRAFT',
    'APPROVAL_SENT',
    'APPROVED',
    'SENT',
    'SENT_MANUALLY',
    'OPENED',
    'DENIED',
    'SIGNED',
    'DEPRECATED',
  ])
  @IsOptional()
  status?: OfferStatus | string;

  @ApiPropertyOptional({
    type: String,
    example: '801f9ede-c698-4e66-a7fc-48d19eebaa4f',
    description: 'The UUID of the application',
    nullable: true,
  })
  @IsUUID()
  @IsOptional()
  application_id?: string;

  @ApiPropertyOptional({
    type: Object,
<<<<<<< HEAD
    example: {
      fav_dish: 'broccoli',
      fav_color: 'red',
    },
=======
>>>>>>> 49197ae5
    description:
      'The custom field mappings of the object between the remote 3rd party & Panora',
    nullable: true,
    additionalProperties: true,
  })
  @IsOptional()
  field_mappings?: Record<string, any>;
}

export class UnifiedAtsOfferOutput extends UnifiedAtsOfferInput {
  @ApiPropertyOptional({
    type: String,
<<<<<<< HEAD
    example: '801f9ede-c698-4e66-a7fc-48d19eebaa4f',
    description: 'The UUID of the offer',
=======
    description: 'The UUID of the offer',
    nullable: true,
>>>>>>> 49197ae5
  })
  @IsUUID()
  @IsOptional()
  id?: string;

  @ApiPropertyOptional({
    type: String,
    example: 'id_1',
    description: 'The remote ID of the offer in the context of the 3rd Party',
    nullable: true,
  })
  @IsString()
  @IsOptional()
  remote_id?: string;

  @ApiPropertyOptional({
    type: Object,
<<<<<<< HEAD
    example: {
      fav_dish: 'broccoli',
      fav_color: 'red',
    },
=======
>>>>>>> 49197ae5
    description: 'The remote data of the offer in the context of the 3rd Party',
    nullable: true,
    additionalProperties: true,
  })
  @IsOptional()
  remote_data?: Record<string, any>;

  @ApiPropertyOptional({
<<<<<<< HEAD
    type: {},
    example: '2024-10-01T12:00:00Z',
=======
    type: Object,
>>>>>>> 49197ae5
    description: 'The created date of the object',
    nullable: true,
  })
  @IsOptional()
  created_at?: Date;

  @ApiPropertyOptional({
<<<<<<< HEAD
    type: {},
    example: '2024-10-01T12:00:00Z',
=======
    type: Object,
>>>>>>> 49197ae5
    description: 'The modified date of the object',
    nullable: true,
  })
  @IsOptional()
  modified_at?: Date;
}<|MERGE_RESOLUTION|>--- conflicted
+++ resolved
@@ -20,26 +20,17 @@
 export class UnifiedAtsOfferInput {
   @ApiPropertyOptional({
     type: String,
-<<<<<<< HEAD
     example: '801f9ede-c698-4e66-a7fc-48d19eebaa4f',
     description: 'The UUID of the creator',
-=======
-    description: 'The UUID of the creator',
     nullable: true,
->>>>>>> 49197ae5
   })
   @IsUUID()
   @IsOptional()
   created_by?: string;
 
   @ApiPropertyOptional({
-<<<<<<< HEAD
-    type: String,
-    format: 'date-time',
     example: '2024-10-01T12:00:00Z',
-=======
     type: Date,
->>>>>>> 49197ae5
     description: 'The remote creation date of the offer',
     nullable: true,
   })
@@ -48,13 +39,8 @@
   remote_created_at?: string;
 
   @ApiPropertyOptional({
-<<<<<<< HEAD
-    type: String,
-    format: 'date-time',
     example: '2024-10-01T12:00:00Z',
-=======
     type: Date,
->>>>>>> 49197ae5
     description: 'The closing date of the offer',
     nullable: true,
   })
@@ -63,13 +49,8 @@
   closed_at?: string;
 
   @ApiPropertyOptional({
-<<<<<<< HEAD
-    type: String,
-    format: 'date-time',
     example: '2024-10-01T12:00:00Z',
-=======
     type: Date,
->>>>>>> 49197ae5
     description: 'The sending date of the offer',
     nullable: true,
   })
@@ -78,13 +59,8 @@
   sent_at?: string;
 
   @ApiPropertyOptional({
-<<<<<<< HEAD
-    type: String,
-    format: 'date-time',
     example: '2024-10-01T12:00:00Z',
-=======
     type: Date,
->>>>>>> 49197ae5
     description: 'The start date of the offer',
     nullable: true,
   })
@@ -94,7 +70,6 @@
 
   @ApiPropertyOptional({
     type: String,
-<<<<<<< HEAD
     example: 'DRAFT',
     enum: [
       'DRAFT',
@@ -108,10 +83,7 @@
       'DEPRECATED',
     ],
     description: 'The status of the offer',
-=======
-    description: 'The status of the offer',
     nullable: true,
->>>>>>> 49197ae5
   })
   @IsIn([
     'DRAFT',
@@ -139,13 +111,10 @@
 
   @ApiPropertyOptional({
     type: Object,
-<<<<<<< HEAD
     example: {
       fav_dish: 'broccoli',
       fav_color: 'red',
     },
-=======
->>>>>>> 49197ae5
     description:
       'The custom field mappings of the object between the remote 3rd party & Panora',
     nullable: true,
@@ -158,13 +127,9 @@
 export class UnifiedAtsOfferOutput extends UnifiedAtsOfferInput {
   @ApiPropertyOptional({
     type: String,
-<<<<<<< HEAD
     example: '801f9ede-c698-4e66-a7fc-48d19eebaa4f',
     description: 'The UUID of the offer',
-=======
-    description: 'The UUID of the offer',
     nullable: true,
->>>>>>> 49197ae5
   })
   @IsUUID()
   @IsOptional()
@@ -182,13 +147,10 @@
 
   @ApiPropertyOptional({
     type: Object,
-<<<<<<< HEAD
     example: {
       fav_dish: 'broccoli',
       fav_color: 'red',
     },
-=======
->>>>>>> 49197ae5
     description: 'The remote data of the offer in the context of the 3rd Party',
     nullable: true,
     additionalProperties: true,
@@ -197,12 +159,8 @@
   remote_data?: Record<string, any>;
 
   @ApiPropertyOptional({
-<<<<<<< HEAD
-    type: {},
     example: '2024-10-01T12:00:00Z',
-=======
     type: Object,
->>>>>>> 49197ae5
     description: 'The created date of the object',
     nullable: true,
   })
@@ -210,12 +168,8 @@
   created_at?: Date;
 
   @ApiPropertyOptional({
-<<<<<<< HEAD
-    type: {},
     example: '2024-10-01T12:00:00Z',
-=======
     type: Object,
->>>>>>> 49197ae5
     description: 'The modified date of the object',
     nullable: true,
   })
