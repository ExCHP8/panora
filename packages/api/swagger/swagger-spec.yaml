openapi: 3.0.0
paths:
  /:
    get:
      operationId: hello
      summary: ''
      parameters: []
      responses:
        '200':
          description: ''
          content:
            application/json:
              schema:
                $ref: '#/components/schemas/String'
  /health:
    get:
      operationId: health
      summary: ''
      parameters: []
      responses:
        '200':
          description: ''
<<<<<<< HEAD
          content:
            application/json:
              schema:
                $ref: '#/components/schemas/Number'
  /webhook:
=======
  /webhooks:
>>>>>>> 44746ba9
    get:
      operationId: listWebhooks
      summary: List webhooks
      parameters: []
      responses:
        '200':
          description: ''
          content:
            application/json:
              schema:
                type: array
                items:
                  $ref: '#/components/schemas/WebhookResponse'
      tags: &ref_0
        - webhooks
      x-speakeasy-group: webhook
    post:
      operationId: createWebhookPublic
      summary: Add webhook metadata
      parameters: []
      requestBody:
        required: true
        content:
          application/json:
            schema:
              $ref: '#/components/schemas/WebhookDto'
      responses:
        '201':
          description: ''
          content:
            application/json:
              schema:
                $ref: '#/components/schemas/WebhookResponse'
      tags: *ref_0
      x-speakeasy-group: webhook
  /webhooks/{id}:
    delete:
      operationId: delete
      summary: Delete Webhook
      parameters:
        - name: id
          required: true
          in: path
          schema:
            type: string
      responses:
        '200':
          description: ''
        '201':
          description: ''
          content:
            application/json:
              schema:
                $ref: '#/components/schemas/WebhookResponse'
      tags: *ref_0
      x-speakeasy-group: webhook
    put:
      operationId: updateStatus
      summary: Update webhook status
      parameters:
        - name: id
          required: true
          in: path
          schema:
            type: string
      responses:
        '200':
          description: ''
        '201':
          description: ''
          content:
            application/json:
              schema:
                $ref: '#/components/schemas/WebhookResponse'
      tags: *ref_0
      x-speakeasy-group: webhook
  /webhooks/verifyEvent:
    post:
      operationId: verifyEvent
      summary: Verify payload signature of the webhook
      parameters: []
      requestBody:
        required: true
        content:
          application/json:
            schema:
              $ref: '#/components/schemas/SignatureVerificationDto'
      responses:
        '200':
          description: ''
          content:
            application/json:
              schema:
                properties:
                  data:
                    type: object
                    additionalProperties: true
                    description: Dynamic event payload
        '201':
          description: ''
      tags: *ref_0
      x-speakeasy-group: webhook
  /ticketing/tickets:
    get:
      operationId: listTicketingTicket
      summary: List  Tickets
      parameters:
        - name: x-connection-token
          required: true
          in: header
          description: The connection token
          schema:
            type: string
        - name: remote_data
          required: false
          in: query
          description: Set to true to include data from the original software.
          schema:
            type: boolean
        - name: limit
          required: false
          in: query
          description: Set to get the number of records.
          schema:
            default: 50
            type: number
        - name: cursor
          required: false
          in: query
          description: Set to get the number of records after this cursor.
          schema:
            type: string
      responses:
        '200':
          description: ''
          content:
            application/json:
              schema:
                allOf:
                  - $ref: '#/components/schemas/PaginatedDto'
                  - properties:
                      data:
                        type: array
                        items:
                          $ref: '#/components/schemas/UnifiedTicketingTicketOutput'
      tags: &ref_1
        - ticketing/tickets
      security: &ref_2
        - bearer: []
      x-speakeasy-group: ticketing.tickets
    post:
      operationId: createTicketingTicket
      summary: Create Tickets
      description: Create Tickets in any supported Ticketing software
      parameters:
        - name: x-connection-token
          required: true
          in: header
          description: The connection token
          schema:
            type: string
        - name: remote_data
          required: false
          in: query
          description: Set to true to include data from the original Ticketing software.
          schema:
            type: boolean
      requestBody:
        required: true
        content:
          application/json:
            schema:
              $ref: '#/components/schemas/UnifiedTicketingTicketInput'
      responses:
        '201':
          description: ''
          content:
            application/json:
              schema:
                $ref: '#/components/schemas/UnifiedTicketingTicketOutput'
      tags: *ref_1
      security: *ref_2
      x-speakeasy-group: ticketing.tickets
  /ticketing/tickets/{id}:
    get:
      operationId: retrieveTicketingTicket
      summary: Retrieve Tickets
      description: Retrieve Tickets from any connected Ticketing software
      parameters:
        - name: x-connection-token
          required: true
          in: header
          description: The connection token
          schema:
            type: string
        - name: id
          required: true
          in: path
          description: id of the `ticket` you want to retrive.
          schema:
            type: string
        - name: remote_data
          required: false
          in: query
          description: Set to true to include data from the original Ticketing software.
          schema:
            type: boolean
      responses:
        '200':
          description: ''
          content:
            application/json:
              schema:
                $ref: '#/components/schemas/UnifiedTicketingTicketOutput'
      tags: *ref_1
      security: *ref_2
      x-speakeasy-group: ticketing.tickets
  /ticketing/users:
    get:
      operationId: listTicketingUsers
      summary: List  Users
      parameters:
        - name: x-connection-token
          required: true
          in: header
          description: The connection token
          schema:
            type: string
        - name: remote_data
          required: false
          in: query
          description: Set to true to include data from the original software.
          schema:
            type: boolean
        - name: limit
          required: false
          in: query
          description: Set to get the number of records.
          schema:
            default: 50
            type: number
        - name: cursor
          required: false
          in: query
          description: Set to get the number of records after this cursor.
          schema:
            type: string
      responses:
        '200':
          description: ''
          content:
            application/json:
              schema:
                allOf:
                  - $ref: '#/components/schemas/PaginatedDto'
                  - properties:
                      data:
                        type: array
                        items:
                          $ref: '#/components/schemas/UnifiedTicketingUserOutput'
      tags: &ref_3
        - ticketing/users
      security: &ref_4
        - bearer: []
      x-speakeasy-group: ticketing.users
  /ticketing/users/{id}:
    get:
      operationId: retrieveTicketingUser
      summary: Retrieve Users
      description: Retrieve Users from any connected Ticketing software
      parameters:
        - name: x-connection-token
          required: true
          in: header
          description: The connection token
          schema:
            type: string
        - name: id
          required: true
          in: path
          description: id of the user you want to retrieve.
          schema:
            type: string
        - name: remote_data
          required: false
          in: query
          description: Set to true to include data from the original Ticketing software.
          schema:
            type: boolean
      responses:
        '200':
          description: ''
          content:
            application/json:
              schema:
                $ref: '#/components/schemas/UnifiedTicketingUserOutput'
      tags: *ref_3
      security: *ref_4
      x-speakeasy-group: ticketing.users
  /ticketing/accounts:
    get:
      operationId: listTicketingAccount
      summary: List  Accounts
      parameters:
        - name: x-connection-token
          required: true
          in: header
          description: The connection token
          schema:
            type: string
        - name: remote_data
          required: false
          in: query
          description: Set to true to include data from the original software.
          schema:
            type: boolean
        - name: limit
          required: false
          in: query
          description: Set to get the number of records.
          schema:
            default: 50
            type: number
        - name: cursor
          required: false
          in: query
          description: Set to get the number of records after this cursor.
          schema:
            type: string
      responses:
        '200':
          description: ''
          content:
            application/json:
              schema:
                allOf:
                  - $ref: '#/components/schemas/PaginatedDto'
                  - properties:
                      data:
                        type: array
                        items:
                          $ref: '#/components/schemas/UnifiedTicketingAccountOutput'
      tags: &ref_5
        - ticketing/accounts
      security: &ref_6
        - bearer: []
      x-speakeasy-group: ticketing.accounts
  /ticketing/accounts/{id}:
    get:
      operationId: retrieveTicketingAccount
      summary: Retrieve Accounts
      description: Retrieve Accounts from any connected Ticketing software
      parameters:
        - name: x-connection-token
          required: true
          in: header
          description: The connection token
          schema:
            type: string
        - name: id
          required: true
          in: path
          description: id of the account you want to retrieve.
          schema:
            type: string
        - name: remote_data
          required: false
          in: query
          description: Set to true to include data from the original Ticketing software.
          schema:
            type: boolean
      responses:
        '200':
          description: ''
          content:
            application/json:
              schema:
                $ref: '#/components/schemas/UnifiedTicketingAccountOutput'
      tags: *ref_5
      security: *ref_6
      x-speakeasy-group: ticketing.accounts
  /ticketing/contacts:
    get:
      operationId: listTicketingContacts
      summary: List all Contacts
      parameters:
        - name: x-connection-token
          required: true
          in: header
          description: The connection token
          schema:
            type: string
        - name: remote_data
          required: false
          in: query
          description: Set to true to include data from the original software.
          schema:
            type: boolean
        - name: limit
          required: false
          in: query
          description: Set to get the number of records.
          schema:
            default: 50
            type: number
        - name: cursor
          required: false
          in: query
          description: Set to get the number of records after this cursor.
          schema:
            type: string
      responses:
        '200':
          description: ''
          content:
            application/json:
              schema:
                allOf:
                  - $ref: '#/components/schemas/PaginatedDto'
                  - properties:
                      data:
                        type: array
                        items:
                          $ref: '#/components/schemas/UnifiedTicketingContactOutput'
      tags: &ref_7
        - ticketing/contacts
      security: &ref_8
        - bearer: []
      x-speakeasy-group: ticketing.contacts
  /ticketing/contacts/{id}:
    get:
      operationId: retrieveTicketingContact
      summary: Retrieve Contacts
      description: Retrieve Contacts from any connected Ticketing software
      parameters:
        - name: x-connection-token
          required: true
          in: header
          description: The connection token
          schema:
            type: string
        - name: id
          required: true
          in: path
          description: id of the contact you want to retrieve.
          schema:
            type: string
        - name: remote_data
          required: false
          in: query
          description: Set to true to include data from the original Ticketing software.
          schema:
            type: boolean
      responses:
        '200':
          description: ''
          content:
            application/json:
              schema:
                allOf:
                  - $ref: '#/components/schemas/PaginatedDto'
                  - properties:
                      data:
                        type: array
                        items:
                          $ref: '#/components/schemas/UnifiedTicketingContactOutput'
      tags: *ref_7
      security: *ref_8
      x-speakeasy-group: ticketing.contacts
  /sync/status/{vertical}:
    get:
      operationId: status
      summary: Retrieve sync status of a certain vertical
      parameters:
        - name: vertical
          required: true
          in: path
          schema:
            type: string
      responses:
        '200':
          description: ''
      tags: &ref_9
        - sync
      x-speakeasy-group: sync
  /sync/resync:
    post:
      operationId: resync
      summary: Resync common objects across a vertical
      parameters: []
      responses:
        '201':
          description: ''
          content:
            application/json:
              schema:
                $ref: '#/components/schemas/ResyncStatusDto'
      tags: *ref_9
      x-speakeasy-group: sync
  /crm/companies:
    get:
      operationId: listCrmCompany
      summary: List  Companies
      parameters:
        - name: x-connection-token
          required: true
          in: header
          description: The connection token
          schema:
            type: string
        - name: remote_data
          required: false
          in: query
          description: Set to true to include data from the original software.
          schema:
            type: boolean
        - name: limit
          required: false
          in: query
          description: Set to get the number of records.
          schema:
            default: 50
            type: number
        - name: cursor
          required: false
          in: query
          description: Set to get the number of records after this cursor.
          schema:
            type: string
      responses:
        '200':
          description: ''
          content:
            application/json:
              schema:
                allOf:
                  - $ref: '#/components/schemas/PaginatedDto'
                  - properties:
                      data:
                        type: array
                        items:
                          $ref: '#/components/schemas/UnifiedCrmCompanyOutput'
      tags: &ref_10
        - crm/companies
      security: &ref_11
        - bearer: []
      x-speakeasy-group: crm.companies
    post:
      operationId: createCrmCompany
      summary: Create Companies
      description: Create Companies in any supported CRM software
      parameters:
        - name: x-connection-token
          required: true
          in: header
          description: The connection token
          schema:
            type: string
        - name: remote_data
          required: false
          in: query
          description: Set to true to include data from the original CRM software.
          schema:
            type: boolean
      requestBody:
        required: true
        content:
          application/json:
            schema:
              $ref: '#/components/schemas/UnifiedCrmCompanyInput'
      responses:
        '201':
          description: ''
          content:
            application/json:
              schema:
                $ref: '#/components/schemas/UnifiedCrmCompanyOutput'
      tags: *ref_10
      security: *ref_11
      x-speakeasy-group: crm.companies
  /crm/companies/{id}:
    get:
      operationId: retrieveCrmCompany
      summary: Retrieve Companies
      description: Retrieve Companies from any connected Crm software
      parameters:
        - name: x-connection-token
          required: true
          in: header
          description: The connection token
          schema:
            type: string
        - name: id
          required: true
          in: path
          description: id of the company you want to retrieve.
          schema:
            type: string
        - name: remote_data
          required: false
          in: query
          description: Set to true to include data from the original Crm software.
          schema:
            type: boolean
      responses:
        '200':
          description: ''
          content:
            application/json:
              schema:
                $ref: '#/components/schemas/UnifiedCrmCompanyOutput'
      tags: *ref_10
      security: *ref_11
      x-speakeasy-group: crm.companies
  /crm/contacts:
    get:
      operationId: listCrmContacts
      summary: List CRM Contacts
      parameters:
        - name: x-connection-token
          required: true
          in: header
          description: The connection token
          schema:
            type: string
        - name: remote_data
          required: false
          in: query
          description: Set to true to include data from the original software.
          schema:
            type: boolean
        - name: limit
          required: false
          in: query
          description: Set to get the number of records.
          schema:
            default: 50
            type: number
        - name: cursor
          required: false
          in: query
          description: Set to get the number of records after this cursor.
          schema:
            type: string
      responses:
        '200':
          description: ''
          content:
            application/json:
              schema:
                allOf:
                  - $ref: '#/components/schemas/PaginatedDto'
                  - properties:
                      data:
                        type: array
                        items:
                          $ref: '#/components/schemas/UnifiedCrmContactOutput'
      tags: &ref_12
        - crm/contacts
      security: &ref_13
        - bearer: []
      x-speakeasy-group: crm.contacts
    post:
      operationId: createCrmContact
      summary: Create Contacts
      description: Create Contacts in any supported CRM
      parameters:
        - name: x-connection-token
          required: true
          in: header
          description: The connection token
          schema:
            type: string
        - name: remote_data
          required: false
          in: query
          description: Set to true to include data from the original CRM software.
          schema:
            type: boolean
      requestBody:
        required: true
        content:
          application/json:
            schema:
              $ref: '#/components/schemas/UnifiedCrmContactInput'
      responses:
        '201':
          description: ''
          content:
            application/json:
              schema:
                $ref: '#/components/schemas/UnifiedCrmContactOutput'
      tags: *ref_12
      security: *ref_13
      x-speakeasy-group: crm.contacts
  /crm/contacts/{id}:
    get:
      operationId: retrieveCrmContact
      summary: Retrieve Contacts
      description: Retrieve Contacts from any connected CRM
      parameters:
        - name: x-connection-token
          required: true
          in: header
          description: The connection token
          schema:
            type: string
        - name: id
          required: true
          in: path
          description: id of the `contact` you want to retrive.
          schema:
            type: string
        - name: remote_data
          required: false
          in: query
          description: Set to true to include data from the original CRM software.
          schema:
            type: boolean
      responses:
        '200':
          description: ''
          content:
            application/json:
              schema:
                $ref: '#/components/schemas/UnifiedCrmContactOutput'
      tags: *ref_12
      security: *ref_13
      x-speakeasy-group: crm.contacts
  /crm/deals:
    get:
      operationId: listCrmDeals
      summary: List  Deals
      parameters:
        - name: x-connection-token
          required: true
          in: header
          description: The connection token
          schema:
            type: string
        - name: remote_data
          required: false
          in: query
          description: Set to true to include data from the original software.
          schema:
            type: boolean
        - name: limit
          required: false
          in: query
          description: Set to get the number of records.
          schema:
            default: 50
            type: number
        - name: cursor
          required: false
          in: query
          description: Set to get the number of records after this cursor.
          schema:
            type: string
      responses:
        '200':
          description: ''
          content:
            application/json:
              schema:
                allOf:
                  - $ref: '#/components/schemas/PaginatedDto'
                  - properties:
                      data:
                        type: array
                        items:
                          $ref: '#/components/schemas/UnifiedCrmDealOutput'
      tags: &ref_14
        - crm/deals
      security: &ref_15
        - bearer: []
      x-speakeasy-group: crm.deals
    post:
      operationId: createCrmDeal
      summary: Create Deals
      description: Create Deals in any supported Crm software
      parameters:
        - name: x-connection-token
          required: true
          in: header
          description: The connection token
          schema:
            type: string
        - name: remote_data
          required: false
          in: query
          description: Set to true to include data from the original Crm software.
          schema:
            type: boolean
      requestBody:
        required: true
        content:
          application/json:
            schema:
              $ref: '#/components/schemas/UnifiedCrmDealInput'
      responses:
        '201':
          description: ''
          content:
            application/json:
              schema:
                $ref: '#/components/schemas/UnifiedCrmDealOutput'
      tags: *ref_14
      security: *ref_15
      x-speakeasy-group: crm.deals
  /crm/deals/{id}:
    get:
      operationId: retrieveCrmDeal
      summary: Retrieve Deals
      description: Retrieve Deals from any connected Crm software
      parameters:
        - name: x-connection-token
          required: true
          in: header
          description: The connection token
          schema:
            type: string
        - name: id
          required: true
          in: path
          description: id of the deal you want to retrieve.
          schema:
            type: string
        - name: remote_data
          required: false
          in: query
          description: Set to true to include data from the original Crm software.
          schema:
            type: boolean
      responses:
        '200':
          description: ''
          content:
            application/json:
              schema:
                $ref: '#/components/schemas/UnifiedCrmDealOutput'
      tags: *ref_14
      security: *ref_15
      x-speakeasy-group: crm.deals
  /crm/engagements:
    get:
      operationId: listCrmEngagements
      summary: List  Engagements
      parameters:
        - name: x-connection-token
          required: true
          in: header
          description: The connection token
          schema:
            type: string
        - name: remote_data
          required: false
          in: query
          description: Set to true to include data from the original software.
          schema:
            type: boolean
        - name: limit
          required: false
          in: query
          description: Set to get the number of records.
          schema:
            default: 50
            type: number
        - name: cursor
          required: false
          in: query
          description: Set to get the number of records after this cursor.
          schema:
            type: string
      responses:
        '200':
          description: ''
          content:
            application/json:
              schema:
                allOf:
                  - $ref: '#/components/schemas/PaginatedDto'
                  - properties:
                      data:
                        type: array
                        items:
                          $ref: '#/components/schemas/UnifiedCrmEngagementOutput'
      tags: &ref_16
        - crm/engagements
      security: &ref_17
        - bearer: []
      x-speakeasy-group: crm.engagements
    post:
      operationId: createCrmEngagement
      summary: Create Engagements
      description: Create Engagements in any supported Crm software
      parameters:
        - name: x-connection-token
          required: true
          in: header
          description: The connection token
          schema:
            type: string
        - name: remote_data
          required: false
          in: query
          description: Set to true to include data from the original Crm software.
          schema:
            type: boolean
      requestBody:
        required: true
        content:
          application/json:
            schema:
              $ref: '#/components/schemas/UnifiedCrmEngagementInput'
      responses:
        '201':
          description: ''
          content:
            application/json:
              schema:
                $ref: '#/components/schemas/UnifiedCrmEngagementOutput'
      tags: *ref_16
      security: *ref_17
      x-speakeasy-group: crm.engagements
  /crm/engagements/{id}:
    get:
      operationId: retrieveCrmEngagement
      summary: Retrieve Engagements
      description: Retrieve Engagements from any connected Crm software
      parameters:
        - name: x-connection-token
          required: true
          in: header
          description: The connection token
          schema:
            type: string
        - name: id
          required: true
          in: path
          description: id of the engagement you want to retrieve.
          schema:
            type: string
        - name: remote_data
          required: false
          in: query
          description: Set to true to include data from the original Crm software.
          schema:
            type: boolean
      responses:
        '200':
          description: ''
          content:
            application/json:
              schema:
                $ref: '#/components/schemas/UnifiedCrmEngagementOutput'
      tags: *ref_16
      security: *ref_17
      x-speakeasy-group: crm.engagements
  /crm/notes:
    get:
      operationId: listCrmNote
      summary: List  Notes
      parameters:
        - name: x-connection-token
          required: true
          in: header
          description: The connection token
          schema:
            type: string
        - name: remote_data
          required: false
          in: query
          description: Set to true to include data from the original software.
          schema:
            type: boolean
        - name: limit
          required: false
          in: query
          description: Set to get the number of records.
          schema:
            default: 50
            type: number
        - name: cursor
          required: false
          in: query
          description: Set to get the number of records after this cursor.
          schema:
            type: string
      responses:
        '200':
          description: ''
          content:
            application/json:
              schema:
                allOf:
                  - $ref: '#/components/schemas/PaginatedDto'
                  - properties:
                      data:
                        type: array
                        items:
                          $ref: '#/components/schemas/UnifiedCrmNoteOutput'
      tags: &ref_18
        - crm/notes
      security: &ref_19
        - bearer: []
      x-speakeasy-group: crm.notes
    post:
      operationId: createCrmNote
      summary: Create Notes
      description: Create Notes in any supported Crm software
      parameters:
        - name: x-connection-token
          required: true
          in: header
          description: The connection token
          schema:
            type: string
        - name: remote_data
          required: false
          in: query
          description: Set to true to include data from the original Crm software.
          schema:
            type: boolean
      requestBody:
        required: true
        content:
          application/json:
            schema:
              $ref: '#/components/schemas/UnifiedCrmNoteInput'
      responses:
        '201':
          description: ''
          content:
            application/json:
              schema:
                $ref: '#/components/schemas/UnifiedCrmNoteOutput'
      tags: *ref_18
      security: *ref_19
      x-speakeasy-group: crm.notes
  /crm/notes/{id}:
    get:
      operationId: retrieveCrmNote
      summary: Retrieve Notes
      description: Retrieve Notes from any connected Crm software
      parameters:
        - name: x-connection-token
          required: true
          in: header
          description: The connection token
          schema:
            type: string
        - name: id
          required: true
          in: path
          description: id of the note you want to retrieve.
          schema:
            type: string
        - name: remote_data
          required: false
          in: query
          description: Set to true to include data from the original Crm software.
          schema:
            type: boolean
      responses:
        '200':
          description: ''
          content:
            application/json:
              schema:
                $ref: '#/components/schemas/UnifiedCrmNoteOutput'
      tags: *ref_18
      security: *ref_19
      x-speakeasy-group: crm.notes
  /crm/stages:
    get:
      operationId: listCrmStages
      summary: List  Stages
      parameters:
        - name: x-connection-token
          required: true
          in: header
          description: The connection token
          schema:
            type: string
        - name: remote_data
          required: false
          in: query
          description: Set to true to include data from the original software.
          schema:
            type: boolean
        - name: limit
          required: false
          in: query
          description: Set to get the number of records.
          schema:
            default: 50
            type: number
        - name: cursor
          required: false
          in: query
          description: Set to get the number of records after this cursor.
          schema:
            type: string
      responses:
        '200':
          description: ''
          content:
            application/json:
              schema:
                allOf:
                  - $ref: '#/components/schemas/PaginatedDto'
                  - properties:
                      data:
                        type: array
                        items:
                          $ref: '#/components/schemas/UnifiedCrmStageOutput'
      tags: &ref_20
        - crm/stages
      security: &ref_21
        - bearer: []
      x-speakeasy-group: crm.stages
  /crm/stages/{id}:
    get:
      operationId: retrieveCrmStage
      summary: Retrieve Stages
      description: Retrieve Stages from any connected Crm software
      parameters:
        - name: x-connection-token
          required: true
          in: header
          description: The connection token
          schema:
            type: string
        - name: id
          required: true
          in: path
          description: id of the stage you want to retrieve.
          schema:
            type: string
        - name: remote_data
          required: false
          in: query
          description: Set to true to include data from the original Crm software.
          schema:
            type: boolean
      responses:
        '200':
          description: ''
          content:
            application/json:
              schema:
                $ref: '#/components/schemas/UnifiedCrmStageOutput'
      tags: *ref_20
      security: *ref_21
      x-speakeasy-group: crm.stages
  /crm/tasks:
    get:
      operationId: listCrmTask
      summary: List  Tasks
      parameters:
        - name: x-connection-token
          required: true
          in: header
          description: The connection token
          schema:
            type: string
        - name: remote_data
          required: false
          in: query
          description: Set to true to include data from the original software.
          schema:
            type: boolean
        - name: limit
          required: false
          in: query
          description: Set to get the number of records.
          schema:
            default: 50
            type: number
        - name: cursor
          required: false
          in: query
          description: Set to get the number of records after this cursor.
          schema:
            type: string
      responses:
        '200':
          description: ''
          content:
            application/json:
              schema:
                allOf:
                  - $ref: '#/components/schemas/PaginatedDto'
                  - properties:
                      data:
                        type: array
                        items:
                          $ref: '#/components/schemas/UnifiedCrmTaskOutput'
      tags: &ref_22
        - crm/tasks
      security: &ref_23
        - bearer: []
      x-speakeasy-group: crm.tasks
    post:
      operationId: createCrmTask
      summary: Create Tasks
      description: Create Tasks in any supported Crm software
      parameters:
        - name: x-connection-token
          required: true
          in: header
          description: The connection token
          schema:
            type: string
        - name: remote_data
          required: false
          in: query
          description: Set to true to include data from the original Crm software.
          schema:
            type: boolean
      requestBody:
        required: true
        content:
          application/json:
            schema:
              $ref: '#/components/schemas/UnifiedCrmTaskInput'
      responses:
        '201':
          description: ''
          content:
            application/json:
              schema:
                $ref: '#/components/schemas/UnifiedCrmTaskOutput'
      tags: *ref_22
      security: *ref_23
      x-speakeasy-group: crm.tasks
  /crm/tasks/{id}:
    get:
      operationId: retrieveCrmTask
      summary: Retrieve Tasks
      description: Retrieve Tasks from any connected Crm software
      parameters:
        - name: x-connection-token
          required: true
          in: header
          description: The connection token
          schema:
            type: string
        - name: id
          required: true
          in: path
          description: id of the task you want to retrieve.
          schema:
            type: string
        - name: remote_data
          required: false
          in: query
          description: Set to true to include data from the original Crm software.
          schema:
            type: boolean
      responses:
        '200':
          description: ''
          content:
            application/json:
              schema:
                $ref: '#/components/schemas/UnifiedCrmTaskOutput'
      tags: *ref_22
      security: *ref_23
      x-speakeasy-group: crm.tasks
  /crm/users:
    get:
      operationId: listCrmUsers
      summary: List  Users
      parameters:
        - name: x-connection-token
          required: true
          in: header
          description: The connection token
          schema:
            type: string
        - name: remote_data
          required: false
          in: query
          description: Set to true to include data from the original software.
          schema:
            type: boolean
        - name: limit
          required: false
          in: query
          description: Set to get the number of records.
          schema:
            default: 50
            type: number
        - name: cursor
          required: false
          in: query
          description: Set to get the number of records after this cursor.
          schema:
            type: string
      responses:
        '200':
          description: ''
          content:
            application/json:
              schema:
                allOf:
                  - $ref: '#/components/schemas/PaginatedDto'
                  - properties:
                      data:
                        type: array
                        items:
                          $ref: '#/components/schemas/UnifiedCrmUserOutput'
      tags: &ref_24
        - crm/users
      security: &ref_25
        - bearer: []
      x-speakeasy-group: crm.users
  /crm/users/{id}:
    get:
      operationId: retrieveCrmUser
      summary: Retrieve Users
      description: Retrieve Users from any connected Crm software
      parameters:
        - name: x-connection-token
          required: true
          in: header
          description: The connection token
          schema:
            type: string
        - name: id
          required: true
          in: path
          description: id of the user you want to retrieve.
          schema:
            type: string
        - name: remote_data
          required: false
          in: query
          description: Set to true to include data from the original Crm software.
          schema:
            type: boolean
      responses:
        '200':
          description: ''
          content:
            application/json:
              schema:
                $ref: '#/components/schemas/UnifiedCrmUserOutput'
      tags: *ref_24
      security: *ref_25
      x-speakeasy-group: crm.users
  /ticketing/collections:
    get:
      operationId: listTicketingCollections
      summary: List  Collections
      parameters:
        - name: x-connection-token
          required: true
          in: header
          description: The connection token
          schema:
            type: string
        - name: remote_data
          required: false
          in: query
          description: Set to true to include data from the original software.
          schema:
            type: boolean
        - name: limit
          required: false
          in: query
          description: Set to get the number of records.
          schema:
            default: 50
            type: number
        - name: cursor
          required: false
          in: query
          description: Set to get the number of records after this cursor.
          schema:
            type: string
      responses:
        '200':
          description: ''
          content:
            application/json:
              schema:
                allOf:
                  - $ref: '#/components/schemas/PaginatedDto'
                  - properties:
                      data:
                        type: array
                        items:
                          $ref: >-
                            #/components/schemas/UnifiedTicketingCollectionOutput
      tags: &ref_26
        - ticketing/collections
      security: &ref_27
        - bearer: []
      x-speakeasy-group: ticketing.collections
  /ticketing/collections/{id}:
    get:
      operationId: retrieveCollection
      summary: Retrieve Collections
      description: Retrieve Collections from any connected Ticketing software
      parameters:
        - name: x-connection-token
          required: true
          in: header
          description: The connection token
          schema:
            type: string
        - name: id
          required: true
          in: path
          description: id of the collection you want to retrieve.
          schema:
            type: string
        - name: remote_data
          required: false
          in: query
          description: Set to true to include data from the original Ticketing software.
          schema:
            type: boolean
      responses:
        '200':
          description: ''
          content:
            application/json:
              schema:
                $ref: '#/components/schemas/UnifiedTicketingCollectionOutput'
      tags: *ref_26
      security: *ref_27
      x-speakeasy-group: ticketing.collections
  /ticketing/comments:
    get:
      operationId: listTicketingComments
      summary: List  Comments
      parameters:
        - name: x-connection-token
          required: true
          in: header
          description: The connection token
          schema:
            type: string
        - name: remote_data
          required: false
          in: query
          description: Set to true to include data from the original software.
          schema:
            type: boolean
        - name: limit
          required: false
          in: query
          description: Set to get the number of records.
          schema:
            default: 50
            type: number
        - name: cursor
          required: false
          in: query
          description: Set to get the number of records after this cursor.
          schema:
            type: string
      responses:
        '200':
          description: ''
          content:
            application/json:
              schema:
                allOf:
                  - $ref: '#/components/schemas/PaginatedDto'
                  - properties:
                      data:
                        type: array
                        items:
                          $ref: '#/components/schemas/UnifiedTicketingCommentOutput'
      tags: &ref_28
        - ticketing/comments
      security: &ref_29
        - bearer: []
      x-speakeasy-group: ticketing.comments
    post:
      operationId: createTicketingComment
      summary: Create Comments
      description: Create Comments in any supported Ticketing software
      parameters:
        - name: x-connection-token
          required: true
          in: header
          description: The connection token
          schema:
            type: string
        - name: remote_data
          required: false
          in: query
          description: Set to true to include data from the original Ticketing software.
          schema:
            type: boolean
      requestBody:
        required: true
        content:
          application/json:
            schema:
              $ref: '#/components/schemas/UnifiedTicketingCommentInput'
      responses:
        '201':
          description: ''
          content:
            application/json:
              schema:
                $ref: '#/components/schemas/UnifiedTicketingCommentOutput'
      tags: *ref_28
      security: *ref_29
      x-speakeasy-group: ticketing.comments
  /ticketing/comments/{id}:
    get:
      operationId: retrieveTicketingComment
      summary: Retrieve Comments
      description: Retrieve Comments from any connected Ticketing software
      parameters:
        - name: x-connection-token
          required: true
          in: header
          description: The connection token
          schema:
            type: string
        - name: id
          required: true
          in: path
          description: id of the `comment` you want to retrive.
          schema:
            type: string
        - name: remote_data
          required: false
          in: query
          description: Set to true to include data from the original Ticketing software.
          schema:
            type: boolean
      responses:
        '200':
          description: ''
          content:
            application/json:
              schema:
                allOf:
                  - $ref: '#/components/schemas/PaginatedDto'
                  - properties:
                      data:
                        type: array
                        items:
                          $ref: '#/components/schemas/UnifiedTicketingCommentOutput'
      tags: *ref_28
      security: *ref_29
      x-speakeasy-group: ticketing.comments
  /ticketing/tags:
    get:
      operationId: listTicketingTags
      summary: List  Tags
      parameters:
        - name: x-connection-token
          required: true
          in: header
          description: The connection token
          schema:
            type: string
        - name: remote_data
          required: false
          in: query
          description: Set to true to include data from the original software.
          schema:
            type: boolean
        - name: limit
          required: false
          in: query
          description: Set to get the number of records.
          schema:
            default: 50
            type: number
        - name: cursor
          required: false
          in: query
          description: Set to get the number of records after this cursor.
          schema:
            type: string
      responses:
        '200':
          description: ''
          content:
            application/json:
              schema:
                allOf:
                  - $ref: '#/components/schemas/PaginatedDto'
                  - properties:
                      data:
                        type: array
                        items:
                          $ref: '#/components/schemas/UnifiedTicketingTagOutput'
      tags: &ref_30
        - ticketing/tags
      security: &ref_31
        - bearer: []
      x-speakeasy-group: ticketing.tags
  /ticketing/tags/{id}:
    get:
      operationId: retrieveTicketingTag
      summary: Retrieve Tags
      description: Retrieve Tags from any connected Ticketing software
      parameters:
        - name: x-connection-token
          required: true
          in: header
          description: The connection token
          schema:
            type: string
        - name: id
          required: true
          in: path
          description: id of the tag you want to retrieve.
          schema:
            type: string
        - name: remote_data
          required: false
          in: query
          description: Set to true to include data from the original Ticketing software.
          schema:
            type: boolean
      responses:
        '200':
          description: ''
          content:
            application/json:
              schema:
                $ref: '#/components/schemas/UnifiedTicketingTagOutput'
      tags: *ref_30
      security: *ref_31
      x-speakeasy-group: ticketing.tags
  /ticketing/teams:
    get:
      operationId: listTicketingTeams
      summary: List  Teams
      parameters:
        - name: x-connection-token
          required: true
          in: header
          description: The connection token
          schema:
            type: string
        - name: remote_data
          required: false
          in: query
          description: Set to true to include data from the original software.
          schema:
            type: boolean
        - name: limit
          required: false
          in: query
          description: Set to get the number of records.
          schema:
            default: 50
            type: number
        - name: cursor
          required: false
          in: query
          description: Set to get the number of records after this cursor.
          schema:
            type: string
      responses:
        '200':
          description: ''
          content:
            application/json:
              schema:
                allOf:
                  - $ref: '#/components/schemas/PaginatedDto'
                  - properties:
                      data:
                        type: array
                        items:
                          $ref: '#/components/schemas/UnifiedTicketingTeamOutput'
      tags: &ref_32
        - ticketing/teams
      security: &ref_33
        - bearer: []
      x-speakeasy-group: ticketing.teams
  /ticketing/teams/{id}:
    get:
      operationId: retrieveTicketingTeam
      summary: Retrieve Teams
      description: Retrieve Teams from any connected Ticketing software
      parameters:
        - name: x-connection-token
          required: true
          in: header
          description: The connection token
          schema:
            type: string
        - name: id
          required: true
          in: path
          description: id of the team you want to retrieve.
          schema:
            type: string
        - name: remote_data
          required: false
          in: query
          description: Set to true to include data from the original Ticketing software.
          schema:
            type: boolean
      responses:
        '200':
          description: ''
          content:
            application/json:
              schema:
                $ref: '#/components/schemas/UnifiedTicketingTeamOutput'
      tags: *ref_32
      security: *ref_33
      x-speakeasy-group: ticketing.teams
  /linked_users:
    post:
      operationId: createLinkedUser
      summary: Create Linked Users
      parameters: []
      requestBody:
        required: true
        content:
          application/json:
            schema:
              $ref: '#/components/schemas/CreateLinkedUserDto'
      responses:
        '201':
          description: ''
          content:
            application/json:
              schema:
                $ref: '#/components/schemas/LinkedUserResponse'
      tags: &ref_34
        - linkedUsers
      x-speakeasy-group: linkedUsers
    get:
      operationId: listLinkedUsers
      summary: List Linked Users
      parameters: []
      responses:
        '200':
          description: ''
          content:
            application/json:
              schema:
                type: array
                items:
                  $ref: '#/components/schemas/LinkedUserResponse'
      tags: *ref_34
      x-speakeasy-group: linkedUsers
  /linked_users/batch:
    post:
      operationId: importBatch
      summary: Add Batch Linked Users
      parameters: []
      requestBody:
        required: true
        content:
          application/json:
            schema:
              $ref: '#/components/schemas/CreateBatchLinkedUserDto'
      responses:
        '201':
          description: ''
          content:
            application/json:
              schema:
                type: array
                items:
                  $ref: '#/components/schemas/LinkedUserResponse'
      tags: *ref_34
      x-speakeasy-group: linkedUsers
  /linked_users/single:
    get:
      operationId: retrieveLinkedUser
      summary: Retrieve Linked Users
      parameters:
        - name: id
          required: true
          in: query
          schema:
            type: string
      responses:
        '200':
          description: ''
          content:
            application/json:
              schema:
                $ref: '#/components/schemas/LinkedUserResponse'
      tags: *ref_34
      x-speakeasy-group: linkedUsers
  /linked_users/fromRemoteId:
    get:
      operationId: remoteId
      summary: Retrieve a Linked User From A Remote Id
      parameters:
        - name: remoteId
          required: true
          in: query
          schema:
            type: string
      responses:
        '200':
          description: ''
          content:
            application/json:
              schema:
                $ref: '#/components/schemas/LinkedUserResponse'
      tags: *ref_34
      x-speakeasy-group: linkedUsers
  /field_mappings/define:
    post:
      operationId: definitions
      summary: Define target Field
      parameters: []
      requestBody:
        required: true
        content:
          application/json:
            schema:
              $ref: '#/components/schemas/DefineTargetFieldDto'
      responses:
        '201':
          description: ''
          content:
            application/json:
              schema:
                $ref: '#/components/schemas/CustomFieldResponse'
      tags: &ref_35
        - fieldMappings
      x-speakeasy-group: fieldMappings
  /field_mappings:
    post:
      operationId: defineCustomField
      summary: Create Custom Field
      parameters: []
      requestBody:
        required: true
        content:
          application/json:
            schema:
              $ref: '#/components/schemas/CustomFieldCreateDto'
      responses:
        '201':
          description: ''
          content:
            application/json:
              schema:
                $ref: '#/components/schemas/CustomFieldResponse'
      tags: *ref_35
      x-speakeasy-group: fieldMappings
  /field_mappings/map:
    post:
      operationId: map
      summary: Map Custom Field
      parameters: []
      requestBody:
        required: true
        content:
          application/json:
            schema:
              $ref: '#/components/schemas/MapFieldToProviderDto'
      responses:
        '201':
          description: ''
          content:
            application/json:
              schema:
                $ref: '#/components/schemas/CustomFieldResponse'
      tags: *ref_35
      x-speakeasy-group: fieldMappings
  /passthrough:
    post:
      operationId: request
      summary: Make a passthrough request
      parameters:
        - name: integrationId
          required: true
          in: query
          schema:
            type: string
        - name: linkedUserId
          required: true
          in: query
          schema:
            type: string
        - name: vertical
          required: true
          in: query
          schema:
            type: string
      requestBody:
        required: true
        content:
          application/json:
            schema:
              $ref: '#/components/schemas/PassThroughRequestDto'
      responses:
        '201':
          description: ''
          content:
            application/json:
              schema:
                $ref: '#/components/schemas/PassThroughResponse'
      tags:
        - passthrough
  /hris/bankinfos:
    get:
      operationId: listHrisBankinfo
      summary: List  Bankinfos
      parameters:
        - name: x-connection-token
          required: true
          in: header
          description: The connection token
          schema:
            type: string
        - name: remote_data
          required: false
          in: query
          description: Set to true to include data from the original software.
          schema:
            type: boolean
        - name: limit
          required: false
          in: query
          description: Set to get the number of records.
          schema:
            default: 50
            type: number
        - name: cursor
          required: false
          in: query
          description: Set to get the number of records after this cursor.
          schema:
            type: string
      responses:
        '200':
          description: ''
          content:
            application/json:
              schema:
                allOf:
                  - $ref: '#/components/schemas/PaginatedDto'
                  - properties:
                      data:
                        type: array
                        items:
                          $ref: '#/components/schemas/UnifiedHrisBankinfoOutput'
      tags: &ref_36
        - hris/bankinfos
      security: &ref_37
        - bearer: []
      x-speakeasy-group: hris.bankinfos
  /hris/bankinfos/{id}:
    get:
      operationId: retrieveHrisBankinfo
      summary: Retrieve Bank Infos
      description: Retrieve Bank Infos from any connected Hris software
      parameters:
        - name: x-connection-token
          required: true
          in: header
          description: The connection token
          schema:
            type: string
        - name: id
          required: true
          in: path
          description: id of the bankinfo you want to retrieve.
          schema:
            type: string
        - name: remote_data
          required: false
          in: query
          description: Set to true to include data from the original Hris software.
          schema:
            type: boolean
      responses:
        '200':
          description: ''
          content:
            application/json:
              schema:
                $ref: '#/components/schemas/UnifiedHrisBankinfoOutput'
      tags: *ref_36
      security: *ref_37
      x-speakeasy-group: hris.bankinfos
  /hris/benefits:
    get:
      operationId: listHrisBenefit
      summary: List  Benefits
      parameters:
        - name: x-connection-token
          required: true
          in: header
          description: The connection token
          schema:
            type: string
        - name: remote_data
          required: false
          in: query
          description: Set to true to include data from the original software.
          schema:
            type: boolean
        - name: limit
          required: false
          in: query
          description: Set to get the number of records.
          schema:
            default: 50
            type: number
        - name: cursor
          required: false
          in: query
          description: Set to get the number of records after this cursor.
          schema:
            type: string
      responses:
        '200':
          description: ''
          content:
            application/json:
              schema:
                allOf:
                  - $ref: '#/components/schemas/PaginatedDto'
                  - properties:
                      data:
                        type: array
                        items:
                          $ref: '#/components/schemas/UnifiedHrisBenefitOutput'
      tags: &ref_38
        - hris/benefits
      security: &ref_39
        - bearer: []
      x-speakeasy-group: hris.benefits
  /hris/benefits/{id}:
    get:
      operationId: retrieveHrisBenefit
      summary: Retrieve Benefits
      description: Retrieve Benefits from any connected Hris software
      parameters:
        - name: x-connection-token
          required: true
          in: header
          description: The connection token
          schema:
            type: string
        - name: id
          required: true
          in: path
          description: id of the benefit you want to retrieve.
          schema:
            type: string
        - name: remote_data
          required: false
          in: query
          description: Set to true to include data from the original Hris software.
          schema:
            type: boolean
      responses:
        '200':
          description: ''
          content:
            application/json:
              schema:
                $ref: '#/components/schemas/UnifiedHrisBenefitOutput'
      tags: *ref_38
      security: *ref_39
      x-speakeasy-group: hris.benefits
  /hris/companies:
    get:
      operationId: listHrisCompanys
      summary: List  Companys
      parameters:
        - name: x-connection-token
          required: true
          in: header
          description: The connection token
          schema:
            type: string
        - name: remote_data
          required: false
          in: query
          description: Set to true to include data from the original software.
          schema:
            type: boolean
        - name: limit
          required: false
          in: query
          description: Set to get the number of records.
          schema:
            default: 50
            type: number
        - name: cursor
          required: false
          in: query
          description: Set to get the number of records after this cursor.
          schema:
            type: string
      responses:
        '200':
          description: ''
          content:
            application/json:
              schema:
                allOf:
                  - $ref: '#/components/schemas/PaginatedDto'
                  - properties:
                      data:
                        type: array
                        items:
                          $ref: '#/components/schemas/UnifiedHrisCompanyOutput'
      tags:
        - hris/companies
      security:
        - bearer: []
      x-speakeasy-group: hris.companies
  /hris/dependents:
    get:
      operationId: listHrisDependents
      summary: List  Dependents
      parameters:
        - name: x-connection-token
          required: true
          in: header
          description: The connection token
          schema:
            type: string
        - name: remote_data
          required: false
          in: query
          description: Set to true to include data from the original software.
          schema:
            type: boolean
        - name: limit
          required: false
          in: query
          description: Set to get the number of records.
          schema:
            default: 50
            type: number
        - name: cursor
          required: false
          in: query
          description: Set to get the number of records after this cursor.
          schema:
            type: string
      responses:
        '200':
          description: ''
          content:
            application/json:
              schema:
                allOf:
                  - $ref: '#/components/schemas/PaginatedDto'
                  - properties:
                      data:
                        type: array
                        items:
                          $ref: '#/components/schemas/UnifiedHrisDependentOutput'
      tags: &ref_40
        - hris/dependents
      security: &ref_41
        - bearer: []
      x-speakeasy-group: hris.dependents
  /hris/dependents/{id}:
    get:
      operationId: retrieveHrisDependent
      summary: Retrieve Dependents
      description: Retrieve Dependents from any connected Hris software
      parameters:
        - name: x-connection-token
          required: true
          in: header
          description: The connection token
          schema:
            type: string
        - name: id
          required: true
          in: path
          description: id of the dependent you want to retrieve.
          schema:
            type: string
        - name: remote_data
          required: false
          in: query
          description: Set to true to include data from the original Hris software.
          schema:
            type: boolean
      responses:
        '200':
          description: ''
          content:
            application/json:
              schema:
                $ref: '#/components/schemas/UnifiedHrisDependentOutput'
      tags: *ref_40
      security: *ref_41
      x-speakeasy-group: hris.dependents
  /hris/employeepayrollruns:
    get:
      operationId: listHrisEmployeePayrollRun
      summary: List  EmployeePayrollRuns
      parameters:
        - name: x-connection-token
          required: true
          in: header
          description: The connection token
          schema:
            type: string
        - name: remote_data
          required: false
          in: query
          description: Set to true to include data from the original software.
          schema:
            type: boolean
        - name: limit
          required: false
          in: query
          description: Set to get the number of records.
          schema:
            default: 50
            type: number
        - name: cursor
          required: false
          in: query
          description: Set to get the number of records after this cursor.
          schema:
            type: string
      responses:
        '200':
          description: ''
          content:
            application/json:
              schema:
                allOf:
                  - $ref: '#/components/schemas/PaginatedDto'
                  - properties:
                      data:
                        type: array
                        items:
                          $ref: >-
                            #/components/schemas/UnifiedHrisEmployeepayrollrunOutput
      tags: &ref_42
        - hris/employeepayrollruns
      security: &ref_43
        - bearer: []
      x-speakeasy-group: hris.employeepayrollruns
  /hris/employeepayrollruns/{id}:
    get:
      operationId: retrieveHrisEmployeePayrollRun
      summary: Retrieve Employee Payroll Runs
      description: Retrieve Employee Payroll Runs from any connected Hris software
      parameters:
        - name: x-connection-token
          required: true
          in: header
          description: The connection token
          schema:
            type: string
        - name: id
          required: true
          in: path
          description: id of the employeepayrollrun you want to retrieve.
          schema:
            type: string
        - name: remote_data
          required: false
          in: query
          description: Set to true to include data from the original Hris software.
          schema:
            type: boolean
      responses:
        '200':
          description: ''
          content:
            application/json:
              schema:
                $ref: '#/components/schemas/UnifiedHrisEmployeepayrollrunOutput'
      tags: *ref_42
      security: *ref_43
      x-speakeasy-group: hris.employeepayrollruns
  /hris/employees:
    get:
      operationId: listHrisEmployee
      summary: List  Employees
      parameters:
        - name: x-connection-token
          required: true
          in: header
          description: The connection token
          schema:
            type: string
        - name: remote_data
          required: false
          in: query
          description: Set to true to include data from the original software.
          schema:
            type: boolean
        - name: limit
          required: false
          in: query
          description: Set to get the number of records.
          schema:
            default: 50
            type: number
        - name: cursor
          required: false
          in: query
          description: Set to get the number of records after this cursor.
          schema:
            type: string
      responses:
        '200':
          description: ''
          content:
            application/json:
              schema:
                allOf:
                  - $ref: '#/components/schemas/PaginatedDto'
                  - properties:
                      data:
                        type: array
                        items:
                          $ref: '#/components/schemas/UnifiedHrisEmployeeOutput'
      tags: &ref_44
        - hris/employees
      security: &ref_45
        - bearer: []
      x-speakeasy-group: hris.employees
    post:
      operationId: createHrisEmployee
      summary: Create Employees
      description: Create Employees in any supported Hris software
      parameters:
        - name: x-connection-token
          required: true
          in: header
          description: The connection token
          schema:
            type: string
        - name: remote_data
          required: false
          in: query
          description: Set to true to include data from the original Hris software.
          schema:
            type: boolean
      requestBody:
        required: true
        content:
          application/json:
            schema:
              $ref: '#/components/schemas/UnifiedHrisEmployeeInput'
      responses:
        '201':
          description: ''
          content:
            application/json:
              schema:
                $ref: '#/components/schemas/UnifiedHrisEmployeeOutput'
      tags: *ref_44
      security: *ref_45
      x-speakeasy-group: hris.employees
  /hris/employees/{id}:
    get:
      operationId: retrieveHrisEmployee
      summary: Retrieven Employees
      description: Retrieven Employees from any connected Hris software
      parameters:
        - name: x-connection-token
          required: true
          in: header
          description: The connection token
          schema:
            type: string
        - name: id
          required: true
          in: path
          description: id of the employee you want to retrieve.
          schema:
            type: string
        - name: remote_data
          required: false
          in: query
          description: Set to true to include data from the original Hris software.
          schema:
            type: boolean
      responses:
        '200':
          description: ''
          content:
            application/json:
              schema:
                $ref: '#/components/schemas/UnifiedHrisEmployeeOutput'
      tags: *ref_44
      security: *ref_45
      x-speakeasy-group: hris.employees
  /hris/employerbenefits:
    get:
      operationId: listHrisEmployerBenefit
      summary: List  EmployerBenefits
      parameters:
        - name: x-connection-token
          required: true
          in: header
          description: The connection token
          schema:
            type: string
        - name: remote_data
          required: false
          in: query
          description: Set to true to include data from the original software.
          schema:
            type: boolean
        - name: limit
          required: false
          in: query
          description: Set to get the number of records.
          schema:
            default: 50
            type: number
        - name: cursor
          required: false
          in: query
          description: Set to get the number of records after this cursor.
          schema:
            type: string
      responses:
        '200':
          description: ''
          content:
            application/json:
              schema:
                allOf:
                  - $ref: '#/components/schemas/PaginatedDto'
                  - properties:
                      data:
                        type: array
                        items:
                          $ref: >-
                            #/components/schemas/UnifiedHrisEmployerbenefitOutput
      tags: &ref_46
        - hris/employerbenefits
      security: &ref_47
        - bearer: []
      x-speakeasy-group: hris.employerbenefits
  /hris/employerbenefits/{id}:
    get:
      operationId: retrieveHrisEmployerBenefit
      summary: Retrieve Employer Benefits
      description: Retrieve Employer Benefits from any connected Hris software
      parameters:
        - name: x-connection-token
          required: true
          in: header
          description: The connection token
          schema:
            type: string
        - name: id
          required: true
          in: path
          description: id of the employerbenefit you want to retrieve.
          schema:
            type: string
        - name: remote_data
          required: false
          in: query
          description: Set to true to include data from the original Hris software.
          schema:
            type: boolean
      responses:
        '200':
          description: ''
          content:
            application/json:
              schema:
                $ref: '#/components/schemas/UnifiedHrisEmployerbenefitOutput'
      tags: *ref_46
      security: *ref_47
      x-speakeasy-group: hris.employerbenefits
  /hris/employments:
    get:
      operationId: listHrisEmployment
      summary: List  Employments
      parameters:
        - name: x-connection-token
          required: true
          in: header
          description: The connection token
          schema:
            type: string
        - name: remote_data
          required: false
          in: query
          description: Set to true to include data from the original software.
          schema:
            type: boolean
        - name: limit
          required: false
          in: query
          description: Set to get the number of records.
          schema:
            default: 50
            type: number
        - name: cursor
          required: false
          in: query
          description: Set to get the number of records after this cursor.
          schema:
            type: string
      responses:
        '200':
          description: ''
          content:
            application/json:
              schema:
                allOf:
                  - $ref: '#/components/schemas/PaginatedDto'
                  - properties:
                      data:
                        type: array
                        items:
                          $ref: '#/components/schemas/UnifiedHrisEmploymentOutput'
      tags: &ref_48
        - hris/employments
      security: &ref_49
        - bearer: []
      x-speakeasy-group: hris.employments
  /hris/employments/{id}:
    get:
      operationId: retrieveHrisEmployment
      summary: Retrieve Employments
      description: Retrieve Employments from any connected Hris software
      parameters:
        - name: x-connection-token
          required: true
          in: header
          description: The connection token
          schema:
            type: string
        - name: id
          required: true
          in: path
          description: id of the employment you want to retrieve.
          schema:
            type: string
        - name: remote_data
          required: false
          in: query
          description: Set to true to include data from the original Hris software.
          schema:
            type: boolean
      responses:
        '200':
          description: ''
          content:
            application/json:
              schema:
                $ref: '#/components/schemas/UnifiedHrisEmploymentOutput'
      tags: *ref_48
      security: *ref_49
      x-speakeasy-group: hris.employments
  /hris/groups:
    get:
      operationId: listHrisGroup
      summary: List  Groups
      parameters:
        - name: x-connection-token
          required: true
          in: header
          description: The connection token
          schema:
            type: string
        - name: remote_data
          required: false
          in: query
          description: Set to true to include data from the original software.
          schema:
            type: boolean
        - name: limit
          required: false
          in: query
          description: Set to get the number of records.
          schema:
            default: 50
            type: number
        - name: cursor
          required: false
          in: query
          description: Set to get the number of records after this cursor.
          schema:
            type: string
      responses:
        '200':
          description: ''
          content:
            application/json:
              schema:
                allOf:
                  - $ref: '#/components/schemas/PaginatedDto'
                  - properties:
                      data:
                        type: array
                        items:
                          $ref: '#/components/schemas/UnifiedHrisGroupOutput'
      tags: &ref_50
        - hris/groups
      security: &ref_51
        - bearer: []
      x-speakeasy-group: hris.groups
  /hris/groups/{id}:
    get:
      operationId: retrieveHrisGroup
      summary: Retrieve Groups
      description: Retrieve Groups from any connected Hris software
      parameters:
        - name: x-connection-token
          required: true
          in: header
          description: The connection token
          schema:
            type: string
        - name: id
          required: true
          in: path
          description: id of the group you want to retrieve.
          schema:
            type: string
        - name: remote_data
          required: false
          in: query
          description: Set to true to include data from the original Hris software.
          schema:
            type: boolean
      responses:
        '200':
          description: ''
          content:
            application/json:
              schema:
                $ref: '#/components/schemas/UnifiedHrisGroupOutput'
      tags: *ref_50
      security: *ref_51
      x-speakeasy-group: hris.groups
  /hris/locations:
    get:
      operationId: listHrisLocation
      summary: List  Locations
      parameters:
        - name: x-connection-token
          required: true
          in: header
          description: The connection token
          schema:
            type: string
        - name: remote_data
          required: false
          in: query
          description: Set to true to include data from the original software.
          schema:
            type: boolean
        - name: limit
          required: false
          in: query
          description: Set to get the number of records.
          schema:
            default: 50
            type: number
        - name: cursor
          required: false
          in: query
          description: Set to get the number of records after this cursor.
          schema:
            type: string
      responses:
        '200':
          description: ''
          content:
            application/json:
              schema:
                allOf:
                  - $ref: '#/components/schemas/PaginatedDto'
                  - properties:
                      data:
                        type: array
                        items:
                          $ref: '#/components/schemas/UnifiedHrisLocationOutput'
      tags: &ref_52
        - hris/locations
      security: &ref_53
        - bearer: []
      x-speakeasy-group: hris.locations
  /hris/locations/{id}:
    get:
      operationId: retrieveHrisLocation
      summary: Retrieve Locations
      description: Retrieve Locations from any connected Hris software
      parameters:
        - name: x-connection-token
          required: true
          in: header
          description: The connection token
          schema:
            type: string
        - name: id
          required: true
          in: path
          description: id of the location you want to retrieve.
          schema:
            type: string
        - name: remote_data
          required: false
          in: query
          description: Set to true to include data from the original Hris software.
          schema:
            type: boolean
      responses:
        '200':
          description: ''
          content:
            application/json:
              schema:
                $ref: '#/components/schemas/UnifiedHrisLocationOutput'
      tags: *ref_52
      security: *ref_53
      x-speakeasy-group: hris.locations
  /hris/paygroups:
    get:
      operationId: listHrisPaygroup
      summary: List  PayGroups
      parameters:
        - name: x-connection-token
          required: true
          in: header
          description: The connection token
          schema:
            type: string
        - name: remote_data
          required: false
          in: query
          description: Set to true to include data from the original software.
          schema:
            type: boolean
        - name: limit
          required: false
          in: query
          description: Set to get the number of records.
          schema:
            default: 50
            type: number
        - name: cursor
          required: false
          in: query
          description: Set to get the number of records after this cursor.
          schema:
            type: string
      responses:
        '200':
          description: ''
          content:
            application/json:
              schema:
                allOf:
                  - $ref: '#/components/schemas/PaginatedDto'
                  - properties:
                      data:
                        type: array
                        items:
                          $ref: '#/components/schemas/UnifiedHrisPaygroupOutput'
      tags: &ref_54
        - hris/paygroups
      security: &ref_55
        - bearer: []
      x-speakeasy-group: hris.paygroups
  /hris/paygroups/{id}:
    get:
      operationId: retrieveHrisPaygroup
      summary: Retrieve Pay Groups
      description: Retrieve Pay Groups from any connected Hris software
      parameters:
        - name: x-connection-token
          required: true
          in: header
          description: The connection token
          schema:
            type: string
        - name: id
          required: true
          in: path
          description: id of the paygroup you want to retrieve.
          schema:
            type: string
        - name: remote_data
          required: false
          in: query
          description: Set to true to include data from the original Hris software.
          schema:
            type: boolean
      responses:
        '200':
          description: ''
          content:
            application/json:
              schema:
                $ref: '#/components/schemas/UnifiedHrisPaygroupOutput'
      tags: *ref_54
      security: *ref_55
      x-speakeasy-group: hris.paygroups
  /hris/payrollruns:
    get:
      operationId: listHrisPayrollRuns
      summary: List  PayrollRuns
      parameters:
        - name: x-connection-token
          required: true
          in: header
          description: The connection token
          schema:
            type: string
        - name: remote_data
          required: false
          in: query
          description: Set to true to include data from the original software.
          schema:
            type: boolean
        - name: limit
          required: false
          in: query
          description: Set to get the number of records.
          schema:
            default: 50
            type: number
        - name: cursor
          required: false
          in: query
          description: Set to get the number of records after this cursor.
          schema:
            type: string
      responses:
        '200':
          description: ''
          content:
            application/json:
              schema:
                allOf:
                  - $ref: '#/components/schemas/PaginatedDto'
                  - properties:
                      data:
                        type: array
                        items:
                          $ref: '#/components/schemas/UnifiedHrisPayrollrunOutput'
      tags:
        - hris/payrollruns
      security:
        - bearer: []
      x-speakeasy-group: hris.payrollruns
  /hris/timeoffs:
    get:
      operationId: listHrisTimeoffs
      summary: List  Timeoffs
      parameters:
        - name: x-connection-token
          required: true
          in: header
          description: The connection token
          schema:
            type: string
        - name: remote_data
          required: false
          in: query
          description: Set to true to include data from the original software.
          schema:
            type: boolean
        - name: limit
          required: false
          in: query
          description: Set to get the number of records.
          schema:
            default: 50
            type: number
        - name: cursor
          required: false
          in: query
          description: Set to get the number of records after this cursor.
          schema:
            type: string
      responses:
        '200':
          description: ''
          content:
            application/json:
              schema:
                allOf:
                  - $ref: '#/components/schemas/PaginatedDto'
                  - properties:
                      data:
                        type: array
                        items:
                          $ref: '#/components/schemas/UnifiedHrisTimeoffOutput'
      tags: &ref_56
        - hris/timeoffs
      security: &ref_57
        - bearer: []
      x-speakeasy-group: hris.timeoffs
    post:
      operationId: createHrisTimeoff
      summary: Create Timeoffs
      description: Create Timeoffs in any supported Hris software
      parameters:
        - name: x-connection-token
          required: true
          in: header
          description: The connection token
          schema:
            type: string
        - name: remote_data
          required: false
          in: query
          description: Set to true to include data from the original Hris software.
          schema:
            type: boolean
      requestBody:
        required: true
        content:
          application/json:
            schema:
              $ref: '#/components/schemas/UnifiedHrisTimeoffInput'
      responses:
        '201':
          description: ''
          content:
            application/json:
              schema:
                $ref: '#/components/schemas/UnifiedHrisTimeoffOutput'
      tags: *ref_56
      security: *ref_57
      x-speakeasy-group: hris.timeoffs
  /hris/timeoffs/{id}:
    get:
      operationId: retrieveHrisTimeoff
      summary: Retrieve Timeoffs
      description: Retrieve Timeoffs from any connected Hris software
      parameters:
        - name: x-connection-token
          required: true
          in: header
          description: The connection token
          schema:
            type: string
        - name: id
          required: true
          in: path
          description: id of the timeoff you want to retrieve.
          schema:
            type: string
        - name: remote_data
          required: false
          in: query
          description: Set to true to include data from the original Hris software.
          schema:
            type: boolean
      responses:
        '200':
          description: ''
          content:
            application/json:
              schema:
                $ref: '#/components/schemas/UnifiedHrisTimeoffOutput'
      tags: *ref_56
      security: *ref_57
      x-speakeasy-group: hris.timeoffs
  /hris/timeoffbalances:
    get:
      operationId: listHrisTimeoffbalance
      summary: List  TimeoffBalances
      parameters:
        - name: x-connection-token
          required: true
          in: header
          description: The connection token
          schema:
            type: string
        - name: remote_data
          required: false
          in: query
          description: Set to true to include data from the original software.
          schema:
            type: boolean
        - name: limit
          required: false
          in: query
          description: Set to get the number of records.
          schema:
            default: 50
            type: number
        - name: cursor
          required: false
          in: query
          description: Set to get the number of records after this cursor.
          schema:
            type: string
      responses:
        '200':
          description: ''
          content:
            application/json:
              schema:
                allOf:
                  - $ref: '#/components/schemas/PaginatedDto'
                  - properties:
                      data:
                        type: array
                        items:
                          $ref: '#/components/schemas/UnifiedHrisTimeoffbalanceOutput'
      tags: &ref_58
        - hris/timeoffbalances
      security: &ref_59
        - bearer: []
      x-speakeasy-group: hris.timeoffbalances
  /hris/timeoffbalances/{id}:
    get:
      operationId: retrieveHrisTimeoffbalance
      summary: Retrieve Time off Balances
      description: Retrieve Time off Balances from any connected Hris software
      parameters:
        - name: x-connection-token
          required: true
          in: header
          description: The connection token
          schema:
            type: string
        - name: id
          required: true
          in: path
          description: id of the timeoffbalance you want to retrieve.
          schema:
            type: string
        - name: remote_data
          required: false
          in: query
          description: Set to true to include data from the original Hris software.
          schema:
            type: boolean
      responses:
        '200':
          description: ''
          content:
            application/json:
              schema:
                $ref: '#/components/schemas/UnifiedHrisTimeoffbalanceOutput'
      tags: *ref_58
      security: *ref_59
      x-speakeasy-group: hris.timeoffbalances
  /marketingautomation/actions:
    get:
      operationId: listMarketingautomationAction
      summary: List  Actions
      parameters:
        - name: x-connection-token
          required: true
          in: header
          description: The connection token
          schema:
            type: string
        - name: remote_data
          required: false
          in: query
          description: Set to true to include data from the original software.
          schema:
            type: boolean
        - name: limit
          required: false
          in: query
          description: Set to get the number of records.
          schema:
            default: 50
            type: number
        - name: cursor
          required: false
          in: query
          description: Set to get the number of records after this cursor.
          schema:
            type: string
      responses:
        '200':
          description: ''
          content:
            application/json:
              schema:
                allOf:
                  - $ref: '#/components/schemas/PaginatedDto'
                  - properties:
                      data:
                        type: array
                        items:
                          $ref: >-
                            #/components/schemas/UnifiedMarketingautomationActionOutput
      tags: &ref_60
        - marketingautomation/actions
      security: &ref_61
        - bearer: []
      x-speakeasy-group: marketingautomation.actions
    post:
      operationId: createMarketingautomationAction
      summary: Create Action
      description: Create a action in any supported Marketingautomation software
      parameters:
        - name: x-connection-token
          required: true
          in: header
          description: The connection token
          schema:
            type: string
        - name: remote_data
          required: false
          in: query
          description: >-
            Set to true to include data from the original Marketingautomation
            software.
          schema:
            type: boolean
      requestBody:
        required: true
        content:
          application/json:
            schema:
              $ref: '#/components/schemas/UnifiedMarketingautomationActionInput'
      responses:
        '201':
          description: ''
          content:
            application/json:
              schema:
                $ref: '#/components/schemas/UnifiedMarketingautomationActionOutput'
      tags: *ref_60
      security: *ref_61
      x-speakeasy-group: marketingautomation.actions
  /marketingautomation/actions/{id}:
    get:
      operationId: retrieveMarketingautomationAction
      summary: Retrieve Actions
      description: Retrieve Actions from any connected Marketingautomation software
      parameters:
        - name: x-connection-token
          required: true
          in: header
          description: The connection token
          schema:
            type: string
        - name: id
          required: true
          in: path
          description: id of the action you want to retrieve.
          schema:
            type: string
        - name: remote_data
          required: false
          in: query
          description: >-
            Set to true to include data from the original Marketingautomation
            software.
          schema:
            type: boolean
      responses:
        '200':
          description: ''
          content:
            application/json:
              schema:
                $ref: '#/components/schemas/UnifiedMarketingautomationActionOutput'
      tags: *ref_60
      security: *ref_61
      x-speakeasy-group: marketingautomation.actions
  /marketingautomation/automations:
    get:
      operationId: listMarketingautomationAutomation
      summary: List  Automations
      parameters:
        - name: x-connection-token
          required: true
          in: header
          description: The connection token
          schema:
            type: string
        - name: remote_data
          required: false
          in: query
          description: Set to true to include data from the original software.
          schema:
            type: boolean
        - name: limit
          required: false
          in: query
          description: Set to get the number of records.
          schema:
            default: 50
            type: number
        - name: cursor
          required: false
          in: query
          description: Set to get the number of records after this cursor.
          schema:
            type: string
      responses:
        '200':
          description: ''
          content:
            application/json:
              schema:
                allOf:
                  - $ref: '#/components/schemas/PaginatedDto'
                  - properties:
                      data:
                        type: array
                        items:
                          $ref: >-
                            #/components/schemas/UnifiedMarketingautomationAutomationOutput
      tags: &ref_62
        - marketingautomation/automations
      security: &ref_63
        - bearer: []
      x-speakeasy-group: marketingautomation.automations
    post:
      operationId: createMarketingautomationAutomation
      summary: Create Automation
      description: Create a automation in any supported Marketingautomation software
      parameters:
        - name: x-connection-token
          required: true
          in: header
          description: The connection token
          schema:
            type: string
        - name: remote_data
          required: false
          in: query
          description: >-
            Set to true to include data from the original Marketingautomation
            software.
          schema:
            type: boolean
      requestBody:
        required: true
        content:
          application/json:
            schema:
              $ref: '#/components/schemas/UnifiedMarketingautomationAutomationInput'
      responses:
        '201':
          description: ''
          content:
            application/json:
              schema:
                $ref: >-
                  #/components/schemas/UnifiedMarketingautomationAutomationOutput
      tags: *ref_62
      security: *ref_63
      x-speakeasy-group: marketingautomation.automations
  /marketingautomation/automations/{id}:
    get:
      operationId: retrieveMarketingautomationAutomation
      summary: Retrieve Automations
      description: Retrieve Automations from any connected Marketingautomation software
      parameters:
        - name: x-connection-token
          required: true
          in: header
          description: The connection token
          schema:
            type: string
        - name: id
          required: true
          in: path
          description: id of the automation you want to retrieve.
          schema:
            type: string
        - name: remote_data
          required: false
          in: query
          description: >-
            Set to true to include data from the original Marketingautomation
            software.
          schema:
            type: boolean
      responses:
        '200':
          description: ''
          content:
            application/json:
              schema:
                $ref: >-
                  #/components/schemas/UnifiedMarketingautomationAutomationOutput
      tags: *ref_62
      security: *ref_63
      x-speakeasy-group: marketingautomation.automations
  /marketingautomation/campaigns:
    get:
      operationId: listMarketingautomationCampaign
      summary: List  Campaigns
      parameters:
        - name: x-connection-token
          required: true
          in: header
          description: The connection token
          schema:
            type: string
        - name: remote_data
          required: false
          in: query
          description: Set to true to include data from the original software.
          schema:
            type: boolean
        - name: limit
          required: false
          in: query
          description: Set to get the number of records.
          schema:
            default: 50
            type: number
        - name: cursor
          required: false
          in: query
          description: Set to get the number of records after this cursor.
          schema:
            type: string
      responses:
        '200':
          description: ''
          content:
            application/json:
              schema:
                allOf:
                  - $ref: '#/components/schemas/PaginatedDto'
                  - properties:
                      data:
                        type: array
                        items:
                          $ref: '#/components/schemas/UnifiedCampaignOutput'
      tags: &ref_64
        - marketingautomation/campaigns
      security: &ref_65
        - bearer: []
      x-speakeasy-group: marketingautomation.campaigns
    post:
      operationId: createMarketingautomationCampaign
      summary: Create Campaign
      description: Create a campaign in any supported Marketingautomation software
      parameters:
        - name: x-connection-token
          required: true
          in: header
          description: The connection token
          schema:
            type: string
        - name: remote_data
          required: false
          in: query
          description: >-
            Set to true to include data from the original Marketingautomation
            software.
          schema:
            type: boolean
      requestBody:
        required: true
        content:
          application/json:
            schema:
              $ref: '#/components/schemas/UnifiedMarketingautomationCampaignInput'
      responses:
        '201':
          description: ''
          content:
            application/json:
              schema:
                $ref: '#/components/schemas/UnifiedCampaignOutput'
      tags: *ref_64
      security: *ref_65
      x-speakeasy-group: marketingautomation.campaigns
  /marketingautomation/campaigns/{id}:
    get:
      operationId: retrieveMarketingautomationCampaign
      summary: Retrieve Campaigns
      description: Retrieve Campaigns from any connected Marketingautomation software
      parameters:
        - name: x-connection-token
          required: true
          in: header
          description: The connection token
          schema:
            type: string
        - name: id
          required: true
          in: path
          description: id of the campaign you want to retrieve.
          schema:
            type: string
        - name: remote_data
          required: false
          in: query
          description: >-
            Set to true to include data from the original Marketingautomation
            software.
          schema:
            type: boolean
      responses:
        '200':
          description: ''
          content:
            application/json:
              schema:
                $ref: '#/components/schemas/UnifiedCampaignOutput'
      tags: *ref_64
      security: *ref_65
      x-speakeasy-group: marketingautomation.campaigns
  /marketingautomation/contacts:
    get:
      operationId: listMarketingAutomationContacts
      summary: List  Contacts
      parameters:
        - name: x-connection-token
          required: true
          in: header
          description: The connection token
          schema:
            type: string
        - name: remote_data
          required: false
          in: query
          description: Set to true to include data from the original software.
          schema:
            type: boolean
        - name: limit
          required: false
          in: query
          description: Set to get the number of records.
          schema:
            default: 50
            type: number
        - name: cursor
          required: false
          in: query
          description: Set to get the number of records after this cursor.
          schema:
            type: string
      responses:
        '200':
          description: ''
          content:
            application/json:
              schema:
                allOf:
                  - $ref: '#/components/schemas/PaginatedDto'
                  - properties:
                      data:
                        type: array
                        items:
                          $ref: >-
                            #/components/schemas/UnifiedMarketingautomationContactOutput
      tags: &ref_66
        - marketingautomation/contacts
      security: &ref_67
        - bearer: []
      x-speakeasy-group: marketingautomation.contacts
    post:
      operationId: createMarketingAutomationContact
      summary: Create Contact
      description: Create a contact in any supported Marketingautomation software
      parameters:
        - name: x-connection-token
          required: true
          in: header
          description: The connection token
          schema:
            type: string
        - name: remote_data
          required: false
          in: query
          description: >-
            Set to true to include data from the original Marketingautomation
            software.
          schema:
            type: boolean
      requestBody:
        required: true
        content:
          application/json:
            schema:
              $ref: '#/components/schemas/UnifiedMarketingautomationContactInput'
      responses:
        '201':
          description: ''
          content:
            application/json:
              schema:
                $ref: '#/components/schemas/UnifiedMarketingautomationContactOutput'
      tags: *ref_66
      security: *ref_67
      x-speakeasy-group: marketingautomation.contacts
  /marketingautomation/contacts/{id}:
    get:
      operationId: retrieveMarketingAutomationContact
      summary: Retrieve Contacts
      description: Retrieve Contacts from any connected Marketingautomation software
      parameters:
        - name: x-connection-token
          required: true
          in: header
          description: The connection token
          schema:
            type: string
        - name: id
          required: true
          in: path
          description: id of the contact you want to retrieve.
          schema:
            type: string
        - name: remote_data
          required: false
          in: query
          description: >-
            Set to true to include data from the original Marketingautomation
            software.
          schema:
            type: boolean
      responses:
        '200':
          description: ''
          content:
            application/json:
              schema:
                $ref: '#/components/schemas/UnifiedMarketingautomationContactOutput'
      tags: *ref_66
      security: *ref_67
      x-speakeasy-group: marketingautomation.contacts
  /marketingautomation/emails:
    get:
      operationId: listMarketingautomationEmails
      summary: List  Emails
      parameters:
        - name: x-connection-token
          required: true
          in: header
          description: The connection token
          schema:
            type: string
        - name: remote_data
          required: false
          in: query
          description: Set to true to include data from the original software.
          schema:
            type: boolean
        - name: limit
          required: false
          in: query
          description: Set to get the number of records.
          schema:
            default: 50
            type: number
        - name: cursor
          required: false
          in: query
          description: Set to get the number of records after this cursor.
          schema:
            type: string
      responses:
        '200':
          description: ''
          content:
            application/json:
              schema:
                allOf:
                  - $ref: '#/components/schemas/PaginatedDto'
                  - properties:
                      data:
                        type: array
                        items:
                          $ref: >-
                            #/components/schemas/UnifiedMarketingautomationEmailOutput
      tags: &ref_68
        - marketingautomation/emails
      security: &ref_69
        - bearer: []
      x-speakeasy-group: marketingautomation.emails
  /marketingautomation/emails/{id}:
    get:
      operationId: retrieveMarketingautomationEmail
      summary: Retrieve Emails
      description: Retrieve Emails from any connected Marketingautomation software
      parameters:
        - name: x-connection-token
          required: true
          in: header
          description: The connection token
          schema:
            type: string
        - name: id
          required: true
          in: path
          description: id of the email you want to retrieve.
          schema:
            type: string
        - name: remote_data
          required: false
          in: query
          description: >-
            Set to true to include data from the original Marketingautomation
            software.
          schema:
            type: boolean
      responses:
        '200':
          description: ''
          content:
            application/json:
              schema:
                $ref: '#/components/schemas/UnifiedMarketingautomationEmailOutput'
      tags: *ref_68
      security: *ref_69
      x-speakeasy-group: marketingautomation.emails
  /marketingautomation/events:
    get:
      operationId: listMarketingAutomationEvents
      summary: List  Events
      parameters:
        - name: x-connection-token
          required: true
          in: header
          description: The connection token
          schema:
            type: string
        - name: remote_data
          required: false
          in: query
          description: Set to true to include data from the original software.
          schema:
            type: boolean
        - name: limit
          required: false
          in: query
          description: Set to get the number of records.
          schema:
            default: 50
            type: number
        - name: cursor
          required: false
          in: query
          description: Set to get the number of records after this cursor.
          schema:
            type: string
      responses:
        '200':
          description: ''
          content:
            application/json:
              schema:
                allOf:
                  - $ref: '#/components/schemas/PaginatedDto'
                  - properties:
                      data:
                        type: array
                        items:
                          $ref: >-
                            #/components/schemas/UnifiedMarketingautomationEventOutput
      tags: &ref_70
        - marketingautomation/events
      security: &ref_71
        - bearer: []
      x-speakeasy-group: marketingautomation.events
  /marketingautomation/events/{id}:
    get:
      operationId: retrieveMarketingautomationEvent
      summary: Retrieve Events
      description: Retrieve Events from any connected Marketingautomation software
      parameters:
        - name: x-connection-token
          required: true
          in: header
          description: The connection token
          schema:
            type: string
        - name: id
          required: true
          in: path
          description: id of the event you want to retrieve.
          schema:
            type: string
        - name: remote_data
          required: false
          in: query
          description: >-
            Set to true to include data from the original Marketingautomation
            software.
          schema:
            type: boolean
      responses:
        '200':
          description: ''
          content:
            application/json:
              schema:
                $ref: '#/components/schemas/UnifiedMarketingautomationEventOutput'
      tags: *ref_70
      security: *ref_71
      x-speakeasy-group: marketingautomation.events
  /marketingautomation/lists:
    get:
      operationId: listMarketingautomationLists
      summary: List  Lists
      parameters:
        - name: x-connection-token
          required: true
          in: header
          description: The connection token
          schema:
            type: string
        - name: remote_data
          required: false
          in: query
          description: Set to true to include data from the original software.
          schema:
            type: boolean
        - name: limit
          required: false
          in: query
          description: Set to get the number of records.
          schema:
            default: 50
            type: number
        - name: cursor
          required: false
          in: query
          description: Set to get the number of records after this cursor.
          schema:
            type: string
      responses:
        '200':
          description: ''
          content:
            application/json:
              schema:
                allOf:
                  - $ref: '#/components/schemas/PaginatedDto'
                  - properties:
                      data:
                        type: array
                        items:
                          $ref: >-
                            #/components/schemas/UnifiedMarketingautomationListOutput
      tags: &ref_72
        - marketingautomation/lists
      security: &ref_73
        - bearer: []
      x-speakeasy-group: marketingautomation.lists
    post:
      operationId: createMarketingautomationList
      summary: Create Lists
      description: Create Lists in any supported Marketingautomation software
      parameters:
        - name: x-connection-token
          required: true
          in: header
          description: The connection token
          schema:
            type: string
        - name: remote_data
          required: false
          in: query
          description: >-
            Set to true to include data from the original Marketingautomation
            software.
          schema:
            type: boolean
      requestBody:
        required: true
        content:
          application/json:
            schema:
              $ref: '#/components/schemas/UnifiedMarketingautomationListInput'
      responses:
        '201':
          description: ''
          content:
            application/json:
              schema:
                $ref: '#/components/schemas/UnifiedMarketingautomationListOutput'
      tags: *ref_72
      security: *ref_73
      x-speakeasy-group: marketingautomation.lists
  /marketingautomation/lists/{id}:
    get:
      operationId: retrieveMarketingautomationList
      summary: Retrieve Lists
      description: Retrieve Lists from any connected Marketingautomation software
      parameters:
        - name: x-connection-token
          required: true
          in: header
          description: The connection token
          schema:
            type: string
        - name: id
          required: true
          in: path
          description: id of the list you want to retrieve.
          schema:
            type: string
        - name: remote_data
          required: false
          in: query
          description: >-
            Set to true to include data from the original Marketingautomation
            software.
          schema:
            type: boolean
      responses:
        '200':
          description: ''
          content:
            application/json:
              schema:
                $ref: '#/components/schemas/UnifiedMarketingautomationListOutput'
      tags: *ref_72
      security: *ref_73
      x-speakeasy-group: marketingautomation.lists
  /marketingautomation/messages:
    get:
      operationId: listMarketingautomationMessages
      summary: List  Messages
      parameters:
        - name: x-connection-token
          required: true
          in: header
          description: The connection token
          schema:
            type: string
        - name: remote_data
          required: false
          in: query
          description: Set to true to include data from the original software.
          schema:
            type: boolean
        - name: limit
          required: false
          in: query
          description: Set to get the number of records.
          schema:
            default: 50
            type: number
        - name: cursor
          required: false
          in: query
          description: Set to get the number of records after this cursor.
          schema:
            type: string
      responses:
        '200':
          description: ''
          content:
            application/json:
              schema:
                allOf:
                  - $ref: '#/components/schemas/PaginatedDto'
                  - properties:
                      data:
                        type: array
                        items:
                          $ref: >-
                            #/components/schemas/UnifiedMarketingautomationMessageOutput
      tags: &ref_74
        - marketingautomation/messages
      security: &ref_75
        - bearer: []
      x-speakeasy-group: marketingautomation.messages
  /marketingautomation/messages/{id}:
    get:
      operationId: retrieveMarketingautomationMessage
      summary: Retrieve Messages
      description: Retrieve Messages from any connected Marketingautomation software
      parameters:
        - name: x-connection-token
          required: true
          in: header
          description: The connection token
          schema:
            type: string
        - name: id
          required: true
          in: path
          description: id of the message you want to retrieve.
          schema:
            type: string
        - name: remote_data
          required: false
          in: query
          description: >-
            Set to true to include data from the original Marketingautomation
            software.
          schema:
            type: boolean
      responses:
        '200':
          description: ''
          content:
            application/json:
              schema:
                $ref: '#/components/schemas/UnifiedMarketingautomationMessageOutput'
      tags: *ref_74
      security: *ref_75
      x-speakeasy-group: marketingautomation.messages
  /marketingautomation/templates:
    get:
      operationId: listMarketingautomationTemplates
      summary: List  Templates
      parameters:
        - name: x-connection-token
          required: true
          in: header
          description: The connection token
          schema:
            type: string
        - name: remote_data
          required: false
          in: query
          description: Set to true to include data from the original software.
          schema:
            type: boolean
        - name: limit
          required: false
          in: query
          description: Set to get the number of records.
          schema:
            default: 50
            type: number
        - name: cursor
          required: false
          in: query
          description: Set to get the number of records after this cursor.
          schema:
            type: string
      responses:
        '200':
          description: ''
          content:
            application/json:
              schema:
                allOf:
                  - $ref: '#/components/schemas/PaginatedDto'
                  - properties:
                      data:
                        type: array
                        items:
                          $ref: >-
                            #/components/schemas/UnifiedMarketingautomationTemplateOutput
      tags: &ref_76
        - marketingautomation/templates
      security: &ref_77
        - bearer: []
      x-speakeasy-group: marketingautomation.templates
    post:
      operationId: createMarketingautomationTemplate
      summary: Create Template
      description: Create a template in any supported Marketingautomation software
      parameters:
        - name: x-connection-token
          required: true
          in: header
          description: The connection token
          schema:
            type: string
        - name: remote_data
          required: false
          in: query
          description: >-
            Set to true to include data from the original Marketingautomation
            software.
          schema:
            type: boolean
      requestBody:
        required: true
        content:
          application/json:
            schema:
              $ref: '#/components/schemas/UnifiedMarketingautomationTemplateInput'
      responses:
        '201':
          description: ''
          content:
            application/json:
              schema:
                $ref: '#/components/schemas/UnifiedMarketingautomationTemplateOutput'
      tags: *ref_76
      security: *ref_77
      x-speakeasy-group: marketingautomation.templates
  /marketingautomation/templates/{id}:
    get:
      operationId: retrieveMarketingautomationTemplate
      summary: Retrieve Templates
      description: Retrieve Templates from any connected Marketingautomation software
      parameters:
        - name: x-connection-token
          required: true
          in: header
          description: The connection token
          schema:
            type: string
        - name: id
          required: true
          in: path
          description: id of the template you want to retrieve.
          schema:
            type: string
        - name: remote_data
          required: false
          in: query
          description: >-
            Set to true to include data from the original Marketingautomation
            software.
          schema:
            type: boolean
      responses:
        '200':
          description: ''
          content:
            application/json:
              schema:
                $ref: '#/components/schemas/UnifiedMarketingautomationTemplateOutput'
      tags: *ref_76
      security: *ref_77
      x-speakeasy-group: marketingautomation.templates
  /marketingautomation/users:
    get:
      operationId: listMarketingAutomationUsers
      summary: List  Users
      parameters:
        - name: x-connection-token
          required: true
          in: header
          description: The connection token
          schema:
            type: string
        - name: remote_data
          required: false
          in: query
          description: Set to true to include data from the original software.
          schema:
            type: boolean
        - name: limit
          required: false
          in: query
          description: Set to get the number of records.
          schema:
            default: 50
            type: number
        - name: cursor
          required: false
          in: query
          description: Set to get the number of records after this cursor.
          schema:
            type: string
      responses:
        '200':
          description: ''
          content:
            application/json:
              schema:
                allOf:
                  - $ref: '#/components/schemas/PaginatedDto'
                  - properties:
                      data:
                        type: array
                        items:
                          $ref: >-
                            #/components/schemas/UnifiedMarketingautomationUserOutput
      tags: &ref_78
        - marketingautomation/users
      security: &ref_79
        - bearer: []
      x-speakeasy-group: marketingautomation.users
  /marketingautomation/users/{id}:
    get:
      operationId: retrieveMarketingAutomationUser
      summary: Retrieve Users
      description: Retrieve Users from any connected Marketingautomation software
      parameters:
        - name: x-connection-token
          required: true
          in: header
          description: The connection token
          schema:
            type: string
        - name: id
          required: true
          in: path
          description: id of the user you want to retrieve.
          schema:
            type: string
        - name: remote_data
          required: false
          in: query
          description: >-
            Set to true to include data from the original Marketingautomation
            software.
          schema:
            type: boolean
      responses:
        '200':
          description: ''
          content:
            application/json:
              schema:
                $ref: '#/components/schemas/UnifiedMarketingautomationUserOutput'
      tags: *ref_78
      security: *ref_79
      x-speakeasy-group: marketingautomation.users
  /ats/activities:
    get:
      operationId: listAtsActivity
      summary: List  Activities
      parameters:
        - name: x-connection-token
          required: true
          in: header
          description: The connection token
          schema:
            type: string
        - name: remote_data
          required: false
          in: query
          description: Set to true to include data from the original software.
          schema:
            type: boolean
        - name: limit
          required: false
          in: query
          description: Set to get the number of records.
          schema:
            default: 50
            type: number
        - name: cursor
          required: false
          in: query
          description: Set to get the number of records after this cursor.
          schema:
            type: string
      responses:
        '200':
          description: ''
          content:
            application/json:
              schema:
                allOf:
                  - $ref: '#/components/schemas/PaginatedDto'
                  - properties:
                      data:
                        type: array
                        items:
                          $ref: '#/components/schemas/UnifiedAtsActivityOutput'
      tags: &ref_80
        - ats/activities
      security: &ref_81
        - bearer: []
      x-speakeasy-group: ats.activities
    post:
      operationId: createAtsActivity
      summary: Create Activities
      description: Create Activities in any supported Ats software
      parameters:
        - name: x-connection-token
          required: true
          in: header
          description: The connection token
          schema:
            type: string
        - name: remote_data
          required: false
          in: query
          description: Set to true to include data from the original Ats software.
          schema:
            type: boolean
      requestBody:
        required: true
        content:
          application/json:
            schema:
              $ref: '#/components/schemas/UnifiedAtsActivityInput'
      responses:
        '201':
          description: ''
          content:
            application/json:
              schema:
                $ref: '#/components/schemas/UnifiedAtsActivityOutput'
      tags: *ref_80
      security: *ref_81
      x-speakeasy-group: ats.activities
  /ats/activities/{id}:
    get:
      operationId: retrieveAtsActivity
      summary: Retrieve Activities
      description: Retrieve Activities from any connected Ats software
      parameters:
        - name: x-connection-token
          required: true
          in: header
          description: The connection token
          schema:
            type: string
        - name: id
          required: true
          in: path
          description: id of the activity you want to retrieve.
          schema:
            type: string
        - name: remote_data
          required: false
          in: query
          description: Set to true to include data from the original Ats software.
          schema:
            type: boolean
      responses:
        '200':
          description: ''
          content:
            application/json:
              schema:
                $ref: '#/components/schemas/UnifiedAtsActivityOutput'
      tags: *ref_80
      security: *ref_81
      x-speakeasy-group: ats.activities
  /ats/applications:
    get:
      operationId: listAtsApplication
      summary: List  Applications
      parameters:
        - name: x-connection-token
          required: true
          in: header
          description: The connection token
          schema:
            type: string
        - name: remote_data
          required: false
          in: query
          description: Set to true to include data from the original software.
          schema:
            type: boolean
        - name: limit
          required: false
          in: query
          description: Set to get the number of records.
          schema:
            default: 50
            type: number
        - name: cursor
          required: false
          in: query
          description: Set to get the number of records after this cursor.
          schema:
            type: string
      responses:
        '200':
          description: ''
          content:
            application/json:
              schema:
                allOf:
                  - $ref: '#/components/schemas/PaginatedDto'
                  - properties:
                      data:
                        type: array
                        items:
                          $ref: '#/components/schemas/UnifiedAtsApplicationOutput'
      tags: &ref_82
        - ats/applications
      security: &ref_83
        - bearer: []
      x-speakeasy-group: ats.applications
    post:
      operationId: createAtsApplication
      summary: Create Applications
      description: Create Applications in any supported Ats software
      parameters:
        - name: x-connection-token
          required: true
          in: header
          description: The connection token
          schema:
            type: string
        - name: remote_data
          required: false
          in: query
          description: Set to true to include data from the original Ats software.
          schema:
            type: boolean
      requestBody:
        required: true
        content:
          application/json:
            schema:
              $ref: '#/components/schemas/UnifiedAtsApplicationInput'
      responses:
        '201':
          description: ''
          content:
            application/json:
              schema:
                $ref: '#/components/schemas/UnifiedAtsApplicationOutput'
      tags: *ref_82
      security: *ref_83
      x-speakeasy-group: ats.applications
  /ats/applications/{id}:
    get:
      operationId: retrieveAtsApplication
      summary: Retrieve Applications
      description: Retrieve Applications from any connected Ats software
      parameters:
        - name: x-connection-token
          required: true
          in: header
          description: The connection token
          schema:
            type: string
        - name: id
          required: true
          in: path
          description: id of the application you want to retrieve.
          schema:
            type: string
        - name: remote_data
          required: false
          in: query
          description: Set to true to include data from the original Ats software.
          schema:
            type: boolean
      responses:
        '200':
          description: ''
          content:
            application/json:
              schema:
                $ref: '#/components/schemas/UnifiedAtsApplicationOutput'
      tags: *ref_82
      security: *ref_83
      x-speakeasy-group: ats.applications
  /ats/attachments:
    get:
      operationId: listAtsAttachment
      summary: List  Attachments
      parameters:
        - name: x-connection-token
          required: true
          in: header
          description: The connection token
          schema:
            type: string
        - name: remote_data
          required: false
          in: query
          description: Set to true to include data from the original software.
          schema:
            type: boolean
        - name: limit
          required: false
          in: query
          description: Set to get the number of records.
          schema:
            default: 50
            type: number
        - name: cursor
          required: false
          in: query
          description: Set to get the number of records after this cursor.
          schema:
            type: string
      responses:
        '200':
          description: ''
          content:
            application/json:
              schema:
                allOf:
                  - $ref: '#/components/schemas/PaginatedDto'
                  - properties:
                      data:
                        type: array
                        items:
                          $ref: '#/components/schemas/UnifiedAtsAttachmentOutput'
      tags: &ref_84
        - ats/attachments
      security: &ref_85
        - bearer: []
      x-speakeasy-group: ats.attachments
    post:
      operationId: createAtsAttachment
      summary: Create Attachments
      description: Create Attachments in any supported ATS software
      parameters:
        - name: x-connection-token
          required: true
          in: header
          description: The connection token
          schema:
            type: string
        - name: remote_data
          required: false
          in: query
          description: Set to true to include data from the original Ats software.
          schema:
            type: boolean
      requestBody:
        required: true
        content:
          application/json:
            schema:
              $ref: '#/components/schemas/UnifiedAtsAttachmentInput'
      responses:
        '201':
          description: ''
          content:
            application/json:
              schema:
                $ref: '#/components/schemas/UnifiedAtsAttachmentOutput'
      tags: *ref_84
      security: *ref_85
      x-speakeasy-group: ats.attachments
  /ats/attachments/{id}:
    get:
      operationId: retrieveAtsAttachment
      summary: Retrieve Attachments
      description: Retrieve Attachments from any connected Ats software
      parameters:
        - name: x-connection-token
          required: true
          in: header
          description: The connection token
          schema:
            type: string
        - name: id
          required: true
          in: path
          description: id of the attachment you want to retrieve.
          schema:
            type: string
        - name: remote_data
          required: false
          in: query
          description: Set to true to include data from the original Ats software.
          schema:
            type: boolean
      responses:
        '200':
          description: ''
          content:
            application/json:
              schema:
                $ref: '#/components/schemas/UnifiedAtsAttachmentOutput'
      tags: *ref_84
      security: *ref_85
      x-speakeasy-group: ats.attachments
  /ats/candidates:
    get:
      operationId: listAtsCandidate
      summary: List  Candidates
      parameters:
        - name: x-connection-token
          required: true
          in: header
          description: The connection token
          schema:
            type: string
        - name: remote_data
          required: false
          in: query
          description: Set to true to include data from the original software.
          schema:
            type: boolean
        - name: limit
          required: false
          in: query
          description: Set to get the number of records.
          schema:
            default: 50
            type: number
        - name: cursor
          required: false
          in: query
          description: Set to get the number of records after this cursor.
          schema:
            type: string
      responses:
        '200':
          description: ''
          content:
            application/json:
              schema:
                allOf:
                  - $ref: '#/components/schemas/PaginatedDto'
                  - properties:
                      data:
                        type: array
                        items:
                          $ref: '#/components/schemas/UnifiedAtsCandidateOutput'
      tags: &ref_86
        - ats/candidates
      security: &ref_87
        - bearer: []
      x-speakeasy-group: ats.candidates
    post:
      operationId: createAtsCandidate
      summary: Create Candidates
      description: Create Candidates in any supported Ats software
      parameters:
        - name: x-connection-token
          required: true
          in: header
          description: The connection token
          schema:
            type: string
        - name: remote_data
          required: false
          in: query
          description: Set to true to include data from the original Ats software.
          schema:
            type: boolean
      requestBody:
        required: true
        content:
          application/json:
            schema:
              $ref: '#/components/schemas/UnifiedAtsCandidateInput'
      responses:
        '201':
          description: ''
          content:
            application/json:
              schema:
                $ref: '#/components/schemas/UnifiedAtsCandidateOutput'
      tags: *ref_86
      security: *ref_87
      x-speakeasy-group: ats.candidates
  /ats/candidates/{id}:
    get:
      operationId: retrieveAtsCandidate
      summary: Retrieve Candidates
      description: Retrieve Candidates from any connected Ats software
      parameters:
        - name: x-connection-token
          required: true
          in: header
          description: The connection token
          schema:
            type: string
        - name: id
          required: true
          in: path
          description: id of the candidate you want to retrieve.
          schema:
            type: string
        - name: remote_data
          required: false
          in: query
          description: Set to true to include data from the original Ats software.
          schema:
            type: boolean
      responses:
        '200':
          description: ''
          content:
            application/json:
              schema:
                $ref: '#/components/schemas/UnifiedAtsCandidateOutput'
      tags: *ref_86
      security: *ref_87
      x-speakeasy-group: ats.candidates
  /ats/departments:
    get:
      operationId: listAtsDepartments
      summary: List  Departments
      parameters:
        - name: x-connection-token
          required: true
          in: header
          description: The connection token
          schema:
            type: string
        - name: remote_data
          required: false
          in: query
          description: Set to true to include data from the original software.
          schema:
            type: boolean
        - name: limit
          required: false
          in: query
          description: Set to get the number of records.
          schema:
            default: 50
            type: number
        - name: cursor
          required: false
          in: query
          description: Set to get the number of records after this cursor.
          schema:
            type: string
      responses:
        '200':
          description: ''
          content:
            application/json:
              schema:
                allOf:
                  - $ref: '#/components/schemas/PaginatedDto'
                  - properties:
                      data:
                        type: array
                        items:
                          $ref: '#/components/schemas/UnifiedAtsDepartmentOutput'
      tags: &ref_88
        - ats/departments
      security: &ref_89
        - bearer: []
      x-speakeasy-group: ats.departments
  /ats/departments/{id}:
    get:
      operationId: retrieveAtsDepartment
      summary: Retrieve Departments
      description: Retrieve Departments from any connected Ats software
      parameters:
        - name: x-connection-token
          required: true
          in: header
          description: The connection token
          schema:
            type: string
        - name: id
          required: true
          in: path
          description: id of the department you want to retrieve.
          schema:
            type: string
        - name: remote_data
          required: false
          in: query
          description: Set to true to include data from the original Ats software.
          schema:
            type: boolean
      responses:
        '200':
          description: ''
          content:
            application/json:
              schema:
                $ref: '#/components/schemas/UnifiedAtsDepartmentOutput'
      tags: *ref_88
      security: *ref_89
      x-speakeasy-group: ats.departments
  /ats/interviews:
    get:
      operationId: listAtsInterview
      summary: List  Interviews
      parameters:
        - name: x-connection-token
          required: true
          in: header
          description: The connection token
          schema:
            type: string
        - name: remote_data
          required: false
          in: query
          description: Set to true to include data from the original software.
          schema:
            type: boolean
        - name: limit
          required: false
          in: query
          description: Set to get the number of records.
          schema:
            default: 50
            type: number
        - name: cursor
          required: false
          in: query
          description: Set to get the number of records after this cursor.
          schema:
            type: string
      responses:
        '200':
          description: ''
          content:
            application/json:
              schema:
                allOf:
                  - $ref: '#/components/schemas/PaginatedDto'
                  - properties:
                      data:
                        type: array
                        items:
                          $ref: '#/components/schemas/UnifiedAtsInterviewOutput'
      tags: &ref_90
        - ats/interviews
      security: &ref_91
        - bearer: []
      x-speakeasy-group: ats.interviews
    post:
      operationId: createAtsInterview
      summary: Create Interviews
      description: Create Interviews in any supported Ats software
      parameters:
        - name: x-connection-token
          required: true
          in: header
          description: The connection token
          schema:
            type: string
        - name: remote_data
          required: false
          in: query
          description: Set to true to include data from the original Ats software.
          schema:
            type: boolean
      requestBody:
        required: true
        content:
          application/json:
            schema:
              $ref: '#/components/schemas/UnifiedAtsInterviewInput'
      responses:
        '201':
          description: ''
          content:
            application/json:
              schema:
                $ref: '#/components/schemas/UnifiedAtsInterviewOutput'
      tags: *ref_90
      security: *ref_91
      x-speakeasy-group: ats.interviews
  /ats/interviews/{id}:
    get:
      operationId: retrieveAtsInterview
      summary: Retrieve Interviews
      description: Retrieve Interviews from any connected Ats software
      parameters:
        - name: x-connection-token
          required: true
          in: header
          description: The connection token
          schema:
            type: string
        - name: id
          required: true
          in: path
          description: id of the interview you want to retrieve.
          schema:
            type: string
        - name: remote_data
          required: false
          in: query
          description: Set to true to include data from the original Ats software.
          schema:
            type: boolean
      responses:
        '200':
          description: ''
          content:
            application/json:
              schema:
                $ref: '#/components/schemas/UnifiedAtsInterviewOutput'
      tags: *ref_90
      security: *ref_91
      x-speakeasy-group: ats.interviews
  /ats/jobinterviewstages:
    get:
      operationId: listAtsJobInterviewStage
      summary: List  JobInterviewStages
      parameters:
        - name: x-connection-token
          required: true
          in: header
          description: The connection token
          schema:
            type: string
        - name: remote_data
          required: false
          in: query
          description: Set to true to include data from the original software.
          schema:
            type: boolean
        - name: limit
          required: false
          in: query
          description: Set to get the number of records.
          schema:
            default: 50
            type: number
        - name: cursor
          required: false
          in: query
          description: Set to get the number of records after this cursor.
          schema:
            type: string
      responses:
        '200':
          description: ''
          content:
            application/json:
              schema:
                allOf:
                  - $ref: '#/components/schemas/PaginatedDto'
                  - properties:
                      data:
                        type: array
                        items:
                          $ref: >-
                            #/components/schemas/UnifiedAtsJobinterviewstageOutput
      tags: &ref_92
        - ats/jobinterviewstages
      security: &ref_93
        - bearer: []
      x-speakeasy-group: ats.jobinterviewstages
  /ats/jobinterviewstages/{id}:
    get:
      operationId: retrieveAtsJobInterviewStage
      summary: Retrieve Job Interview Stages
      description: Retrieve Job Interview Stages from any connected Ats software
      parameters:
        - name: x-connection-token
          required: true
          in: header
          description: The connection token
          schema:
            type: string
        - name: id
          required: true
          in: path
          description: id of the jobinterviewstage you want to retrieve.
          schema:
            type: string
        - name: remote_data
          required: false
          in: query
          description: Set to true to include data from the original Ats software.
          schema:
            type: boolean
      responses:
        '200':
          description: ''
          content:
            application/json:
              schema:
                $ref: '#/components/schemas/UnifiedAtsJobinterviewstageOutput'
      tags: *ref_92
      security: *ref_93
      x-speakeasy-group: ats.jobinterviewstages
  /ats/jobs:
    get:
      operationId: listAtsJob
      summary: List  Jobs
      parameters:
        - name: x-connection-token
          required: true
          in: header
          description: The connection token
          schema:
            type: string
        - name: remote_data
          required: false
          in: query
          description: Set to true to include data from the original software.
          schema:
            type: boolean
        - name: limit
          required: false
          in: query
          description: Set to get the number of records.
          schema:
            default: 50
            type: number
        - name: cursor
          required: false
          in: query
          description: Set to get the number of records after this cursor.
          schema:
            type: string
      responses:
        '200':
          description: ''
          content:
            application/json:
              schema:
                allOf:
                  - $ref: '#/components/schemas/PaginatedDto'
                  - properties:
                      data:
                        type: array
                        items:
                          $ref: '#/components/schemas/UnifiedAtsJobOutput'
      tags: &ref_94
        - ats/jobs
      security: &ref_95
        - bearer: []
      x-speakeasy-group: ats.jobs
  /ats/jobs/{id}:
    get:
      operationId: retrieveAtsJob
      summary: Retrieve Jobs
      description: Retrieve Jobs from any connected Ats software
      parameters:
        - name: x-connection-token
          required: true
          in: header
          description: The connection token
          schema:
            type: string
        - name: id
          required: true
          in: path
          description: id of the job you want to retrieve.
          schema:
            type: string
        - name: remote_data
          required: false
          in: query
          description: Set to true to include data from the original Ats software.
          schema:
            type: boolean
      responses:
        '200':
          description: ''
          content:
            application/json:
              schema:
                $ref: '#/components/schemas/UnifiedAtsJobOutput'
      tags: *ref_94
      security: *ref_95
      x-speakeasy-group: ats.jobs
  /ats/offers:
    get:
      operationId: listAtsOffer
      summary: List  Offers
      parameters:
        - name: x-connection-token
          required: true
          in: header
          description: The connection token
          schema:
            type: string
        - name: remote_data
          required: false
          in: query
          description: Set to true to include data from the original software.
          schema:
            type: boolean
        - name: limit
          required: false
          in: query
          description: Set to get the number of records.
          schema:
            default: 50
            type: number
        - name: cursor
          required: false
          in: query
          description: Set to get the number of records after this cursor.
          schema:
            type: string
      responses:
        '200':
          description: ''
          content:
            application/json:
              schema:
                allOf:
                  - $ref: '#/components/schemas/PaginatedDto'
                  - properties:
                      data:
                        type: array
                        items:
                          $ref: '#/components/schemas/UnifiedAtsOfferOutput'
      tags: &ref_96
        - ats/offers
      security: &ref_97
        - bearer: []
      x-speakeasy-group: ats.offers
  /ats/offers/{id}:
    get:
      operationId: retrieveAtsOffer
      summary: Retrieve Offers
      description: Retrieve Offers from any connected Ats software
      parameters:
        - name: x-connection-token
          required: true
          in: header
          description: The connection token
          schema:
            type: string
        - name: id
          required: true
          in: path
          description: id of the offer you want to retrieve.
          schema:
            type: string
        - name: remote_data
          required: false
          in: query
          description: Set to true to include data from the original Ats software.
          schema:
            type: boolean
      responses:
        '200':
          description: ''
          content:
            application/json:
              schema:
                $ref: '#/components/schemas/UnifiedAtsOfferOutput'
      tags: *ref_96
      security: *ref_97
      x-speakeasy-group: ats.offers
  /ats/offices:
    get:
      operationId: listAtsOffice
      summary: List Offices
      parameters:
        - name: x-connection-token
          required: true
          in: header
          description: The connection token
          schema:
            type: string
        - name: remote_data
          required: false
          in: query
          description: Set to true to include data from the original software.
          schema:
            type: boolean
        - name: limit
          required: false
          in: query
          description: Set to get the number of records.
          schema:
            default: 50
            type: number
        - name: cursor
          required: false
          in: query
          description: Set to get the number of records after this cursor.
          schema:
            type: string
      responses:
        '200':
          description: ''
          content:
            application/json:
              schema:
                allOf:
                  - $ref: '#/components/schemas/PaginatedDto'
                  - properties:
                      data:
                        type: array
                        items:
                          $ref: '#/components/schemas/UnifiedAtsOfficeOutput'
      tags: &ref_98
        - ats/offices
      security: &ref_99
        - bearer: []
      x-speakeasy-group: ats.offices
  /ats/offices/{id}:
    get:
      operationId: retrieveAtsOffice
      summary: Retrieve Offices
      description: Retrieve Offices from any connected Ats software
      parameters:
        - name: x-connection-token
          required: true
          in: header
          description: The connection token
          schema:
            type: string
        - name: id
          required: true
          in: path
          description: id of the office you want to retrieve.
          schema:
            type: string
        - name: remote_data
          required: false
          in: query
          description: Set to true to include data from the original Ats software.
          schema:
            type: boolean
      responses:
        '200':
          description: ''
          content:
            application/json:
              schema:
                $ref: '#/components/schemas/UnifiedAtsOfficeOutput'
      tags: *ref_98
      security: *ref_99
      x-speakeasy-group: ats.offices
  /ats/rejectreasons:
    get:
      operationId: listAtsRejectReasons
      summary: List  RejectReasons
      parameters:
        - name: x-connection-token
          required: true
          in: header
          description: The connection token
          schema:
            type: string
        - name: remote_data
          required: false
          in: query
          description: Set to true to include data from the original software.
          schema:
            type: boolean
        - name: limit
          required: false
          in: query
          description: Set to get the number of records.
          schema:
            default: 50
            type: number
        - name: cursor
          required: false
          in: query
          description: Set to get the number of records after this cursor.
          schema:
            type: string
      responses:
        '200':
          description: ''
          content:
            application/json:
              schema:
                allOf:
                  - $ref: '#/components/schemas/PaginatedDto'
                  - properties:
                      data:
                        type: array
                        items:
                          $ref: '#/components/schemas/UnifiedAtsRejectreasonOutput'
      tags: &ref_100
        - ats/rejectreasons
      security: &ref_101
        - bearer: []
      x-speakeasy-group: ats.rejectreasons
  /ats/rejectreasons/{id}:
    get:
      operationId: retrieveAtsRejectReason
      summary: Retrieve Reject Reasons
      description: Retrieve Reject Reasons from any connected Ats software
      parameters:
        - name: x-connection-token
          required: true
          in: header
          description: The connection token
          schema:
            type: string
        - name: id
          required: true
          in: path
          description: id of the rejectreason you want to retrieve.
          schema:
            type: string
        - name: remote_data
          required: false
          in: query
          description: Set to true to include data from the original Ats software.
          schema:
            type: boolean
      responses:
        '200':
          description: ''
          content:
            application/json:
              schema:
                $ref: '#/components/schemas/UnifiedAtsRejectreasonOutput'
      tags: *ref_100
      security: *ref_101
      x-speakeasy-group: ats.rejectreasons
  /ats/scorecards:
    get:
      operationId: listAtsScorecard
      summary: List  ScoreCards
      parameters:
        - name: x-connection-token
          required: true
          in: header
          description: The connection token
          schema:
            type: string
        - name: remote_data
          required: false
          in: query
          description: Set to true to include data from the original software.
          schema:
            type: boolean
        - name: limit
          required: false
          in: query
          description: Set to get the number of records.
          schema:
            default: 50
            type: number
        - name: cursor
          required: false
          in: query
          description: Set to get the number of records after this cursor.
          schema:
            type: string
      responses:
        '200':
          description: ''
          content:
            application/json:
              schema:
                allOf:
                  - $ref: '#/components/schemas/PaginatedDto'
                  - properties:
                      data:
                        type: array
                        items:
                          $ref: '#/components/schemas/UnifiedAtsScorecardOutput'
      tags: &ref_102
        - ats/scorecards
      security: &ref_103
        - bearer: []
      x-speakeasy-group: ats.scorecards
  /ats/scorecards/{id}:
    get:
      operationId: retrieveAtsScorecard
      summary: Retrieve Score Cards
      description: Retrieve Score Cards from any connected Ats software
      parameters:
        - name: x-connection-token
          required: true
          in: header
          description: The connection token
          schema:
            type: string
        - name: id
          required: true
          in: path
          description: id of the scorecard you want to retrieve.
          schema:
            type: string
        - name: remote_data
          required: false
          in: query
          description: Set to true to include data from the original Ats software.
          schema:
            type: boolean
      responses:
        '200':
          description: ''
          content:
            application/json:
              schema:
                $ref: '#/components/schemas/UnifiedAtsScorecardOutput'
      tags: *ref_102
      security: *ref_103
      x-speakeasy-group: ats.scorecards
  /ats/tags:
    get:
      operationId: listAtsTags
      summary: List  Tags
      parameters:
        - name: x-connection-token
          required: true
          in: header
          description: The connection token
          schema:
            type: string
        - name: remote_data
          required: false
          in: query
          description: Set to true to include data from the original software.
          schema:
            type: boolean
        - name: limit
          required: false
          in: query
          description: Set to get the number of records.
          schema:
            default: 50
            type: number
        - name: cursor
          required: false
          in: query
          description: Set to get the number of records after this cursor.
          schema:
            type: string
      responses:
        '200':
          description: ''
          content:
            application/json:
              schema:
                allOf:
                  - $ref: '#/components/schemas/PaginatedDto'
                  - properties:
                      data:
                        type: array
                        items:
                          $ref: '#/components/schemas/UnifiedAtsTagOutput'
      tags: &ref_104
        - ats/tags
      security: &ref_105
        - bearer: []
      x-speakeasy-group: ats.tags
  /ats/tags/{id}:
    get:
      operationId: retrieveAtsTag
      summary: Retrieve Tags
      description: Retrieve Tags from any connected Ats software
      parameters:
        - name: x-connection-token
          required: true
          in: header
          description: The connection token
          schema:
            type: string
        - name: id
          required: true
          in: path
          description: id of the tag you want to retrieve.
          schema:
            type: string
        - name: remote_data
          required: false
          in: query
          description: Set to true to include data from the original Ats software.
          schema:
            type: boolean
      responses:
        '200':
          description: ''
          content:
            application/json:
              schema:
                $ref: '#/components/schemas/UnifiedAtsTagOutput'
      tags: *ref_104
      security: *ref_105
      x-speakeasy-group: ats.tags
  /ats/users:
    get:
      operationId: listAtsUsers
      summary: List  Users
      parameters:
        - name: x-connection-token
          required: true
          in: header
          description: The connection token
          schema:
            type: string
        - name: remote_data
          required: false
          in: query
          description: Set to true to include data from the original software.
          schema:
            type: boolean
        - name: limit
          required: false
          in: query
          description: Set to get the number of records.
          schema:
            default: 50
            type: number
        - name: cursor
          required: false
          in: query
          description: Set to get the number of records after this cursor.
          schema:
            type: string
      responses:
        '200':
          description: ''
          content:
            application/json:
              schema:
                allOf:
                  - $ref: '#/components/schemas/PaginatedDto'
                  - properties:
                      data:
                        type: array
                        items:
                          $ref: '#/components/schemas/UnifiedAtsUserOutput'
      tags: &ref_106
        - ats/users
      security: &ref_107
        - bearer: []
      x-speakeasy-group: ats.users
  /ats/users/{id}:
    get:
      operationId: retrieveAtsUser
      summary: Retrieve Users
      description: Retrieve Users from any connected Ats software
      parameters:
        - name: x-connection-token
          required: true
          in: header
          description: The connection token
          schema:
            type: string
        - name: id
          required: true
          in: path
          description: id of the user you want to retrieve.
          schema:
            type: string
        - name: remote_data
          required: false
          in: query
          description: Set to true to include data from the original Ats software.
          schema:
            type: boolean
      responses:
        '200':
          description: ''
          content:
            application/json:
              schema:
                $ref: '#/components/schemas/UnifiedAtsUserOutput'
      tags: *ref_106
      security: *ref_107
      x-speakeasy-group: ats.users
  /ats/eeocs:
    get:
      operationId: listAtsEeocs
      summary: List  Eeocss
      parameters:
        - name: x-connection-token
          required: true
          in: header
          description: The connection token
          schema:
            type: string
        - name: remote_data
          required: false
          in: query
          description: Set to true to include data from the original software.
          schema:
            type: boolean
        - name: limit
          required: false
          in: query
          description: Set to get the number of records.
          schema:
            default: 50
            type: number
        - name: cursor
          required: false
          in: query
          description: Set to get the number of records after this cursor.
          schema:
            type: string
      responses:
        '200':
          description: ''
          content:
            application/json:
              schema:
                allOf:
                  - $ref: '#/components/schemas/PaginatedDto'
                  - properties:
                      data:
                        type: array
                        items:
                          $ref: '#/components/schemas/UnifiedAtsEeocsOutput'
      tags: &ref_108
        - ats/eeocs
      security: &ref_109
        - bearer: []
      x-speakeasy-group: ats.eeocs
  /ats/eeocs/{id}:
    get:
      operationId: retrieveAtsEeocs
      summary: Retrieve Eeocs
      description: Retrieve a eeocs from any connected Ats software
      parameters:
        - name: x-connection-token
          required: true
          in: header
          description: The connection token
          schema:
            type: string
        - name: id
          required: true
          in: path
          description: id of the eeocs you want to retrieve.
          schema:
            type: string
        - name: remote_data
          required: false
          in: query
          description: Set to true to include data from the original Ats software.
          schema:
            type: boolean
      responses:
        '200':
          description: ''
          content:
            application/json:
              schema:
                $ref: '#/components/schemas/UnifiedAtsEeocsOutput'
      tags: *ref_108
      security: *ref_109
      x-speakeasy-group: ats.eeocs
  /accounting/accounts:
    get:
      operationId: listAccountingAccounts
      summary: List  Accounts
      parameters:
        - name: x-connection-token
          required: true
          in: header
          description: The connection token
          schema:
            type: string
        - name: remote_data
          required: false
          in: query
          description: Set to true to include data from the original software.
          schema:
            type: boolean
        - name: limit
          required: false
          in: query
          description: Set to get the number of records.
          schema:
            default: 50
            type: number
        - name: cursor
          required: false
          in: query
          description: Set to get the number of records after this cursor.
          schema:
            type: string
      responses:
        '200':
          description: ''
          content:
            application/json:
              schema:
                allOf:
                  - $ref: '#/components/schemas/PaginatedDto'
                  - properties:
                      data:
                        type: array
                        items:
                          $ref: '#/components/schemas/UnifiedAccountingAccountOutput'
      tags: &ref_110
        - accounting/accounts
      security: &ref_111
        - bearer: []
      x-speakeasy-group: accounting.accounts
    post:
      operationId: createAccountingAccount
      summary: Create Accounts
      description: Create accounts in any supported Accounting software
      parameters:
        - name: x-connection-token
          required: true
          in: header
          description: The connection token
          schema:
            type: string
        - name: remote_data
          required: false
          in: query
          description: Set to true to include data from the original Accounting software.
          schema:
            type: boolean
      requestBody:
        required: true
        content:
          application/json:
            schema:
              $ref: '#/components/schemas/UnifiedAccountingAccountInput'
      responses:
        '201':
          description: ''
          content:
            application/json:
              schema:
                $ref: '#/components/schemas/UnifiedAccountingAccountOutput'
      tags: *ref_110
      security: *ref_111
      x-speakeasy-group: accounting.accounts
  /accounting/accounts/{id}:
    get:
      operationId: retrieveAccountingAccount
      summary: Retrieve Accounts
      description: Retrieve Accounts from any connected Accounting software
      parameters:
        - name: x-connection-token
          required: true
          in: header
          description: The connection token
          schema:
            type: string
        - name: id
          required: true
          in: path
          description: id of the account you want to retrieve.
          schema:
            type: string
        - name: remote_data
          required: false
          in: query
          description: Set to true to include data from the original Accounting software.
          schema:
            type: boolean
      responses:
        '200':
          description: ''
          content:
            application/json:
              schema:
                $ref: '#/components/schemas/UnifiedAccountingAccountOutput'
      tags: *ref_110
      security: *ref_111
      x-speakeasy-group: accounting.accounts
  /accounting/addresses:
    get:
      operationId: listAccountingAddress
      summary: List  Addresss
      parameters:
        - name: x-connection-token
          required: true
          in: header
          description: The connection token
          schema:
            type: string
        - name: remote_data
          required: false
          in: query
          description: Set to true to include data from the original software.
          schema:
            type: boolean
        - name: limit
          required: false
          in: query
          description: Set to get the number of records.
          schema:
            default: 50
            type: number
        - name: cursor
          required: false
          in: query
          description: Set to get the number of records after this cursor.
          schema:
            type: string
      responses:
        '200':
          description: ''
          content:
            application/json:
              schema:
                allOf:
                  - $ref: '#/components/schemas/PaginatedDto'
                  - properties:
                      data:
                        type: array
                        items:
                          $ref: '#/components/schemas/UnifiedAccountingAddressOutput'
      tags: &ref_112
        - accounting/addresses
      security: &ref_113
        - bearer: []
      x-speakeasy-group: accounting.addresses
  /accounting/addresses/{id}:
    get:
      operationId: retrieveAccountingAddress
      summary: Retrieve Addresses
      description: Retrieve Addresses from any connected Accounting software
      parameters:
        - name: x-connection-token
          required: true
          in: header
          description: The connection token
          schema:
            type: string
        - name: id
          required: true
          in: path
          description: id of the address you want to retrieve.
          schema:
            type: string
        - name: remote_data
          required: false
          in: query
          description: Set to true to include data from the original Accounting software.
          schema:
            type: boolean
      responses:
        '200':
          description: ''
          content:
            application/json:
              schema:
                $ref: '#/components/schemas/UnifiedAccountingAddressOutput'
      tags: *ref_112
      security: *ref_113
      x-speakeasy-group: accounting.addresses
  /accounting/attachments:
    get:
      operationId: listAccountingAttachments
      summary: List  Attachments
      parameters:
        - name: x-connection-token
          required: true
          in: header
          description: The connection token
          schema:
            type: string
        - name: remote_data
          required: false
          in: query
          description: Set to true to include data from the original software.
          schema:
            type: boolean
        - name: limit
          required: false
          in: query
          description: Set to get the number of records.
          schema:
            default: 50
            type: number
        - name: cursor
          required: false
          in: query
          description: Set to get the number of records after this cursor.
          schema:
            type: string
      responses:
        '200':
          description: ''
          content:
            application/json:
              schema:
                allOf:
                  - $ref: '#/components/schemas/PaginatedDto'
                  - properties:
                      data:
                        type: array
                        items:
                          $ref: >-
                            #/components/schemas/UnifiedAccountingAttachmentOutput
      tags: &ref_114
        - accounting/attachments
      security: &ref_115
        - bearer: []
      x-speakeasy-group: accounting.attachments
    post:
      operationId: createAccountingAttachment
      summary: Create Attachments
      description: Create attachments in any supported Accounting software
      parameters:
        - name: x-connection-token
          required: true
          in: header
          description: The connection token
          schema:
            type: string
        - name: remote_data
          required: false
          in: query
          description: Set to true to include data from the original Accounting software.
          schema:
            type: boolean
      requestBody:
        required: true
        content:
          application/json:
            schema:
              $ref: '#/components/schemas/UnifiedAccountingAttachmentInput'
      responses:
        '201':
          description: ''
          content:
            application/json:
              schema:
                $ref: '#/components/schemas/UnifiedAccountingAttachmentOutput'
      tags: *ref_114
      security: *ref_115
      x-speakeasy-group: accounting.attachments
  /accounting/attachments/{id}:
    get:
      operationId: retrieveAccountingAttachment
      summary: Retrieve Attachments
      description: Retrieve attachments from any connected Accounting software
      parameters:
        - name: x-connection-token
          required: true
          in: header
          description: The connection token
          schema:
            type: string
        - name: id
          required: true
          in: path
          description: id of the attachment you want to retrieve.
          schema:
            type: string
        - name: remote_data
          required: false
          in: query
          description: Set to true to include data from the original Accounting software.
          schema:
            type: boolean
      responses:
        '200':
          description: ''
          content:
            application/json:
              schema:
                $ref: '#/components/schemas/UnifiedAccountingAttachmentOutput'
      tags: *ref_114
      security: *ref_115
      x-speakeasy-group: accounting.attachments
  /accounting/balancesheets:
    get:
      operationId: listAccountingBalanceSheets
      summary: List  BalanceSheets
      parameters:
        - name: x-connection-token
          required: true
          in: header
          description: The connection token
          schema:
            type: string
        - name: remote_data
          required: false
          in: query
          description: Set to true to include data from the original software.
          schema:
            type: boolean
        - name: limit
          required: false
          in: query
          description: Set to get the number of records.
          schema:
            default: 50
            type: number
        - name: cursor
          required: false
          in: query
          description: Set to get the number of records after this cursor.
          schema:
            type: string
      responses:
        '200':
          description: ''
          content:
            application/json:
              schema:
                allOf:
                  - $ref: '#/components/schemas/PaginatedDto'
                  - properties:
                      data:
                        type: array
                        items:
                          $ref: >-
                            #/components/schemas/UnifiedAccountingBalancesheetOutput
      tags: &ref_116
        - accounting/balancesheets
      security: &ref_117
        - bearer: []
      x-speakeasy-group: accounting.balancesheets
  /accounting/balancesheets/{id}:
    get:
      operationId: retrieveAccountingBalanceSheet
      summary: Retrieve BalanceSheets
      description: Retrieve BalanceSheets from any connected Accounting software
      parameters:
        - name: x-connection-token
          required: true
          in: header
          description: The connection token
          schema:
            type: string
        - name: id
          required: true
          in: path
          description: id of the balancesheet you want to retrieve.
          schema:
            type: string
        - name: remote_data
          required: false
          in: query
          description: Set to true to include data from the original Accounting software.
          schema:
            type: boolean
      responses:
        '200':
          description: ''
          content:
            application/json:
              schema:
                $ref: '#/components/schemas/UnifiedAccountingBalancesheetOutput'
      tags: *ref_116
      security: *ref_117
      x-speakeasy-group: accounting.balancesheets
  /accounting/cashflowstatements:
    get:
      operationId: listAccountingCashflowStatement
      summary: List  CashflowStatements
      parameters:
        - name: x-connection-token
          required: true
          in: header
          description: The connection token
          schema:
            type: string
        - name: remote_data
          required: false
          in: query
          description: Set to true to include data from the original software.
          schema:
            type: boolean
        - name: limit
          required: false
          in: query
          description: Set to get the number of records.
          schema:
            default: 50
            type: number
        - name: cursor
          required: false
          in: query
          description: Set to get the number of records after this cursor.
          schema:
            type: string
      responses:
        '200':
          description: ''
          content:
            application/json:
              schema:
                allOf:
                  - $ref: '#/components/schemas/PaginatedDto'
                  - properties:
                      data:
                        type: array
                        items:
                          $ref: >-
                            #/components/schemas/UnifiedAccountingCashflowstatementOutput
      tags: &ref_118
        - accounting/cashflowstatements
      security: &ref_119
        - bearer: []
      x-speakeasy-group: accounting.cashflowstatements
  /accounting/cashflowstatements/{id}:
    get:
      operationId: retrieveAccountingCashflowStatement
      summary: Retrieve Cashflow Statements
      description: Retrieve Cashflow Statements from any connected Accounting software
      parameters:
        - name: x-connection-token
          required: true
          in: header
          description: The connection token
          schema:
            type: string
        - name: id
          required: true
          in: path
          description: id of the cashflowstatement you want to retrieve.
          schema:
            type: string
        - name: remote_data
          required: false
          in: query
          description: Set to true to include data from the original Accounting software.
          schema:
            type: boolean
      responses:
        '200':
          description: ''
          content:
            application/json:
              schema:
                $ref: '#/components/schemas/UnifiedAccountingCashflowstatementOutput'
      tags: *ref_118
      security: *ref_119
      x-speakeasy-group: accounting.cashflowstatements
  /accounting/companyinfos:
    get:
      operationId: listAccountingCompanyInfos
      summary: List  CompanyInfos
      parameters:
        - name: x-connection-token
          required: true
          in: header
          description: The connection token
          schema:
            type: string
        - name: remote_data
          required: false
          in: query
          description: Set to true to include data from the original software.
          schema:
            type: boolean
        - name: limit
          required: false
          in: query
          description: Set to get the number of records.
          schema:
            default: 50
            type: number
        - name: cursor
          required: false
          in: query
          description: Set to get the number of records after this cursor.
          schema:
            type: string
      responses:
        '200':
          description: ''
          content:
            application/json:
              schema:
                allOf:
                  - $ref: '#/components/schemas/PaginatedDto'
                  - properties:
                      data:
                        type: array
                        items:
                          $ref: >-
                            #/components/schemas/UnifiedAccountingCompanyinfoOutput
      tags: &ref_120
        - accounting/companyinfos
      security: &ref_121
        - bearer: []
      x-speakeasy-group: accounting.companyinfos
  /accounting/companyinfos/{id}:
    get:
      operationId: retrieveAccountingCompanyInfo
      summary: Retrieve Company Infos
      description: Retrieve Company Infos from any connected Accounting software
      parameters:
        - name: x-connection-token
          required: true
          in: header
          description: The connection token
          schema:
            type: string
        - name: id
          required: true
          in: path
          description: id of the companyinfo you want to retrieve.
          schema:
            type: string
        - name: remote_data
          required: false
          in: query
          description: Set to true to include data from the original Accounting software.
          schema:
            type: boolean
      responses:
        '200':
          description: ''
          content:
            application/json:
              schema:
                $ref: '#/components/schemas/UnifiedAccountingCompanyinfoOutput'
      tags: *ref_120
      security: *ref_121
      x-speakeasy-group: accounting.companyinfos
  /accounting/contacts:
    get:
      operationId: listAccountingContacts
      summary: List  Contacts
      parameters:
        - name: x-connection-token
          required: true
          in: header
          description: The connection token
          schema:
            type: string
        - name: remote_data
          required: false
          in: query
          description: Set to true to include data from the original software.
          schema:
            type: boolean
        - name: limit
          required: false
          in: query
          description: Set to get the number of records.
          schema:
            default: 50
            type: number
        - name: cursor
          required: false
          in: query
          description: Set to get the number of records after this cursor.
          schema:
            type: string
      responses:
        '200':
          description: ''
          content:
            application/json:
              schema:
                allOf:
                  - $ref: '#/components/schemas/PaginatedDto'
                  - properties:
                      data:
                        type: array
                        items:
                          $ref: '#/components/schemas/UnifiedAccountingContactOutput'
      tags: &ref_122
        - accounting/contacts
      security: &ref_123
        - bearer: []
      x-speakeasy-group: accounting.contacts
    post:
      operationId: createAccountingContact
      summary: Create Contacts
      description: Create contacts in any supported Accounting software
      parameters:
        - name: x-connection-token
          required: true
          in: header
          description: The connection token
          schema:
            type: string
        - name: remote_data
          required: false
          in: query
          description: Set to true to include data from the original Accounting software.
          schema:
            type: boolean
      requestBody:
        required: true
        content:
          application/json:
            schema:
              $ref: '#/components/schemas/UnifiedAccountingContactInput'
      responses:
        '201':
          description: ''
          content:
            application/json:
              schema:
                $ref: '#/components/schemas/UnifiedAccountingContactOutput'
      tags: *ref_122
      security: *ref_123
      x-speakeasy-group: accounting.contacts
  /accounting/contacts/{id}:
    get:
      operationId: retrieveAccountingContact
      summary: Retrieve Contacts
      description: Retrieve Contacts from any connected Accounting software
      parameters:
        - name: x-connection-token
          required: true
          in: header
          description: The connection token
          schema:
            type: string
        - name: id
          required: true
          in: path
          description: id of the contact you want to retrieve.
          schema:
            type: string
        - name: remote_data
          required: false
          in: query
          description: Set to true to include data from the original Accounting software.
          schema:
            type: boolean
      responses:
        '200':
          description: ''
          content:
            application/json:
              schema:
                $ref: '#/components/schemas/UnifiedAccountingContactOutput'
      tags: *ref_122
      security: *ref_123
      x-speakeasy-group: accounting.contacts
  /accounting/creditnotes:
    get:
      operationId: listAccountingCreditNote
      summary: List  CreditNotes
      parameters:
        - name: x-connection-token
          required: true
          in: header
          description: The connection token
          schema:
            type: string
        - name: remote_data
          required: false
          in: query
          description: Set to true to include data from the original software.
          schema:
            type: boolean
        - name: limit
          required: false
          in: query
          description: Set to get the number of records.
          schema:
            default: 50
            type: number
        - name: cursor
          required: false
          in: query
          description: Set to get the number of records after this cursor.
          schema:
            type: string
      responses:
        '200':
          description: ''
          content:
            application/json:
              schema:
                allOf:
                  - $ref: '#/components/schemas/PaginatedDto'
                  - properties:
                      data:
                        type: array
                        items:
                          $ref: >-
                            #/components/schemas/UnifiedAccountingCreditnoteOutput
      tags: &ref_124
        - accounting/creditnotes
      security: &ref_125
        - bearer: []
      x-speakeasy-group: accounting.creditnotes
  /accounting/creditnotes/{id}:
    get:
      operationId: retrieveAccountingCreditNote
      summary: Retrieve Credit Notes
      description: Retrieve Credit Notes from any connected Accounting software
      parameters:
        - name: x-connection-token
          required: true
          in: header
          description: The connection token
          schema:
            type: string
        - name: id
          required: true
          in: path
          description: id of the creditnote you want to retrieve.
          schema:
            type: string
        - name: remote_data
          required: false
          in: query
          description: Set to true to include data from the original Accounting software.
          schema:
            type: boolean
      responses:
        '200':
          description: ''
          content:
            application/json:
              schema:
                $ref: '#/components/schemas/UnifiedAccountingCreditnoteOutput'
      tags: *ref_124
      security: *ref_125
      x-speakeasy-group: accounting.creditnotes
  /accounting/expenses:
    get:
      operationId: listAccountingExpense
      summary: List  Expenses
      parameters:
        - name: x-connection-token
          required: true
          in: header
          description: The connection token
          schema:
            type: string
        - name: remote_data
          required: false
          in: query
          description: Set to true to include data from the original software.
          schema:
            type: boolean
        - name: limit
          required: false
          in: query
          description: Set to get the number of records.
          schema:
            default: 50
            type: number
        - name: cursor
          required: false
          in: query
          description: Set to get the number of records after this cursor.
          schema:
            type: string
      responses:
        '200':
          description: ''
          content:
            application/json:
              schema:
                allOf:
                  - $ref: '#/components/schemas/PaginatedDto'
                  - properties:
                      data:
                        type: array
                        items:
                          $ref: '#/components/schemas/UnifiedAccountingExpenseOutput'
      tags: &ref_126
        - accounting/expenses
      security: &ref_127
        - bearer: []
      x-speakeasy-group: accounting.expenses
    post:
      operationId: createAccountingExpense
      summary: Create Expenses
      description: Create Expenses in any supported Accounting software
      parameters:
        - name: x-connection-token
          required: true
          in: header
          description: The connection token
          schema:
            type: string
        - name: remote_data
          required: false
          in: query
          description: Set to true to include data from the original Accounting software.
          schema:
            type: boolean
      requestBody:
        required: true
        content:
          application/json:
            schema:
              $ref: '#/components/schemas/UnifiedAccountingExpenseInput'
      responses:
        '201':
          description: ''
          content:
            application/json:
              schema:
                $ref: '#/components/schemas/UnifiedAccountingExpenseOutput'
      tags: *ref_126
      security: *ref_127
      x-speakeasy-group: accounting.expenses
  /accounting/expenses/{id}:
    get:
      operationId: retrieveAccountingExpense
      summary: Retrieve Expenses
      description: Retrieve Expenses from any connected Accounting software
      parameters:
        - name: x-connection-token
          required: true
          in: header
          description: The connection token
          schema:
            type: string
        - name: id
          required: true
          in: path
          description: id of the expense you want to retrieve.
          schema:
            type: string
        - name: remote_data
          required: false
          in: query
          description: Set to true to include data from the original Accounting software.
          schema:
            type: boolean
      responses:
        '200':
          description: ''
          content:
            application/json:
              schema:
                $ref: '#/components/schemas/UnifiedAccountingExpenseOutput'
      tags: *ref_126
      security: *ref_127
      x-speakeasy-group: accounting.expenses
  /accounting/incomestatements:
    get:
      operationId: listAccountingIncomeStatement
      summary: List  IncomeStatements
      parameters:
        - name: x-connection-token
          required: true
          in: header
          description: The connection token
          schema:
            type: string
        - name: remote_data
          required: false
          in: query
          description: Set to true to include data from the original software.
          schema:
            type: boolean
        - name: limit
          required: false
          in: query
          description: Set to get the number of records.
          schema:
            default: 50
            type: number
        - name: cursor
          required: false
          in: query
          description: Set to get the number of records after this cursor.
          schema:
            type: string
      responses:
        '200':
          description: ''
          content:
            application/json:
              schema:
                allOf:
                  - $ref: '#/components/schemas/PaginatedDto'
                  - properties:
                      data:
                        type: array
                        items:
                          $ref: >-
                            #/components/schemas/UnifiedAccountingIncomestatementOutput
      tags: &ref_128
        - accounting/incomestatements
      security: &ref_129
        - bearer: []
      x-speakeasy-group: accounting.incomestatements
  /accounting/incomestatements/{id}:
    get:
      operationId: retrieveAccountingIncomeStatement
      summary: Retrieve Income Statements
      description: Retrieve Income Statements from any connected Accounting software
      parameters:
        - name: x-connection-token
          required: true
          in: header
          description: The connection token
          schema:
            type: string
        - name: id
          required: true
          in: path
          description: id of the incomestatement you want to retrieve.
          schema:
            type: string
        - name: remote_data
          required: false
          in: query
          description: Set to true to include data from the original Accounting software.
          schema:
            type: boolean
      responses:
        '200':
          description: ''
          content:
            application/json:
              schema:
                $ref: '#/components/schemas/UnifiedAccountingIncomestatementOutput'
      tags: *ref_128
      security: *ref_129
      x-speakeasy-group: accounting.incomestatements
  /accounting/invoices:
    get:
      operationId: listAccountingInvoice
      summary: List  Invoices
      parameters:
        - name: x-connection-token
          required: true
          in: header
          description: The connection token
          schema:
            type: string
        - name: remote_data
          required: false
          in: query
          description: Set to true to include data from the original software.
          schema:
            type: boolean
        - name: limit
          required: false
          in: query
          description: Set to get the number of records.
          schema:
            default: 50
            type: number
        - name: cursor
          required: false
          in: query
          description: Set to get the number of records after this cursor.
          schema:
            type: string
      responses:
        '200':
          description: ''
          content:
            application/json:
              schema:
                allOf:
                  - $ref: '#/components/schemas/PaginatedDto'
                  - properties:
                      data:
                        type: array
                        items:
                          $ref: '#/components/schemas/UnifiedAccountingInvoiceOutput'
      tags: &ref_130
        - accounting/invoices
      security: &ref_131
        - bearer: []
      x-speakeasy-group: accounting.invoices
    post:
      operationId: createAccountingInvoice
      summary: Create Invoices
      description: Create invoices in any supported Accounting software
      parameters:
        - name: x-connection-token
          required: true
          in: header
          description: The connection token
          schema:
            type: string
        - name: remote_data
          required: false
          in: query
          description: Set to true to include data from the original Accounting software.
          schema:
            type: boolean
      requestBody:
        required: true
        content:
          application/json:
            schema:
              $ref: '#/components/schemas/UnifiedAccountingInvoiceInput'
      responses:
        '201':
          description: ''
          content:
            application/json:
              schema:
                $ref: '#/components/schemas/UnifiedAccountingInvoiceOutput'
      tags: *ref_130
      security: *ref_131
      x-speakeasy-group: accounting.invoices
  /accounting/invoices/{id}:
    get:
      operationId: retrieveAccountingInvoice
      summary: Retrieve Invoices
      description: Retrieve Invoices from any connected Accounting software
      parameters:
        - name: x-connection-token
          required: true
          in: header
          description: The connection token
          schema:
            type: string
        - name: id
          required: true
          in: path
          description: id of the invoice you want to retrieve.
          schema:
            type: string
        - name: remote_data
          required: false
          in: query
          description: Set to true to include data from the original Accounting software.
          schema:
            type: boolean
      responses:
        '200':
          description: ''
          content:
            application/json:
              schema:
                $ref: '#/components/schemas/UnifiedAccountingInvoiceOutput'
      tags: *ref_130
      security: *ref_131
      x-speakeasy-group: accounting.invoices
  /accounting/items:
    get:
      operationId: listAccountingItem
      summary: List  Items
      parameters:
        - name: x-connection-token
          required: true
          in: header
          description: The connection token
          schema:
            type: string
        - name: remote_data
          required: false
          in: query
          description: Set to true to include data from the original software.
          schema:
            type: boolean
        - name: limit
          required: false
          in: query
          description: Set to get the number of records.
          schema:
            default: 50
            type: number
        - name: cursor
          required: false
          in: query
          description: Set to get the number of records after this cursor.
          schema:
            type: string
      responses:
        '200':
          description: ''
          content:
            application/json:
              schema:
                allOf:
                  - $ref: '#/components/schemas/PaginatedDto'
                  - properties:
                      data:
                        type: array
                        items:
                          $ref: '#/components/schemas/UnifiedAccountingItemOutput'
      tags: &ref_132
        - accounting/items
      security: &ref_133
        - bearer: []
      x-speakeasy-group: accounting.items
  /accounting/items/{id}:
    get:
      operationId: retrieveAccountingItem
      summary: Retrieve Items
      description: Retrieve Items from any connected Accounting software
      parameters:
        - name: x-connection-token
          required: true
          in: header
          description: The connection token
          schema:
            type: string
        - name: id
          required: true
          in: path
          description: id of the item you want to retrieve.
          schema:
            type: string
        - name: remote_data
          required: false
          in: query
          description: Set to true to include data from the original Accounting software.
          schema:
            type: boolean
      responses:
        '200':
          description: ''
          content:
            application/json:
              schema:
                $ref: '#/components/schemas/UnifiedAccountingItemOutput'
      tags: *ref_132
      security: *ref_133
      x-speakeasy-group: accounting.items
  /accounting/journalentries:
    get:
      operationId: listAccountingJournalEntry
      summary: List  JournalEntrys
      parameters:
        - name: x-connection-token
          required: true
          in: header
          description: The connection token
          schema:
            type: string
        - name: remote_data
          required: false
          in: query
          description: Set to true to include data from the original software.
          schema:
            type: boolean
        - name: limit
          required: false
          in: query
          description: Set to get the number of records.
          schema:
            default: 50
            type: number
        - name: cursor
          required: false
          in: query
          description: Set to get the number of records after this cursor.
          schema:
            type: string
      responses:
        '200':
          description: ''
          content:
            application/json:
              schema:
                allOf:
                  - $ref: '#/components/schemas/PaginatedDto'
                  - properties:
                      data:
                        type: array
                        items:
                          $ref: >-
                            #/components/schemas/UnifiedAccountingJournalentryOutput
      tags: &ref_134
        - accounting/journalentries
      security: &ref_135
        - bearer: []
      x-speakeasy-group: accounting.journalentries
    post:
      operationId: createAccountingJournalEntry
      summary: Create Journal Entries
      description: Create Journal Entries in any supported Accounting software
      parameters:
        - name: x-connection-token
          required: true
          in: header
          description: The connection token
          schema:
            type: string
        - name: remote_data
          required: false
          in: query
          description: Set to true to include data from the original Accounting software.
          schema:
            type: boolean
      requestBody:
        required: true
        content:
          application/json:
            schema:
              $ref: '#/components/schemas/UnifiedAccountingJournalentryInput'
      responses:
        '201':
          description: ''
          content:
            application/json:
              schema:
                $ref: '#/components/schemas/UnifiedAccountingJournalentryOutput'
      tags: *ref_134
      security: *ref_135
      x-speakeasy-group: accounting.journalentries
  /accounting/journalentries/{id}:
    get:
      operationId: retrieveAccountingJournalEntry
      summary: Retrieve Journal Entries
      description: Retrieve Journal Entries from any connected Accounting software
      parameters:
        - name: x-connection-token
          required: true
          in: header
          description: The connection token
          schema:
            type: string
        - name: id
          required: true
          in: path
          description: id of the journalentry you want to retrieve.
          schema:
            type: string
        - name: remote_data
          required: false
          in: query
          description: Set to true to include data from the original Accounting software.
          schema:
            type: boolean
      responses:
        '200':
          description: ''
          content:
            application/json:
              schema:
                $ref: '#/components/schemas/UnifiedAccountingJournalentryOutput'
      tags: *ref_134
      security: *ref_135
      x-speakeasy-group: accounting.journalentries
  /accounting/payments:
    get:
      operationId: listAccountingPayment
      summary: List  Payments
      parameters:
        - name: x-connection-token
          required: true
          in: header
          description: The connection token
          schema:
            type: string
        - name: remote_data
          required: false
          in: query
          description: Set to true to include data from the original software.
          schema:
            type: boolean
        - name: limit
          required: false
          in: query
          description: Set to get the number of records.
          schema:
            default: 50
            type: number
        - name: cursor
          required: false
          in: query
          description: Set to get the number of records after this cursor.
          schema:
            type: string
      responses:
        '200':
          description: ''
          content:
            application/json:
              schema:
                allOf:
                  - $ref: '#/components/schemas/PaginatedDto'
                  - properties:
                      data:
                        type: array
                        items:
                          $ref: '#/components/schemas/UnifiedAccountingPaymentOutput'
      tags: &ref_136
        - accounting/payments
      security: &ref_137
        - bearer: []
      x-speakeasy-group: accounting.payments
    post:
      operationId: createAccountingPayment
      summary: Create Payments
      description: Create Payments in any supported Accounting software
      parameters:
        - name: x-connection-token
          required: true
          in: header
          description: The connection token
          schema:
            type: string
        - name: remote_data
          required: false
          in: query
          description: Set to true to include data from the original Accounting software.
          schema:
            type: boolean
      requestBody:
        required: true
        content:
          application/json:
            schema:
              $ref: '#/components/schemas/UnifiedAccountingPaymentInput'
      responses:
        '201':
          description: ''
          content:
            application/json:
              schema:
                $ref: '#/components/schemas/UnifiedAccountingPaymentOutput'
      tags: *ref_136
      security: *ref_137
      x-speakeasy-group: accounting.payments
  /accounting/payments/{id}:
    get:
      operationId: retrieveAccountingPayment
      summary: Retrieve Payments
      description: Retrieve Payments from any connected Accounting software
      parameters:
        - name: x-connection-token
          required: true
          in: header
          description: The connection token
          schema:
            type: string
        - name: id
          required: true
          in: path
          description: id of the payment you want to retrieve.
          schema:
            type: string
        - name: remote_data
          required: false
          in: query
          description: Set to true to include data from the original Accounting software.
          schema:
            type: boolean
      responses:
        '200':
          description: ''
          content:
            application/json:
              schema:
                $ref: '#/components/schemas/UnifiedAccountingPaymentOutput'
      tags: *ref_136
      security: *ref_137
      x-speakeasy-group: accounting.payments
  /accounting/phonenumbers:
    get:
      operationId: listAccountingPhonenumber
      summary: List  PhoneNumbers
      parameters:
        - name: x-connection-token
          required: true
          in: header
          description: The connection token
          schema:
            type: string
        - name: remote_data
          required: false
          in: query
          description: Set to true to include data from the original software.
          schema:
            type: boolean
        - name: limit
          required: false
          in: query
          description: Set to get the number of records.
          schema:
            default: 50
            type: number
        - name: cursor
          required: false
          in: query
          description: Set to get the number of records after this cursor.
          schema:
            type: string
      responses:
        '200':
          description: ''
          content:
            application/json:
              schema:
                allOf:
                  - $ref: '#/components/schemas/PaginatedDto'
                  - properties:
                      data:
                        type: array
                        items:
                          $ref: >-
                            #/components/schemas/UnifiedAccountingPhonenumberOutput
      tags: &ref_138
        - accounting/phonenumbers
      security: &ref_139
        - bearer: []
      x-speakeasy-group: accounting.phonenumbers
  /accounting/phonenumbers/{id}:
    get:
      operationId: retrieveAccountingPhonenumber
      summary: Retrieve Phone Numbers
      description: Retrieve Phone Numbers from any connected Accounting software
      parameters:
        - name: x-connection-token
          required: true
          in: header
          description: The connection token
          schema:
            type: string
        - name: id
          required: true
          in: path
          description: id of the phonenumber you want to retrieve.
          schema:
            type: string
        - name: remote_data
          required: false
          in: query
          description: Set to true to include data from the original Accounting software.
          schema:
            type: boolean
      responses:
        '200':
          description: ''
          content:
            application/json:
              schema:
                $ref: '#/components/schemas/UnifiedAccountingPhonenumberOutput'
      tags: *ref_138
      security: *ref_139
      x-speakeasy-group: accounting.phonenumbers
  /accounting/purchaseorders:
    get:
      operationId: listAccountingPurchaseOrder
      summary: List  PurchaseOrders
      parameters:
        - name: x-connection-token
          required: true
          in: header
          description: The connection token
          schema:
            type: string
        - name: remote_data
          required: false
          in: query
          description: Set to true to include data from the original software.
          schema:
            type: boolean
        - name: limit
          required: false
          in: query
          description: Set to get the number of records.
          schema:
            default: 50
            type: number
        - name: cursor
          required: false
          in: query
          description: Set to get the number of records after this cursor.
          schema:
            type: string
      responses:
        '200':
          description: ''
          content:
            application/json:
              schema:
                allOf:
                  - $ref: '#/components/schemas/PaginatedDto'
                  - properties:
                      data:
                        type: array
                        items:
                          $ref: >-
                            #/components/schemas/UnifiedAccountingPurchaseorderOutput
      tags: &ref_140
        - accounting/purchaseorders
      security: &ref_141
        - bearer: []
      x-speakeasy-group: accounting.purchaseorders
    post:
      operationId: createAccountingPurchaseOrder
      summary: Create Purchase Orders
      description: Create Purchase Orders in any supported Accounting software
      parameters:
        - name: x-connection-token
          required: true
          in: header
          description: The connection token
          schema:
            type: string
        - name: remote_data
          required: false
          in: query
          description: Set to true to include data from the original Accounting software.
          schema:
            type: boolean
      requestBody:
        required: true
        content:
          application/json:
            schema:
              $ref: '#/components/schemas/UnifiedAccountingPurchaseorderInput'
      responses:
        '201':
          description: ''
          content:
            application/json:
              schema:
                $ref: '#/components/schemas/UnifiedAccountingPurchaseorderOutput'
      tags: *ref_140
      security: *ref_141
      x-speakeasy-group: accounting.purchaseorders
  /accounting/purchaseorders/{id}:
    get:
      operationId: retrieveAccountingPurchaseOrder
      summary: Retrieve Purchase Orders
      description: Retrieve Purchase Orders from any connected Accounting software
      parameters:
        - name: x-connection-token
          required: true
          in: header
          description: The connection token
          schema:
            type: string
        - name: id
          required: true
          in: path
          description: id of the purchaseorder you want to retrieve.
          schema:
            type: string
        - name: remote_data
          required: false
          in: query
          description: Set to true to include data from the original Accounting software.
          schema:
            type: boolean
      responses:
        '200':
          description: ''
          content:
            application/json:
              schema:
                $ref: '#/components/schemas/UnifiedAccountingPurchaseorderOutput'
      tags: *ref_140
      security: *ref_141
      x-speakeasy-group: accounting.purchaseorders
  /accounting/taxrates:
    get:
      operationId: listAccountingTaxRate
      summary: List  TaxRates
      parameters:
        - name: x-connection-token
          required: true
          in: header
          description: The connection token
          schema:
            type: string
        - name: remote_data
          required: false
          in: query
          description: Set to true to include data from the original software.
          schema:
            type: boolean
        - name: limit
          required: false
          in: query
          description: Set to get the number of records.
          schema:
            default: 50
            type: number
        - name: cursor
          required: false
          in: query
          description: Set to get the number of records after this cursor.
          schema:
            type: string
      responses:
        '200':
          description: ''
          content:
            application/json:
              schema:
                allOf:
                  - $ref: '#/components/schemas/PaginatedDto'
                  - properties:
                      data:
                        type: array
                        items:
                          $ref: '#/components/schemas/UnifiedAccountingTaxrateOutput'
      tags: &ref_142
        - accounting/taxrates
      security: &ref_143
        - bearer: []
      x-speakeasy-group: accounting.taxrates
  /accounting/taxrates/{id}:
    get:
      operationId: retrieveAccountingTaxRate
      summary: Retrieve Tax Rates
      description: Retrieve Tax Rates from any connected Accounting software
      parameters:
        - name: x-connection-token
          required: true
          in: header
          description: The connection token
          schema:
            type: string
        - name: id
          required: true
          in: path
          description: id of the taxrate you want to retrieve.
          schema:
            type: string
        - name: remote_data
          required: false
          in: query
          description: Set to true to include data from the original Accounting software.
          schema:
            type: boolean
      responses:
        '200':
          description: ''
          content:
            application/json:
              schema:
                $ref: '#/components/schemas/UnifiedAccountingTaxrateOutput'
      tags: *ref_142
      security: *ref_143
      x-speakeasy-group: accounting.taxrates
  /accounting/trackingcategories:
    get:
      operationId: listAccountingTrackingCategorys
      summary: List  TrackingCategorys
      parameters:
        - name: x-connection-token
          required: true
          in: header
          description: The connection token
          schema:
            type: string
        - name: remote_data
          required: false
          in: query
          description: Set to true to include data from the original software.
          schema:
            type: boolean
        - name: limit
          required: false
          in: query
          description: Set to get the number of records.
          schema:
            default: 50
            type: number
        - name: cursor
          required: false
          in: query
          description: Set to get the number of records after this cursor.
          schema:
            type: string
      responses:
        '200':
          description: ''
          content:
            application/json:
              schema:
                allOf:
                  - $ref: '#/components/schemas/PaginatedDto'
                  - properties:
                      data:
                        type: array
                        items:
                          $ref: >-
                            #/components/schemas/UnifiedAccountingTrackingcategoryOutput
      tags: &ref_144
        - accounting/trackingcategories
      security: &ref_145
        - bearer: []
      x-speakeasy-group: accounting.trackingcategories
  /accounting/trackingcategories/{id}:
    get:
      operationId: retrieveAccountingTrackingCategory
      summary: Retrieve Tracking Categories
      description: Retrieve Tracking Categories from any connected Accounting software
      parameters:
        - name: x-connection-token
          required: true
          in: header
          description: The connection token
          schema:
            type: string
        - name: id
          required: true
          in: path
          description: id of the trackingcategory you want to retrieve.
          schema:
            type: string
        - name: remote_data
          required: false
          in: query
          description: Set to true to include data from the original Accounting software.
          schema:
            type: boolean
      responses:
        '200':
          description: ''
          content:
            application/json:
              schema:
                $ref: '#/components/schemas/UnifiedAccountingTrackingcategoryOutput'
      tags: *ref_144
      security: *ref_145
      x-speakeasy-group: accounting.trackingcategories
  /accounting/transactions:
    get:
      operationId: listAccountingTransaction
      summary: List  Transactions
      parameters:
        - name: x-connection-token
          required: true
          in: header
          description: The connection token
          schema:
            type: string
        - name: remote_data
          required: false
          in: query
          description: Set to true to include data from the original software.
          schema:
            type: boolean
        - name: limit
          required: false
          in: query
          description: Set to get the number of records.
          schema:
            default: 50
            type: number
        - name: cursor
          required: false
          in: query
          description: Set to get the number of records after this cursor.
          schema:
            type: string
      responses:
        '200':
          description: ''
          content:
            application/json:
              schema:
                allOf:
                  - $ref: '#/components/schemas/PaginatedDto'
                  - properties:
                      data:
                        type: array
                        items:
                          $ref: >-
                            #/components/schemas/UnifiedAccountingTransactionOutput
      tags: &ref_146
        - accounting/transactions
      security: &ref_147
        - bearer: []
      x-speakeasy-group: accounting.transactions
  /accounting/transactions/{id}:
    get:
      operationId: retrieveAccountingTransaction
      summary: Retrieve Transactions
      description: Retrieve Transactions from any connected Accounting software
      parameters:
        - name: x-connection-token
          required: true
          in: header
          description: The connection token
          schema:
            type: string
        - name: id
          required: true
          in: path
          description: id of the transaction you want to retrieve.
          schema:
            type: string
        - name: remote_data
          required: false
          in: query
          description: Set to true to include data from the original Accounting software.
          schema:
            type: boolean
      responses:
        '200':
          description: ''
          content:
            application/json:
              schema:
                $ref: '#/components/schemas/UnifiedAccountingTransactionOutput'
      tags: *ref_146
      security: *ref_147
      x-speakeasy-group: accounting.transactions
  /accounting/vendorcredits:
    get:
      operationId: listAccountingVendorCredit
      summary: List  VendorCredits
      parameters:
        - name: x-connection-token
          required: true
          in: header
          description: The connection token
          schema:
            type: string
        - name: remote_data
          required: false
          in: query
          description: Set to true to include data from the original software.
          schema:
            type: boolean
        - name: limit
          required: false
          in: query
          description: Set to get the number of records.
          schema:
            default: 50
            type: number
        - name: cursor
          required: false
          in: query
          description: Set to get the number of records after this cursor.
          schema:
            type: string
      responses:
        '200':
          description: ''
          content:
            application/json:
              schema:
                allOf:
                  - $ref: '#/components/schemas/PaginatedDto'
                  - properties:
                      data:
                        type: array
                        items:
                          $ref: >-
                            #/components/schemas/UnifiedAccountingVendorcreditOutput
      tags: &ref_148
        - accounting/vendorcredits
      security: &ref_149
        - bearer: []
      x-speakeasy-group: accounting.vendorcredits
  /accounting/vendorcredits/{id}:
    get:
      operationId: retrieveAccountingVendorCredit
      summary: Retrieve Vendor Credits
      description: Retrieve Vendor Credits from any connected Accounting software
      parameters:
        - name: x-connection-token
          required: true
          in: header
          description: The connection token
          schema:
            type: string
        - name: id
          required: true
          in: path
          description: id of the vendorcredit you want to retrieve.
          schema:
            type: string
        - name: remote_data
          required: false
          in: query
          description: Set to true to include data from the original Accounting software.
          schema:
            type: boolean
      responses:
        '200':
          description: ''
          content:
            application/json:
              schema:
                $ref: '#/components/schemas/UnifiedAccountingVendorcreditOutput'
      tags: *ref_148
      security: *ref_149
      x-speakeasy-group: accounting.vendorcredits
  /filestorage/drives:
    get:
      operationId: listFilestorageDrives
      summary: List  Drives
      parameters:
        - name: x-connection-token
          required: true
          in: header
          description: The connection token
          schema:
            type: string
        - name: remote_data
          required: false
          in: query
          description: Set to true to include data from the original software.
          schema:
            type: boolean
        - name: limit
          required: false
          in: query
          description: Set to get the number of records.
          schema:
            default: 50
            type: number
        - name: cursor
          required: false
          in: query
          description: Set to get the number of records after this cursor.
          schema:
            type: string
      responses:
        '200':
          description: ''
          content:
            application/json:
              schema:
                allOf:
                  - $ref: '#/components/schemas/PaginatedDto'
                  - properties:
                      data:
                        type: array
                        items:
                          $ref: '#/components/schemas/UnifiedFilestorageDriveOutput'
      tags: &ref_150
        - filestorage/drives
      security: &ref_151
        - bearer: []
      x-speakeasy-group: filestorage.drives
  /filestorage/drives/{id}:
    get:
      operationId: retrieveFilestorageDrive
      summary: Retrieve Drives
      description: Retrieve Drives from any connected Filestorage software
      parameters:
        - name: x-connection-token
          required: true
          in: header
          description: The connection token
          schema:
            type: string
        - name: id
          required: true
          in: path
          description: id of the drive you want to retrieve.
          schema:
            type: string
        - name: remote_data
          required: false
          in: query
          description: Set to true to include data from the original File Storage software.
          schema:
            type: boolean
      responses:
        '200':
          description: ''
          content:
            application/json:
              schema:
                $ref: '#/components/schemas/UnifiedFilestorageDriveOutput'
      tags: *ref_150
      security: *ref_151
      x-speakeasy-group: filestorage.drives
  /filestorage/files:
    get:
      operationId: listFilestorageFile
      summary: List  Files
      parameters:
        - name: x-connection-token
          required: true
          in: header
          description: The connection token
          schema:
            type: string
        - name: remote_data
          required: false
          in: query
          description: Set to true to include data from the original software.
          schema:
            type: boolean
        - name: limit
          required: false
          in: query
          description: Set to get the number of records.
          schema:
            default: 50
            type: number
        - name: cursor
          required: false
          in: query
          description: Set to get the number of records after this cursor.
          schema:
            type: string
      responses:
        '200':
          description: ''
          content:
            application/json:
              schema:
                allOf:
                  - $ref: '#/components/schemas/PaginatedDto'
                  - properties:
                      data:
                        type: array
                        items:
                          $ref: '#/components/schemas/UnifiedFilestorageFileOutput'
      tags: &ref_152
        - filestorage/files
      security: &ref_153
        - bearer: []
      x-speakeasy-group: filestorage.files
    post:
      operationId: createFilestorageFile
      summary: Create Files
      description: Create Files in any supported Filestorage software
      parameters:
        - name: x-connection-token
          required: true
          in: header
          description: The connection token
          schema:
            type: string
        - name: remote_data
          required: true
          in: query
          schema:
            type: boolean
      requestBody:
        required: true
        content:
          application/json:
            schema:
              $ref: '#/components/schemas/UnifiedFilestorageFileInput'
      responses:
        '201':
          description: ''
          content:
            application/json:
              schema:
                $ref: '#/components/schemas/UnifiedFilestorageFileOutput'
      tags: *ref_152
      security: *ref_153
      x-speakeasy-group: filestorage.files
  /filestorage/files/{id}:
    get:
      operationId: retrieveFilestorageFile
      summary: Retrieve Files
      description: Retrieve Files from any connected Filestorage software
      parameters:
        - name: x-connection-token
          required: true
          in: header
          description: The connection token
          schema:
            type: string
        - name: id
          required: true
          in: path
          description: id of the file you want to retrieve.
          schema:
            type: string
        - name: remote_data
          required: false
          in: query
          description: Set to true to include data from the original File Storage software.
          schema:
            type: boolean
      responses:
        '200':
          description: ''
          content:
            application/json:
              schema:
                $ref: '#/components/schemas/UnifiedFilestorageFileOutput'
      tags: *ref_152
      security: *ref_153
      x-speakeasy-group: filestorage.files
  /filestorage/folders:
    get:
      operationId: listFilestorageFolder
      summary: List  Folders
      parameters:
        - name: x-connection-token
          required: true
          in: header
          description: The connection token
          schema:
            type: string
        - name: remote_data
          required: false
          in: query
          description: Set to true to include data from the original software.
          schema:
            type: boolean
        - name: limit
          required: false
          in: query
          description: Set to get the number of records.
          schema:
            default: 50
            type: number
        - name: cursor
          required: false
          in: query
          description: Set to get the number of records after this cursor.
          schema:
            type: string
      responses:
        '200':
          description: ''
          content:
            application/json:
              schema:
                allOf:
                  - $ref: '#/components/schemas/PaginatedDto'
                  - properties:
                      data:
                        type: array
                        items:
                          $ref: '#/components/schemas/UnifiedFilestorageFolderOutput'
      tags: &ref_154
        - filestorage/folders
      security: &ref_155
        - bearer: []
      x-speakeasy-group: filestorage.folders
    post:
      operationId: createFilestorageFolder
      summary: Create Folders
      description: Create Folders in any supported Filestorage software
      parameters:
        - name: x-connection-token
          required: true
          in: header
          description: The connection token
          schema:
            type: string
        - name: remote_data
          required: true
          in: query
          schema:
            type: boolean
      requestBody:
        required: true
        content:
          application/json:
            schema:
              $ref: '#/components/schemas/UnifiedFilestorageFolderInput'
      responses:
        '201':
          description: ''
          content:
            application/json:
              schema:
                $ref: '#/components/schemas/UnifiedFilestorageFolderOutput'
      tags: *ref_154
      security: *ref_155
      x-speakeasy-group: filestorage.folders
  /filestorage/folders/{id}:
    get:
      operationId: retrieveFilestorageFolder
      summary: Retrieve Folders
      description: Retrieve Folders from any connected Filestorage software
      parameters:
        - name: x-connection-token
          required: true
          in: header
          description: The connection token
          schema:
            type: string
        - name: id
          required: true
          in: path
          description: id of the folder you want to retrieve.
          schema:
            type: string
        - name: remote_data
          required: false
          in: query
          description: Set to true to include data from the original File Storage software.
          schema:
            type: boolean
      responses:
        '200':
          description: ''
          content:
            application/json:
              schema:
                $ref: '#/components/schemas/UnifiedFilestorageFolderOutput'
      tags: *ref_154
      security: *ref_155
      x-speakeasy-group: filestorage.folders
  /filestorage/groups:
    get:
      operationId: listFilestorageGroup
      summary: List  Groups
      parameters:
        - name: x-connection-token
          required: true
          in: header
          description: The connection token
          schema:
            type: string
        - name: remote_data
          required: false
          in: query
          description: Set to true to include data from the original software.
          schema:
            type: boolean
        - name: limit
          required: false
          in: query
          description: Set to get the number of records.
          schema:
            default: 50
            type: number
        - name: cursor
          required: false
          in: query
          description: Set to get the number of records after this cursor.
          schema:
            type: string
      responses:
        '200':
          description: ''
          content:
            application/json:
              schema:
                allOf:
                  - $ref: '#/components/schemas/PaginatedDto'
                  - properties:
                      data:
                        type: array
                        items:
                          $ref: '#/components/schemas/UnifiedFilestorageGroupOutput'
      tags: &ref_156
        - filestorage/groups
      security: &ref_157
        - bearer: []
      x-speakeasy-group: filestorage.groups
  /filestorage/groups/{id}:
    get:
      operationId: retrieveFilestorageGroup
      summary: Retrieve Groups
      description: Retrieve Groups from any connected Filestorage software
      parameters:
        - name: x-connection-token
          required: true
          in: header
          description: The connection token
          schema:
            type: string
        - name: id
          required: true
          in: path
          description: id of the permission you want to retrieve.
          schema:
            type: string
        - name: remote_data
          required: false
          in: query
          description: Set to true to include data from the original File Storage software.
          schema:
            type: boolean
      responses:
        '200':
          description: ''
          content:
            application/json:
              schema:
                $ref: '#/components/schemas/UnifiedFilestorageGroupOutput'
      tags: *ref_156
      security: *ref_157
      x-speakeasy-group: filestorage.groups
  /filestorage/users:
    get:
      operationId: listFilestorageUsers
      summary: List  Users
      parameters:
        - name: x-connection-token
          required: true
          in: header
          description: The connection token
          schema:
            type: string
        - name: remote_data
          required: false
          in: query
          description: Set to true to include data from the original software.
          schema:
            type: boolean
        - name: limit
          required: false
          in: query
          description: Set to get the number of records.
          schema:
            default: 50
            type: number
        - name: cursor
          required: false
          in: query
          description: Set to get the number of records after this cursor.
          schema:
            type: string
      responses:
        '200':
          description: ''
          content:
            application/json:
              schema:
                allOf:
                  - $ref: '#/components/schemas/PaginatedDto'
                  - properties:
                      data:
                        type: array
                        items:
                          $ref: '#/components/schemas/UnifiedUserOutput'
      tags: &ref_158
        - filestorage/users
      security: &ref_159
        - bearer: []
      x-speakeasy-group: filestorage.users
  /filestorage/users/{id}:
    get:
      operationId: retrieveFilestorageUser
      summary: Retrieve Users
      description: Retrieve Users from any connected Filestorage software
      parameters:
        - name: x-connection-token
          required: true
          in: header
          description: The connection token
          schema:
            type: string
        - name: id
          required: true
          in: path
          description: id of the permission you want to retrieve.
          schema:
            type: string
        - name: remote_data
          required: false
          in: query
          description: Set to true to include data from the original File Storage software.
          schema:
            type: boolean
      responses:
        '200':
          description: ''
          content:
            application/json:
              schema:
                $ref: '#/components/schemas/UnifiedUserOutput'
      tags: *ref_158
      security: *ref_159
      x-speakeasy-group: filestorage.users
  /ticketing/attachments:
    get:
      operationId: listTicketingAttachments
      summary: List  Attachments
      parameters:
        - name: x-connection-token
          required: true
          in: header
          description: The connection token
          schema:
            type: string
        - name: remote_data
          required: false
          in: query
          description: Set to true to include data from the original software.
          schema:
            type: boolean
        - name: limit
          required: false
          in: query
          description: Set to get the number of records.
          schema:
            default: 50
            type: number
        - name: cursor
          required: false
          in: query
          description: Set to get the number of records after this cursor.
          schema:
            type: string
      responses:
        '200':
          description: ''
          content:
            application/json:
              schema:
                allOf:
                  - $ref: '#/components/schemas/PaginatedDto'
                  - properties:
                      data:
                        type: array
                        items:
                          $ref: >-
                            #/components/schemas/UnifiedTicketingAttachmentOutput
      tags: &ref_160
        - ticketing/attachments
      security: &ref_161
        - bearer: []
      x-speakeasy-group: ticketing.attachments
    post:
      operationId: createTicketingAttachment
      summary: Create Attachments
      description: Create Attachments in any supported Ticketing software
      parameters:
        - name: x-connection-token
          required: true
          in: header
          description: The connection token
          schema:
            type: string
        - name: remote_data
          required: false
          in: query
          description: Set to true to include data from the original Ticketing software.
          schema:
            type: boolean
      requestBody:
        required: true
        content:
          application/json:
            schema:
              $ref: '#/components/schemas/UnifiedTicketingAttachmentInput'
      responses:
        '201':
          description: ''
          content:
            application/json:
              schema:
                $ref: '#/components/schemas/UnifiedTicketingAttachmentOutput'
      tags: *ref_160
      security: *ref_161
      x-speakeasy-group: ticketing.attachments
  /ticketing/attachments/{id}:
    get:
      operationId: retrieveTicketingAttachment
      summary: Retrieve Attachments
      description: Retrieve Attachments from any connected Ticketing software
      parameters:
        - name: x-connection-token
          required: true
          in: header
          description: The connection token
          schema:
            type: string
        - name: id
          required: true
          in: path
          description: id of the attachment you want to retrive.
          schema:
            type: string
        - name: remote_data
          required: false
          in: query
          description: Set to true to include data from the original Ticketing software.
          schema:
            type: boolean
      responses:
        '200':
          description: ''
          content:
            application/json:
              schema:
                $ref: '#/components/schemas/UnifiedTicketingAttachmentOutput'
      tags: *ref_160
      security: *ref_161
      x-speakeasy-group: ticketing.attachments
info:
  title: Panora API
  description: A unified API to ship integrations
  version: '1.0'
  contact: {}
tags: []
servers:
  - url: https://api.panora.dev
    description: Production server
  - url: https://api-sandbox.panora.dev
    description: Sandbox server
components:
  securitySchemes:
    apiKey:
      type: apiKey
      name: x-api-key
      in: header
  schemas:
    String:
      type: object
      properties: {}
    Number:
      type: object
      properties: {}
    WebhookResponse:
      type: object
      properties:
        id_webhook_endpoint:
          type: string
          nullable: true
          description: The unique UUID of the webhook.
        endpoint_description:
          type: string
          nullable: true
          description: The description of the webhook.
        url:
          type: string
          nullable: true
          description: The endpoint url of the webhook.
        secret:
          type: string
          nullable: true
          description: The secret of the webhook.
        active:
          type: boolean
          nullable: true
          description: The status of the webhook.
        created_at:
          format: date-time
          type: string
          nullable: true
          description: The created date  of the webhook.
        scope:
          nullable: true
          description: The events that the webhook listen to.
          type: array
          items:
            type: string
        id_project:
          type: string
          nullable: true
          description: The project id tied to the webhook.
        last_update:
          format: date-time
          type: string
          nullable: true
          description: The last update date of the webhook.
      required:
        - id_webhook_endpoint
        - endpoint_description
        - url
        - secret
        - active
        - created_at
        - scope
        - id_project
        - last_update
    WebhookDto:
      type: object
      properties:
        url:
          type: string
          nullable: true
          description: The endpoint url of the webhook.
        description:
          type: string
          nullable: true
          description: The description of the webhook.
        scope:
          nullable: true
          description: The events that the webhook listen to.
          type: array
          items:
            type: string
      required:
        - url
        - scope
    SignatureVerificationDto:
      type: object
      properties:
        payload:
          type: object
          additionalProperties: true
          nullable: true
          description: The payload event of the webhook.
        signature:
          type: string
          nullable: true
          description: The signature of the webhook.
        secret:
          type: string
          nullable: true
          description: The secret of the webhook.
      required:
        - payload
        - signature
        - secret
    PaginatedDto:
      type: object
      properties:
        prev_cursor:
          type: string
        next_cursor:
          type: string
        data:
          type: array
          items:
            type: object
      required:
        - prev_cursor
        - next_cursor
        - data
    UnifiedTicketingCommentInput:
      type: object
      properties:
        body:
          type: string
          nullable: true
          description: The body of the comment
        html_body:
          type: string
          nullable: true
          description: The html body of the comment
        is_private:
          type: boolean
          nullable: true
          description: The public status of the comment
        creator_type:
          type: string
          nullable: true
          description: >-
            The creator type of the comment. Authorized values are either USER
            or CONTACT
        ticket_id:
          type: string
          nullable: true
          description: The UUID of the ticket the comment is tied to
        contact_id:
          type: string
          nullable: true
          description: >-
            The UUID of the contact which the comment belongs to (if no user_id
            specified)
        user_id:
          type: string
          nullable: true
          description: >-
            The UUID of the user which the comment belongs to (if no contact_id
            specified)
        attachments:
          nullable: true
          description: The attachements UUIDs tied to the comment
          type: array
          items:
            type: string
      required:
        - body
    UnifiedTicketingTicketOutput:
      type: object
      properties:
        name:
          type: string
          nullable: true
          description: The name of the ticket
        status:
          type: string
          nullable: true
          description: The status of the ticket. Authorized values are OPEN or CLOSED.
        description:
          type: string
          nullable: true
          description: The description of the ticket
        due_date:
          format: date-time
          type: string
          nullable: true
          description: The date the ticket is due
        type:
          type: string
          nullable: true
          description: >-
            The type of the ticket. Authorized values are PROBLEM, QUESTION, or
            TASK
        parent_ticket:
          type: string
          nullable: true
          description: The UUID of the parent ticket
        collections:
          type: string
          nullable: true
          description: The collection UUIDs the ticket belongs to
        tags:
          nullable: true
          description: The tags names of the ticket
          type: array
          items:
            type: string
        completed_at:
          format: date-time
          type: string
          nullable: true
          description: The date the ticket has been completed
        priority:
          type: string
          nullable: true
          description: >-
            The priority of the ticket. Authorized values are HIGH, MEDIUM or
            LOW.
        assigned_to:
          nullable: true
          description: The users UUIDs the ticket is assigned to
          type: array
          items:
            type: string
        comment:
          nullable: true
          description: The comment of the ticket
          allOf:
            - $ref: '#/components/schemas/UnifiedTicketingCommentInput'
        account_id:
          type: string
          nullable: true
          description: The UUID of the account which the ticket belongs to
        contact_id:
          type: string
          nullable: true
          description: The UUID of the contact which the ticket belongs to
        attachments:
          nullable: true
          description: The attachments UUIDs tied to the ticket
          type: array
          items:
            type: string
        field_mappings:
          type: object
          nullable: true
          description: >-
            The custom field mappings of the ticket between the remote 3rd party
            & Panora
          additionalProperties: true
        id:
          type: string
          nullable: true
          description: The UUID of the ticket
        remote_id:
          type: string
          nullable: true
          description: The id of the ticket in the context of the 3rd Party
        remote_data:
          type: object
          nullable: true
          additionalProperties: true
          description: The remote data of the ticket in the context of the 3rd Party
        created_at:
          format: date-time
          type: string
          nullable: true
          description: The created date of the object
        modified_at:
          format: date-time
          type: string
          nullable: true
          description: The modified date of the object
      required:
        - name
        - description
    UnifiedTicketingTicketInput:
      type: object
      properties:
        name:
          type: string
          nullable: true
          description: The name of the ticket
        status:
          type: string
          nullable: true
          description: The status of the ticket. Authorized values are OPEN or CLOSED.
        description:
          type: string
          nullable: true
          description: The description of the ticket
        due_date:
          format: date-time
          type: string
          nullable: true
          description: The date the ticket is due
        type:
          type: string
          nullable: true
          description: >-
            The type of the ticket. Authorized values are PROBLEM, QUESTION, or
            TASK
        parent_ticket:
          type: string
          nullable: true
          description: The UUID of the parent ticket
        collections:
          type: string
          nullable: true
          description: The collection UUIDs the ticket belongs to
        tags:
          nullable: true
          description: The tags names of the ticket
          type: array
          items:
            type: string
        completed_at:
          format: date-time
          type: string
          nullable: true
          description: The date the ticket has been completed
        priority:
          type: string
          nullable: true
          description: >-
            The priority of the ticket. Authorized values are HIGH, MEDIUM or
            LOW.
        assigned_to:
          nullable: true
          description: The users UUIDs the ticket is assigned to
          type: array
          items:
            type: string
        comment:
          nullable: true
          description: The comment of the ticket
          allOf:
            - $ref: '#/components/schemas/UnifiedTicketingCommentInput'
        account_id:
          type: string
          nullable: true
          description: The UUID of the account which the ticket belongs to
        contact_id:
          type: string
          nullable: true
          description: The UUID of the contact which the ticket belongs to
        attachments:
          nullable: true
          description: The attachments UUIDs tied to the ticket
          type: array
          items:
            type: string
        field_mappings:
          type: object
          nullable: true
          description: >-
            The custom field mappings of the ticket between the remote 3rd party
            & Panora
          additionalProperties: true
      required:
        - name
        - description
    UnifiedTicketingUserOutput:
      type: object
      properties:
        name:
          type: string
          nullable: true
          description: The name of the user
        email_address:
          type: string
          nullable: true
          description: The email address of the user
        teams:
          nullable: true
          description: The teams whose the user is part of
          type: array
          items:
            type: string
        account_id:
          type: string
          nullable: true
          description: The account or organization the user is part of
        field_mappings:
          type: object
          nullable: true
          description: >-
            The custom field mappings of the user between the remote 3rd party &
            Panora
          additionalProperties: true
        id:
          type: string
          nullable: true
          description: The UUID of the user
        remote_id:
          type: string
          nullable: true
          description: The id of the user in the context of the 3rd Party
        remote_data:
          type: object
          nullable: true
          additionalProperties: true
          description: The remote data of the user in the context of the 3rd Party
        created_at:
          format: date-time
          type: string
          nullable: true
          description: The created date of the object
        modified_at:
          format: date-time
          type: string
          nullable: true
          description: The modified date of the object
      required:
        - name
        - email_address
        - field_mappings
    UnifiedTicketingAccountOutput:
      type: object
      properties:
        name:
          type: string
          nullable: true
          description: The name of the account
        domains:
          nullable: true
          description: The domains of the account
          type: array
          items:
            type: string
        field_mappings:
          type: object
          nullable: true
          description: >-
            The custom field mappings of the account between the remote 3rd
            party & Panora
          additionalProperties: true
        id:
          type: string
          nullable: true
          description: The UUID of the account
        remote_id:
          type: string
          nullable: true
          description: The id of the account in the context of the 3rd Party
        remote_data:
          type: object
          nullable: true
          additionalProperties: true
          description: The remote data of the account in the context of the 3rd Party
        created_at:
          format: date-time
          type: string
          nullable: true
          description: The created date of the object
        modified_at:
          format: date-time
          type: string
          nullable: true
          description: The modified date of the object
      required:
        - name
    UnifiedTicketingContactOutput:
      type: object
      properties:
        name:
          type: string
          nullable: true
          description: The name of the contact
        email_address:
          type: string
          nullable: true
          description: The email address of the contact
        phone_number:
          type: string
          nullable: true
          description: The phone number of the contact
        details:
          type: string
          nullable: true
          description: The details of the contact
        field_mappings:
          type: object
          nullable: true
          description: >-
            The custom field mappings of the contact between the remote 3rd
            party & Panora
          additionalProperties: true
        id:
          type: string
          description: The UUID of the contact
        remote_id:
          type: string
          nullable: true
          description: The id of the contact in the context of the 3rd Party
        remote_data:
          type: object
          nullable: true
          additionalProperties: true
          description: The remote data of the contact in the context of the 3rd Party
        created_at:
          format: date-time
          type: string
          nullable: true
          description: The created date of the object
        modified_at:
          format: date-time
          type: string
          nullable: true
          description: The modified date of the object
      required:
        - name
        - email_address
    ResyncStatusDto:
      type: object
      properties:
        timestamp:
          format: date-time
          type: string
          nullable: true
        vertical:
          type: string
          nullable: true
        provider:
          type: string
          nullable: true
        status:
          type: string
          nullable: true
      required:
        - timestamp
        - vertical
        - provider
        - status
    Email:
      type: object
      properties:
        email_address:
          type: string
          nullable: true
          description: The email address
        email_address_type:
          type: string
          nullable: true
          description: >-
            The email address type. Authorized values are either PERSONAL or
            WORK.
        owner_type:
          type: string
          nullable: true
          description: The owner type of an email
      required:
        - email_address
        - email_address_type
    Address:
      type: object
      properties:
        street_1:
          type: string
          nullable: true
          description: The street
        street_2:
          type: string
          nullable: true
          description: 'More information about the street '
        city:
          type: string
          nullable: true
          description: The city
        state:
          type: string
          nullable: true
          description: The state
        postal_code:
          type: string
          nullable: true
          description: The postal code
        country:
          type: string
          nullable: true
          description: The country
        address_type:
          type: string
          nullable: true
          description: The address type. Authorized values are either PERSONAL or WORK.
        owner_type:
          type: string
          nullable: true
          description: The owner type of the address
      required:
        - street_1
        - street_2
        - city
        - state
        - postal_code
        - country
        - address_type
        - owner_type
    Phone:
      type: object
      properties:
        phone_number:
          type: string
          nullable: true
          description: >-
            The phone number starting with a plus (+) followed by the country
            code (e.g +336676778890 for France)
        phone_type:
          type: string
          nullable: true
          description: The phone type. Authorized values are either MOBILE or WORK
        owner_type:
          type: string
          nullable: true
          description: The owner type of a phone number
      required:
        - phone_number
        - phone_type
    UnifiedCrmCompanyOutput:
      type: object
      properties:
        name:
          type: string
          description: The name of the company
          nullable: true
        industry:
          type: string
          description: >-
            The industry of the company. Authorized values can be found in the
            Industry enum.
          nullable: true
        number_of_employees:
          type: number
          description: The number of employees of the company
          nullable: true
        user_id:
          type: string
          description: The UUID of the user who owns the company
          nullable: true
        email_addresses:
          description: The email addresses of the company
          nullable: true
          type: array
          items:
            $ref: '#/components/schemas/Email'
        addresses:
          description: The addresses of the company
          nullable: true
          type: array
          items:
            $ref: '#/components/schemas/Address'
        phone_numbers:
          description: The phone numbers of the company
          nullable: true
          type: array
          items:
            $ref: '#/components/schemas/Phone'
        field_mappings:
          type: object
          description: >-
            The custom field mappings of the company between the remote 3rd
            party & Panora
          nullable: true
          additionalProperties: true
        id:
          type: string
          description: The UUID of the company
          nullable: true
        remote_id:
          type: string
          description: The id of the company in the context of the Crm 3rd Party
          nullable: true
        remote_data:
          type: object
          description: The remote data of the company in the context of the Crm 3rd Party
          nullable: true
          additionalProperties: true
        created_at:
          type: object
          description: The created date of the object
          nullable: true
        modified_at:
          type: object
          description: The modified date of the object
          nullable: true
      required:
        - name
    UnifiedCrmCompanyInput:
      type: object
      properties:
        name:
          type: string
          description: The name of the company
          nullable: true
        industry:
          type: string
          description: >-
            The industry of the company. Authorized values can be found in the
            Industry enum.
          nullable: true
        number_of_employees:
          type: number
          description: The number of employees of the company
          nullable: true
        user_id:
          type: string
          description: The UUID of the user who owns the company
          nullable: true
        email_addresses:
          description: The email addresses of the company
          nullable: true
          type: array
          items:
            $ref: '#/components/schemas/Email'
        addresses:
          description: The addresses of the company
          nullable: true
          type: array
          items:
            $ref: '#/components/schemas/Address'
        phone_numbers:
          description: The phone numbers of the company
          nullable: true
          type: array
          items:
            $ref: '#/components/schemas/Phone'
        field_mappings:
          type: object
          description: >-
            The custom field mappings of the company between the remote 3rd
            party & Panora
          nullable: true
          additionalProperties: true
      required:
        - name
    UnifiedCrmContactOutput:
      type: object
      properties:
        first_name:
          type: string
          nullable: true
          description: The first name of the contact
        last_name:
          type: string
          nullable: true
          description: The last name of the contact
        email_addresses:
          nullable: true
          description: The email addresses of the contact
          type: array
          items:
            $ref: '#/components/schemas/Email'
        phone_numbers:
          nullable: true
          description: The phone numbers of the contact
          type: array
          items:
            $ref: '#/components/schemas/Phone'
        addresses:
          nullable: true
          description: The addresses of the contact
          type: array
          items:
            $ref: '#/components/schemas/Address'
        user_id:
          type: string
          nullable: true
          description: The UUID of the user who owns the contact
        field_mappings:
          type: object
          nullable: true
          description: >-
            The custom field mappings of the contact between the remote 3rd
            party & Panora
          additionalProperties: true
        id:
          type: string
          nullable: true
          description: The UUID of the contact
        remote_id:
          type: string
          nullable: true
          description: The id of the contact in the context of the Crm 3rd Party
        remote_data:
          type: object
          nullable: true
          additionalProperties: true
          description: The remote data of the contact in the context of the Crm 3rd Party
        created_at:
          format: date-time
          type: string
          nullable: true
          description: The created date of the object
        modified_at:
          format: date-time
          type: string
          nullable: true
          description: The modified date of the object
      required:
        - first_name
        - last_name
    UnifiedCrmContactInput:
      type: object
      properties:
        first_name:
          type: string
          nullable: true
          description: The first name of the contact
        last_name:
          type: string
          nullable: true
          description: The last name of the contact
        email_addresses:
          nullable: true
          description: The email addresses of the contact
          type: array
          items:
            $ref: '#/components/schemas/Email'
        phone_numbers:
          nullable: true
          description: The phone numbers of the contact
          type: array
          items:
            $ref: '#/components/schemas/Phone'
        addresses:
          nullable: true
          description: The addresses of the contact
          type: array
          items:
            $ref: '#/components/schemas/Address'
        user_id:
          type: string
          nullable: true
          description: The UUID of the user who owns the contact
        field_mappings:
          type: object
          nullable: true
          description: >-
            The custom field mappings of the contact between the remote 3rd
            party & Panora
          additionalProperties: true
      required:
        - first_name
        - last_name
    UnifiedCrmDealOutput:
      type: object
      properties:
        name:
          type: string
          description: The name of the deal
          nullable: true
        description:
          type: string
          description: The description of the deal
          nullable: true
        amount:
          type: number
          description: The amount of the deal
          nullable: true
        user_id:
          type: string
          nullable: true
          description: The UUID of the user who is on the deal
        stage_id:
          type: string
          nullable: true
          description: The UUID of the stage of the deal
        company_id:
          type: string
          nullable: true
          description: The UUID of the company tied to the deal
        field_mappings:
          type: object
          nullable: true
          description: >-
            The custom field mappings of the company between the remote 3rd
            party & Panora
          additionalProperties: true
        id:
          type: string
          nullable: true
          description: The UUID of the deal
        remote_id:
          type: string
          nullable: true
          description: The id of the deal in the context of the Crm 3rd Party
        remote_data:
          type: object
          nullable: true
          additionalProperties: true
          description: The remote data of the deal in the context of the Crm 3rd Party
        created_at:
          format: date-time
          type: string
          nullable: true
          description: The created date of the object
        modified_at:
          format: date-time
          type: string
          nullable: true
          description: The modified date of the object
      required:
        - name
        - description
        - amount
    UnifiedCrmDealInput:
      type: object
      properties:
        name:
          type: string
          description: The name of the deal
          nullable: true
        description:
          type: string
          description: The description of the deal
          nullable: true
        amount:
          type: number
          description: The amount of the deal
          nullable: true
        user_id:
          type: string
          nullable: true
          description: The UUID of the user who is on the deal
        stage_id:
          type: string
          nullable: true
          description: The UUID of the stage of the deal
        company_id:
          type: string
          nullable: true
          description: The UUID of the company tied to the deal
        field_mappings:
          type: object
          nullable: true
          description: >-
            The custom field mappings of the company between the remote 3rd
            party & Panora
          additionalProperties: true
      required:
        - name
        - description
        - amount
    UnifiedCrmEngagementOutput:
      type: object
      properties:
        content:
          type: string
          nullable: true
          description: The content of the engagement
        direction:
          type: string
          nullable: true
          description: >-
            The direction of the engagement. Authorized values are INBOUND or
            OUTBOUND
        subject:
          type: string
          nullable: true
          description: The subject of the engagement
        start_at:
          format: date-time
          type: string
          nullable: true
          description: The start time of the engagement
        end_time:
          format: date-time
          type: string
          nullable: true
          description: The end time of the engagement
        type:
          type: string
          nullable: true
          description: >-
            The type of the engagement. Authorized values are EMAIL, CALL or
            MEETING
        user_id:
          type: string
          nullable: true
          description: The UUID of the user tied to the engagement
        company_id:
          type: string
          nullable: true
          description: The UUID of the company tied to the engagement
        contacts:
          nullable: true
          description: The UUIDs of contacts tied to the engagement object
          type: array
          items:
            type: string
        field_mappings:
          type: object
          nullable: true
          description: >-
            The custom field mappings of the engagement between the remote 3rd
            party & Panora
          additionalProperties: true
        id:
          type: string
          nullable: true
          description: The UUID of the engagement
        remote_id:
          type: string
          nullable: true
          description: The id of the engagement in the context of the Crm 3rd Party
        remote_data:
          type: object
          additionalProperties: true
          nullable: true
          description: >-
            The remote data of the engagement in the context of the Crm 3rd
            Party
        created_at:
          format: date-time
          type: string
          nullable: true
          description: The created date of the object
        modified_at:
          format: date-time
          type: string
          nullable: true
          description: The modified date of the object
      required:
        - type
    UnifiedCrmEngagementInput:
      type: object
      properties:
        content:
          type: string
          nullable: true
          description: The content of the engagement
        direction:
          type: string
          nullable: true
          description: >-
            The direction of the engagement. Authorized values are INBOUND or
            OUTBOUND
        subject:
          type: string
          nullable: true
          description: The subject of the engagement
        start_at:
          format: date-time
          type: string
          nullable: true
          description: The start time of the engagement
        end_time:
          format: date-time
          type: string
          nullable: true
          description: The end time of the engagement
        type:
          type: string
          nullable: true
          description: >-
            The type of the engagement. Authorized values are EMAIL, CALL or
            MEETING
        user_id:
          type: string
          nullable: true
          description: The UUID of the user tied to the engagement
        company_id:
          type: string
          nullable: true
          description: The UUID of the company tied to the engagement
        contacts:
          nullable: true
          description: The UUIDs of contacts tied to the engagement object
          type: array
          items:
            type: string
        field_mappings:
          type: object
          nullable: true
          description: >-
            The custom field mappings of the engagement between the remote 3rd
            party & Panora
          additionalProperties: true
      required:
        - type
    UnifiedCrmNoteOutput:
      type: object
      properties:
        content:
          type: string
          description: The content of the note
          nullable: true
        user_id:
          type: string
          nullable: true
          description: The UUID of the user tied the note
        company_id:
          type: string
          nullable: true
          description: The UUID of the company tied to the note
        contact_id:
          type: string
          nullable: true
          description: The UUID fo the contact tied to the note
        deal_id:
          type: string
          nullable: true
          description: The UUID of the deal tied to the note
        field_mappings:
          type: object
          nullable: true
          description: >-
            The custom field mappings of the note between the remote 3rd party &
            Panora
          additionalProperties: true
        id:
          type: string
          nullable: true
          description: The UUID of the note
        remote_id:
          type: string
          nullable: true
          description: The id of the note in the context of the Crm 3rd Party
        remote_data:
          type: object
          nullable: true
          additionalProperties: true
          description: The remote data of the note in the context of the Crm 3rd Party
        created_at:
          format: date-time
          type: string
          nullable: true
          description: The created date of the object
        modified_at:
          format: date-time
          type: string
          nullable: true
          description: The modified date of the object
      required:
        - content
    UnifiedCrmNoteInput:
      type: object
      properties:
        content:
          type: string
          description: The content of the note
          nullable: true
        user_id:
          type: string
          nullable: true
          description: The UUID of the user tied the note
        company_id:
          type: string
          nullable: true
          description: The UUID of the company tied to the note
        contact_id:
          type: string
          nullable: true
          description: The UUID fo the contact tied to the note
        deal_id:
          type: string
          nullable: true
          description: The UUID of the deal tied to the note
        field_mappings:
          type: object
          nullable: true
          description: >-
            The custom field mappings of the note between the remote 3rd party &
            Panora
          additionalProperties: true
      required:
        - content
    UnifiedCrmStageOutput:
      type: object
      properties:
        stage_name:
          type: string
          description: The name of the stage
          nullable: true
        field_mappings:
          type: object
          description: >-
            The custom field mappings of the stage between the remote 3rd party
            & Panora
          nullable: true
          additionalProperties: true
        id:
          type: string
          description: The UUID of the stage
          nullable: true
        remote_id:
          type: string
          description: The id of the stage in the context of the Crm 3rd Party
          nullable: true
        remote_data:
          type: object
          description: The remote data of the stage in the context of the Crm 3rd Party
          nullable: true
          additionalProperties: true
        created_at:
          type: object
          description: The created date of the object
          nullable: true
        modified_at:
          type: object
          description: The modified date of the object
          nullable: true
      required:
        - stage_name
    UnifiedCrmTaskOutput:
      type: object
      properties:
        subject:
          type: string
          description: The subject of the task
          nullable: true
        content:
          type: string
          description: The content of the task
          nullable: true
        status:
          type: string
          description: The status of the task. Authorized values are PENDING, COMPLETED.
          nullable: true
        due_date:
          format: date-time
          type: string
          description: The due date of the task
          nullable: true
        finished_date:
          format: date-time
          type: string
          description: The finished date of the task
          nullable: true
        user_id:
          type: string
          description: The UUID of the user tied to the task
          nullable: true
        company_id:
          type: string
          description: The UUID of the company tied to the task
          nullable: true
        deal_id:
          type: string
          description: The UUID of the deal tied to the task
          nullable: true
        field_mappings:
          type: object
          description: >-
            The custom field mappings of the task between the remote 3rd party &
            Panora
          nullable: true
          additionalProperties: true
        id:
          type: string
          description: The UUID of the task
          nullable: true
        remote_id:
          type: string
          description: The id of the task in the context of the Crm 3rd Party
          nullable: true
        remote_data:
          type: object
          description: The remote data of the task in the context of the Crm 3rd Party
          nullable: true
          additionalProperties: true
        created_at:
          type: object
          description: The created date of the object
          nullable: true
        modified_at:
          type: object
          description: The modified date of the object
          nullable: true
      required:
        - subject
        - content
        - status
    UnifiedCrmTaskInput:
      type: object
      properties:
        subject:
          type: string
          description: The subject of the task
          nullable: true
        content:
          type: string
          description: The content of the task
          nullable: true
        status:
          type: string
          description: The status of the task. Authorized values are PENDING, COMPLETED.
          nullable: true
        due_date:
          format: date-time
          type: string
          description: The due date of the task
          nullable: true
        finished_date:
          format: date-time
          type: string
          description: The finished date of the task
          nullable: true
        user_id:
          type: string
          description: The UUID of the user tied to the task
          nullable: true
        company_id:
          type: string
          description: The UUID of the company tied to the task
          nullable: true
        deal_id:
          type: string
          description: The UUID of the deal tied to the task
          nullable: true
        field_mappings:
          type: object
          description: >-
            The custom field mappings of the task between the remote 3rd party &
            Panora
          nullable: true
          additionalProperties: true
      required:
        - subject
        - content
        - status
    UnifiedCrmUserOutput:
      type: object
      properties:
        name:
          type: string
          description: The name of the user
          nullable: true
        email:
          type: string
          description: The email of the user
          nullable: true
        field_mappings:
          type: object
          description: >-
            The custom field mappings of the user between the remote 3rd party &
            Panora
          nullable: true
          additionalProperties: true
        id:
          type: string
          description: The UUID of the user
          nullable: true
        remote_id:
          type: string
          description: The id of the user in the context of the Crm 3rd Party
          nullable: true
        remote_data:
          type: object
          description: The remote data of the user in the context of the Crm 3rd Party
          nullable: true
          additionalProperties: true
        created_at:
          format: date-time
          type: string
          description: The created date of the object
          nullable: true
        modified_at:
          format: date-time
          type: string
          description: The modified date of the object
          nullable: true
      required:
        - name
        - email
    UnifiedTicketingCollectionOutput:
      type: object
      properties:
        name:
          type: string
          nullable: true
          description: The name of the collection
        description:
          type: string
          nullable: true
          description: The description of the collection
        collection_type:
          type: string
          nullable: true
          description: >-
            The type of the collection. Authorized values are either PROJECT or
            LIST 
        id:
          type: string
          nullable: true
          description: The UUID of the collection
        remote_id:
          type: string
          nullable: true
          description: The id of the collection in the context of the 3rd Party
        remote_data:
          type: object
          nullable: true
          additionalProperties: true
          description: The remote data of the collection in the context of the 3rd Party
        created_at:
          format: date-time
          type: string
          nullable: true
          description: The created date of the object
        modified_at:
          format: date-time
          type: string
          nullable: true
          description: The modified date of the object
      required:
        - name
    UnifiedTicketingCommentOutput:
      type: object
      properties:
        body:
          type: string
          nullable: true
          description: The body of the comment
        html_body:
          type: string
          nullable: true
          description: The html body of the comment
        is_private:
          type: boolean
          nullable: true
          description: The public status of the comment
        creator_type:
          type: string
          nullable: true
          description: >-
            The creator type of the comment. Authorized values are either USER
            or CONTACT
        ticket_id:
          type: string
          nullable: true
          description: The UUID of the ticket the comment is tied to
        contact_id:
          type: string
          nullable: true
          description: >-
            The UUID of the contact which the comment belongs to (if no user_id
            specified)
        user_id:
          type: string
          nullable: true
          description: >-
            The UUID of the user which the comment belongs to (if no contact_id
            specified)
        attachments:
          nullable: true
          description: The attachements UUIDs tied to the comment
          type: array
          items:
            type: string
        id:
          type: string
          nullable: true
          description: The UUID of the comment
        remote_id:
          type: string
          nullable: true
          description: The id of the comment in the context of the 3rd Party
        remote_data:
          type: object
          nullable: true
          additionalProperties: true
          description: The remote data of the comment in the context of the 3rd Party
        created_at:
          format: date-time
          type: string
          nullable: true
          description: The created date of the object
        modified_at:
          format: date-time
          type: string
          nullable: true
          description: The modified date of the object
      required:
        - body
    UnifiedTicketingTagOutput:
      type: object
      properties:
        name:
          type: string
          nullable: true
          description: The name of the tag
        field_mappings:
          type: object
          nullable: true
          description: >-
            The custom field mappings of the tag between the remote 3rd party &
            Panora
          additionalProperties: true
        id:
          type: string
          nullable: true
          description: The UUID of the tag
        remote_id:
          type: string
          nullable: true
          description: The id of the tag in the context of the 3rd Party
        remote_data:
          type: object
          nullable: true
          additionalProperties: true
          description: The remote data of the tag in the context of the 3rd Party
        created_at:
          format: date-time
          type: string
          nullable: true
          description: The created date of the object
        modified_at:
          format: date-time
          type: string
          nullable: true
          description: The modified date of the object
      required:
        - name
    UnifiedTicketingTeamOutput:
      type: object
      properties:
        name:
          type: string
          nullable: true
          description: The name of the team
        description:
          type: string
          nullable: true
          description: The description of the team
        field_mappings:
          type: object
          nullable: true
          description: >-
            The custom field mappings of the team between the remote 3rd party &
            Panora
          additionalProperties: true
        id:
          type: string
          nullable: true
          description: The UUID of the team
        remote_id:
          type: string
          nullable: true
          description: The id of the team in the context of the 3rd Party
        remote_data:
          type: object
          nullable: true
          additionalProperties: true
          description: The remote data of the team in the context of the 3rd Party
        created_at:
          format: date-time
          type: string
          nullable: true
          description: The created date of the object
        modified_at:
          format: date-time
          type: string
          nullable: true
          description: The modified date of the object
      required:
        - name
    LinkedUserResponse:
      type: object
      properties:
        id_linked_user:
          type: string
          nullable: true
        linked_user_origin_id:
          type: string
          nullable: true
        alias:
          type: string
          nullable: true
        id_project:
          type: string
          nullable: true
      required:
        - id_linked_user
        - linked_user_origin_id
        - alias
        - id_project
    CreateLinkedUserDto:
      type: object
      properties:
        linked_user_origin_id:
          type: string
          nullable: true
        alias:
          type: string
          nullable: true
      required:
        - linked_user_origin_id
        - alias
    CreateBatchLinkedUserDto:
      type: object
      properties:
        linked_user_origin_ids:
          nullable: true
          type: array
          items:
            type: string
        alias:
          type: string
          nullable: true
      required:
        - linked_user_origin_ids
        - alias
    CustomFieldResponse:
      type: object
      properties:
        id_attribute:
          type: string
          nullable: true
          description: Attribute Id
        status:
          type: string
          nullable: true
          description: Attribute Status
        ressource_owner_type:
          type: string
          nullable: true
          description: Attribute Ressource Owner Type
        slug:
          type: string
          nullable: true
          description: Attribute Slug
        description:
          type: string
          nullable: true
          description: Attribute Description
        data_type:
          type: string
          nullable: true
          description: Attribute Data Type
        remote_id:
          type: string
          nullable: true
          description: Attribute Remote Id
        source:
          type: string
          nullable: true
          description: Attribute Source
        id_entity:
          type: string
          nullable: true
          description: Attribute Id Entity
        id_project:
          type: string
          nullable: true
          description: Attribute Id Project
        scope:
          type: string
          nullable: true
          description: Attribute Scope
        id_consumer:
          type: string
          nullable: true
          description: Attribute Id Consumer
        created_at:
          format: date-time
          type: string
          nullable: true
          description: Attribute Created Date
        modified_at:
          format: date-time
          type: string
          nullable: true
          description: Attribute Modified Date
      required:
        - id_attribute
        - status
        - ressource_owner_type
        - slug
        - description
        - data_type
        - remote_id
        - source
        - id_entity
        - id_project
        - scope
        - id_consumer
        - created_at
        - modified_at
    DefineTargetFieldDto:
      type: object
      properties:
        object_type_owner:
          type: string
          nullable: true
        name:
          type: string
          nullable: true
        description:
          type: string
          nullable: true
        data_type:
          type: string
          nullable: true
      required:
        - object_type_owner
        - name
        - description
        - data_type
    CustomFieldCreateDto:
      type: object
      properties:
        object_type_owner:
          type: string
          nullable: true
        name:
          type: string
          nullable: true
        description:
          type: string
          nullable: true
        data_type:
          type: string
          nullable: true
        source_custom_field_id:
          type: string
          nullable: true
        source_provider:
          type: string
          nullable: true
        linked_user_id:
          type: string
          nullable: true
      required:
        - object_type_owner
        - name
        - description
        - data_type
        - source_custom_field_id
        - source_provider
        - linked_user_id
    MapFieldToProviderDto:
      type: object
      properties:
        attributeId:
          type: string
          nullable: true
          description: Attribute Id
        source_custom_field_id:
          type: string
          nullable: true
          description: Attribute Id
        source_provider:
          type: string
          nullable: true
          description: Attribute Id
        linked_user_id:
          type: string
          nullable: true
          description: Attribute Id
      required:
        - attributeId
        - source_custom_field_id
        - source_provider
        - linked_user_id
    PassThroughResponse:
      type: object
      properties:
        url:
          type: string
          nullable: true
        status:
          type: number
          nullable: true
        data:
          type: object
          nullable: true
      required:
        - url
        - status
        - data
    PassThroughRequestDto:
      type: object
      properties:
        method:
          enum:
            - GET
            - POST
            - PATCH
            - DELETE
            - PUT
          type: string
        path:
          type: string
          nullable: true
        data:
          oneOf:
            - type: object
              additionalProperties: true
            - type: array
              items:
                type: object
                additionalProperties: true
          nullable: true
        headers:
          type: object
          additionalProperties: true
          nullable: true
      required:
        - method
        - path
    UnifiedHrisBankinfoOutput:
      type: object
      properties: {}
    UnifiedHrisBenefitOutput:
      type: object
      properties: {}
    UnifiedHrisCompanyOutput:
      type: object
      properties: {}
    UnifiedHrisDependentOutput:
      type: object
      properties: {}
    UnifiedHrisEmployeepayrollrunOutput:
      type: object
      properties: {}
    UnifiedHrisEmployeeOutput:
      type: object
      properties: {}
    UnifiedHrisEmployeeInput:
      type: object
      properties: {}
    UnifiedHrisEmployerbenefitOutput:
      type: object
      properties: {}
    UnifiedHrisEmploymentOutput:
      type: object
      properties: {}
    UnifiedHrisGroupOutput:
      type: object
      properties: {}
    UnifiedHrisLocationOutput:
      type: object
      properties: {}
    UnifiedHrisPaygroupOutput:
      type: object
      properties: {}
    UnifiedHrisPayrollrunOutput:
      type: object
      properties: {}
    UnifiedHrisTimeoffOutput:
      type: object
      properties: {}
    UnifiedHrisTimeoffInput:
      type: object
      properties: {}
    UnifiedHrisTimeoffbalanceOutput:
      type: object
      properties: {}
    UnifiedMarketingautomationActionOutput:
      type: object
      properties: {}
    UnifiedMarketingautomationActionInput:
      type: object
      properties: {}
    UnifiedMarketingautomationAutomationOutput:
      type: object
      properties: {}
    UnifiedMarketingautomationAutomationInput:
      type: object
      properties: {}
    UnifiedCampaignOutput:
      type: object
      properties: {}
    UnifiedMarketingautomationCampaignInput:
      type: object
      properties: {}
    UnifiedMarketingautomationContactOutput:
      type: object
      properties: {}
    UnifiedMarketingautomationContactInput:
      type: object
      properties: {}
    UnifiedMarketingautomationEmailOutput:
      type: object
      properties: {}
    UnifiedMarketingautomationEventOutput:
      type: object
      properties: {}
    UnifiedMarketingautomationListOutput:
      type: object
      properties: {}
    UnifiedMarketingautomationListInput:
      type: object
      properties: {}
    UnifiedMarketingautomationMessageOutput:
      type: object
      properties: {}
    UnifiedMarketingautomationTemplateOutput:
      type: object
      properties: {}
    UnifiedMarketingautomationTemplateInput:
      type: object
      properties: {}
    UnifiedMarketingautomationUserOutput:
      type: object
      properties: {}
    UnifiedAtsActivityOutput:
      type: object
      properties:
        activity_type:
          type: string
          nullable: true
          description: The type of activity
        subject:
          type: string
          nullable: true
          description: The subject of the activity
        body:
          type: string
          nullable: true
          description: The body of the activity
        visibility:
          type: string
          nullable: true
          description: The visibility of the activity
        candidate_id:
          type: string
          nullable: true
          description: The UUID of the candidate
        remote_created_at:
          format: date-time
          type: string
          nullable: true
          description: The remote creation date of the activity
        field_mappings:
          type: object
          additionalProperties: true
          nullable: true
          description: >-
            The custom field mappings of the object between the remote 3rd party
            & Panora
        id:
          type: string
          nullable: true
          description: The UUID of the activity
        remote_id:
          type: string
          nullable: true
          description: The remote ID of the activity in the context of the 3rd Party
        remote_data:
          type: object
          nullable: true
          additionalProperties: true
          description: The remote data of the activity in the context of the 3rd Party
        created_at:
          format: date-time
          type: string
          nullable: true
          description: The created date of the object
        modified_at:
          format: date-time
          type: string
          nullable: true
          description: The modified date of the object
    UnifiedAtsActivityInput:
      type: object
      properties:
        activity_type:
          type: string
          nullable: true
          description: The type of activity
        subject:
          type: string
          nullable: true
          description: The subject of the activity
        body:
          type: string
          nullable: true
          description: The body of the activity
        visibility:
          type: string
          nullable: true
          description: The visibility of the activity
        candidate_id:
          type: string
          nullable: true
          description: The UUID of the candidate
        remote_created_at:
          format: date-time
          type: string
          nullable: true
          description: The remote creation date of the activity
        field_mappings:
          type: object
          additionalProperties: true
          nullable: true
          description: >-
            The custom field mappings of the object between the remote 3rd party
            & Panora
    UnifiedAtsApplicationOutput:
      type: object
      properties:
        applied_at:
          format: date-time
          type: string
          nullable: true
          description: The application date
        rejected_at:
          format: date-time
          type: string
          nullable: true
          description: The rejection date
        offers:
          nullable: true
          description: The offers UUIDs for the application
          type: array
          items:
            type: string
        source:
          type: string
          nullable: true
          description: The source of the application
        credited_to:
          type: string
          nullable: true
          description: The UUID of the person credited for the application
        current_stage:
          type: string
          nullable: true
          description: The UUID of the current stage of the application
        reject_reason:
          type: string
          nullable: true
          description: The rejection reason for the application
        candidate_id:
          type: string
          nullable: true
          description: The UUID of the candidate
        job_id:
          type: string
          description: The UUID of the job
        field_mappings:
          type: object
          additionalProperties: true
          nullable: true
          description: >-
            The custom field mappings of the object between the remote 3rd party
            & Panora
        id:
          type: string
          nullable: true
          description: The UUID of the application
        remote_id:
          type: string
          nullable: true
          description: The remote ID of the application in the context of the 3rd Party
        remote_data:
          type: object
          nullable: true
          additionalProperties: true
          description: The remote data of the application in the context of the 3rd Party
        created_at:
          format: date-time
          type: string
          nullable: true
          description: The created date of the object
        modified_at:
          format: date-time
          type: string
          nullable: true
          description: The modified date of the object
        remote_created_at:
          format: date-time
          type: string
          nullable: true
          description: The remote created date of the object
        remote_modified_at:
          format: date-time
          type: string
          nullable: true
          description: The remote modified date of the object
    UnifiedAtsApplicationInput:
      type: object
      properties:
        applied_at:
          format: date-time
          type: string
          nullable: true
          description: The application date
        rejected_at:
          format: date-time
          type: string
          nullable: true
          description: The rejection date
        offers:
          nullable: true
          description: The offers UUIDs for the application
          type: array
          items:
            type: string
        source:
          type: string
          nullable: true
          description: The source of the application
        credited_to:
          type: string
          nullable: true
          description: The UUID of the person credited for the application
        current_stage:
          type: string
          nullable: true
          description: The UUID of the current stage of the application
        reject_reason:
          type: string
          nullable: true
          description: The rejection reason for the application
        candidate_id:
          type: string
          nullable: true
          description: The UUID of the candidate
        job_id:
          type: string
          description: The UUID of the job
        field_mappings:
          type: object
          additionalProperties: true
          nullable: true
          description: >-
            The custom field mappings of the object between the remote 3rd party
            & Panora
    UnifiedAtsAttachmentOutput:
      type: object
      properties:
        file_url:
          type: string
          nullable: true
          description: The URL of the file
        file_name:
          type: string
          nullable: true
          description: The name of the file
        attachment_type:
          type: string
          nullable: true
          description: The type of the file
        remote_created_at:
          format: date-time
          type: string
          nullable: true
          description: The remote creation date of the attachment
        remote_modified_at:
          format: date-time
          type: string
          nullable: true
          description: The remote modification date of the attachment
        candidate_id:
          type: string
          nullable: true
          description: The UUID of the candidate
        field_mappings:
          type: object
          additionalProperties: true
          nullable: true
          description: >-
            The custom field mappings of the object between the remote 3rd party
            & Panora
        id:
          type: string
          nullable: true
          description: The UUID of the attachment
        remote_id:
          type: string
          nullable: true
          description: The remote ID of the attachment
        remote_data:
          type: object
          nullable: true
          additionalProperties: true
          description: The remote data of the attachment in the context of the 3rd Party
        created_at:
          format: date-time
          type: string
          nullable: true
          description: The created date of the object
        modified_at:
          format: date-time
          type: string
          nullable: true
          description: The modified date of the object
    UnifiedAtsAttachmentInput:
      type: object
      properties:
        file_url:
          type: string
          nullable: true
          description: The URL of the file
        file_name:
          type: string
          nullable: true
          description: The name of the file
        attachment_type:
          type: string
          nullable: true
          description: The type of the file
        remote_created_at:
          format: date-time
          type: string
          nullable: true
          description: The remote creation date of the attachment
        remote_modified_at:
          format: date-time
          type: string
          nullable: true
          description: The remote modification date of the attachment
        candidate_id:
          type: string
          nullable: true
          description: The UUID of the candidate
        field_mappings:
          type: object
          additionalProperties: true
          nullable: true
          description: >-
            The custom field mappings of the object between the remote 3rd party
            & Panora
    Url:
      type: object
      properties:
        url:
          type: string
          nullable: true
          description: The url.
        url_type:
          type: string
          nullable: true
          description: The url type. It takes [WEBSITE | BLOG | LINKEDIN | GITHUB | OTHER]
      required:
        - url
        - url_type
    UnifiedAtsCandidateOutput:
      type: object
      properties:
        first_name:
          type: string
          nullable: true
          description: The first name of the candidate
        last_name:
          type: string
          nullable: true
          description: The last name of the candidate
        company:
          type: string
          nullable: true
          description: The company of the candidate
        title:
          type: string
          nullable: true
          description: The title of the candidate
        locations:
          type: string
          nullable: true
          description: The locations of the candidate
        is_private:
          type: boolean
          nullable: true
          description: Whether the candidate is private
        email_reachable:
          type: boolean
          nullable: true
          description: Whether the candidate is reachable by email
        remote_created_at:
          format: date-time
          type: string
          nullable: true
          description: The remote creation date of the candidate
        remote_modified_at:
          format: date-time
          type: string
          nullable: true
          description: The remote modification date of the candidate
        last_interaction_at:
          format: date-time
          type: string
          nullable: true
          description: The last interaction date with the candidate
        attachments:
          nullable: true
          description: The attachments UUIDs of the candidate
          type: array
          items:
            type: string
        applications:
          nullable: true
          description: The applications UUIDs of the candidate
          type: array
          items:
            type: string
        tags:
          nullable: true
          description: The tags of the candidate
          type: array
          items:
            type: string
        urls:
          nullable: true
          description: >-
            The urls of the candidate, possible values for Url type are WEBSITE,
            BLOG, LINKEDIN, GITHUB, or OTHER
          type: array
          items:
            $ref: '#/components/schemas/Url'
        phone_numbers:
          nullable: true
          description: The phone numbers of the candidate
          type: array
          items:
            $ref: '#/components/schemas/Phone'
        email_addresses:
          nullable: true
          description: The email addresses of the candidate
          type: array
          items:
            $ref: '#/components/schemas/Email'
        field_mappings:
          type: object
          additionalProperties: true
          nullable: true
          description: >-
            The custom field mappings of the object between the remote 3rd party
            & Panora
        id:
          type: string
          nullable: true
          description: The UUID of the candidate
        remote_id:
          type: string
          nullable: true
          description: The id of the candidate in the context of the 3rd Party
        remote_data:
          type: object
          nullable: true
          additionalProperties: true
          description: The remote data of the candidate in the context of the 3rd Party
        created_at:
          format: date-time
          type: string
          nullable: true
          description: The created date of the object
        modified_at:
          format: date-time
          type: string
          nullable: true
          description: The modified date of the object
    UnifiedAtsCandidateInput:
      type: object
      properties:
        first_name:
          type: string
          nullable: true
          description: The first name of the candidate
        last_name:
          type: string
          nullable: true
          description: The last name of the candidate
        company:
          type: string
          nullable: true
          description: The company of the candidate
        title:
          type: string
          nullable: true
          description: The title of the candidate
        locations:
          type: string
          nullable: true
          description: The locations of the candidate
        is_private:
          type: boolean
          nullable: true
          description: Whether the candidate is private
        email_reachable:
          type: boolean
          nullable: true
          description: Whether the candidate is reachable by email
        remote_created_at:
          format: date-time
          type: string
          nullable: true
          description: The remote creation date of the candidate
        remote_modified_at:
          format: date-time
          type: string
          nullable: true
          description: The remote modification date of the candidate
        last_interaction_at:
          format: date-time
          type: string
          nullable: true
          description: The last interaction date with the candidate
        attachments:
          nullable: true
          description: The attachments UUIDs of the candidate
          type: array
          items:
            type: string
        applications:
          nullable: true
          description: The applications UUIDs of the candidate
          type: array
          items:
            type: string
        tags:
          nullable: true
          description: The tags of the candidate
          type: array
          items:
            type: string
        urls:
          nullable: true
          description: >-
            The urls of the candidate, possible values for Url type are WEBSITE,
            BLOG, LINKEDIN, GITHUB, or OTHER
          type: array
          items:
            $ref: '#/components/schemas/Url'
        phone_numbers:
          nullable: true
          description: The phone numbers of the candidate
          type: array
          items:
            $ref: '#/components/schemas/Phone'
        email_addresses:
          nullable: true
          description: The email addresses of the candidate
          type: array
          items:
            $ref: '#/components/schemas/Email'
        field_mappings:
          type: object
          additionalProperties: true
          nullable: true
          description: >-
            The custom field mappings of the object between the remote 3rd party
            & Panora
    UnifiedAtsDepartmentOutput:
      type: object
      properties:
        name:
          type: string
          nullable: true
          description: The name of the department
        field_mappings:
          type: object
          additionalProperties: true
          nullable: true
          description: >-
            The custom field mappings of the object between the remote 3rd party
            & Panora
        id:
          type: string
          nullable: true
          description: The UUID of the department
        remote_id:
          type: string
          nullable: true
          description: The remote ID of the department in the context of the 3rd Party
        remote_data:
          type: object
          nullable: true
          additionalProperties: true
          description: The remote data of the department in the context of the 3rd Party
        created_at:
          format: date-time
          type: string
          nullable: true
          description: The created date of the object
        modified_at:
          format: date-time
          type: string
          nullable: true
          description: The modified date of the object
    UnifiedAtsInterviewOutput:
      type: object
      properties:
        status:
          type: string
          nullable: true
          description: The status of the interview
        application_id:
          type: string
          nullable: true
          description: The UUID of the application
        job_interview_stage_id:
          type: string
          nullable: true
          description: The UUID of the job interview stage
        organized_by:
          type: string
          nullable: true
          description: The UUID of the organizer
        interviewers:
          nullable: true
          description: The UUIDs of the interviewers
          type: array
          items:
            type: string
        location:
          type: string
          nullable: true
          description: The location of the interview
        start_at:
          format: date-time
          type: string
          nullable: true
          description: The start date and time of the interview
        end_at:
          format: date-time
          type: string
          nullable: true
          description: The end date and time of the interview
        remote_created_at:
          format: date-time
          type: string
          nullable: true
          description: The remote creation date of the interview
        remote_updated_at:
          format: date-time
          type: string
          nullable: true
          description: The remote modification date of the interview
        field_mappings:
          type: object
          additionalProperties: true
          nullable: true
          description: >-
            The custom field mappings of the object between the remote 3rd party
            & Panora
        id:
          type: string
          nullable: true
          description: The UUID of the interview
        remote_id:
          type: string
          nullable: true
          description: The remote ID of the interview in the context of the 3rd Party
        remote_data:
          type: object
          nullable: true
          additionalProperties: true
          description: The remote data of the interview in the context of the 3rd Party
        created_at:
          format: date-time
          type: string
          nullable: true
          description: The created date of the object
        modified_at:
          format: date-time
          type: string
          nullable: true
          description: The modified date of the object
    UnifiedAtsInterviewInput:
      type: object
      properties:
        status:
          type: string
          nullable: true
          description: The status of the interview
        application_id:
          type: string
          nullable: true
          description: The UUID of the application
        job_interview_stage_id:
          type: string
          nullable: true
          description: The UUID of the job interview stage
        organized_by:
          type: string
          nullable: true
          description: The UUID of the organizer
        interviewers:
          nullable: true
          description: The UUIDs of the interviewers
          type: array
          items:
            type: string
        location:
          type: string
          nullable: true
          description: The location of the interview
        start_at:
          format: date-time
          type: string
          nullable: true
          description: The start date and time of the interview
        end_at:
          format: date-time
          type: string
          nullable: true
          description: The end date and time of the interview
        remote_created_at:
          format: date-time
          type: string
          nullable: true
          description: The remote creation date of the interview
        remote_updated_at:
          format: date-time
          type: string
          nullable: true
          description: The remote modification date of the interview
        field_mappings:
          type: object
          additionalProperties: true
          nullable: true
          description: >-
            The custom field mappings of the object between the remote 3rd party
            & Panora
    UnifiedAtsJobinterviewstageOutput:
      type: object
      properties:
        name:
          type: string
          nullable: true
          description: The name of the job interview stage
        stage_order:
          type: number
          nullable: true
          description: The order of the stage
        job_id:
          type: string
          nullable: true
          description: The UUID of the job
        field_mappings:
          type: object
          additionalProperties: true
          nullable: true
          description: >-
            The custom field mappings of the object between the remote 3rd party
            & Panora
        id:
          type: string
          nullable: true
          description: The UUID of the job interview stage
        remote_id:
          type: string
          nullable: true
          description: >-
            The remote ID of the job interview stage in the context of the 3rd
            Party
        remote_data:
          type: object
          nullable: true
          additionalProperties: true
          description: >-
            The remote data of the job interview stage in the context of the 3rd
            Party
        created_at:
          format: date-time
          type: string
          nullable: true
          description: The created date of the object
        modified_at:
          format: date-time
          type: string
          nullable: true
          description: The modified date of the object
    UnifiedAtsJobOutput:
      type: object
      properties:
        name:
          type: string
          nullable: true
          description: The name of the job
        description:
          type: string
          nullable: true
          description: The description of the job
        code:
          type: string
          nullable: true
          description: The code of the job
        status:
          type: string
          nullable: true
          description: The status of the job
        type:
          type: string
          nullable: true
          description: The type of the job
        confidential:
          type: boolean
          nullable: true
          description: Whether the job is confidential
        departments:
          nullable: true
          description: The departments UUIDs associated with the job
          type: array
          items:
            type: string
        offices:
          nullable: true
          description: The offices UUIDs associated with the job
          type: array
          items:
            type: string
        managers:
          nullable: true
          description: The managers UUIDs associated with the job
          type: array
          items:
            type: string
        recruiters:
          nullable: true
          description: The recruiters UUIDs associated with the job
          type: array
          items:
            type: string
        remote_created_at:
          type: string
          format: date-time
          nullable: true
          description: The remote creation date of the job
        remote_updated_at:
          type: string
          format: date-time
          nullable: true
          description: The remote modification date of the job
        field_mappings:
          type: object
          additionalProperties: true
          nullable: true
          description: >-
            The custom field mappings of the object between the remote 3rd party
            & Panora
        id:
          type: string
          nullable: true
          description: The UUID of the job
        remote_id:
          type: string
          nullable: true
          description: The remote ID of the job in the context of the 3rd Party
        remote_data:
          type: object
          nullable: true
          additionalProperties: true
          description: The remote data of the job in the context of the 3rd Party
        created_at:
          format: date-time
          type: string
          nullable: true
          description: The created date of the object
        modified_at:
          format: date-time
          type: string
          nullable: true
          description: The modified date of the object
    UnifiedAtsOfferOutput:
      type: object
      properties:
        created_by:
          type: string
          description: The UUID of the creator
          nullable: true
        remote_created_at:
          format: date-time
          type: string
          description: The remote creation date of the offer
          nullable: true
        closed_at:
          format: date-time
          type: string
          description: The closing date of the offer
          nullable: true
        sent_at:
          format: date-time
          type: string
          description: The sending date of the offer
          nullable: true
        start_date:
          format: date-time
          type: string
          description: The start date of the offer
          nullable: true
        status:
          type: string
          description: The status of the offer
          nullable: true
        application_id:
          type: string
          description: The UUID of the application
          nullable: true
        field_mappings:
          type: object
          description: >-
            The custom field mappings of the object between the remote 3rd party
            & Panora
          nullable: true
          additionalProperties: true
        id:
          type: string
          description: The UUID of the offer
          nullable: true
        remote_id:
          type: string
          description: The remote ID of the offer in the context of the 3rd Party
          nullable: true
        remote_data:
          type: object
          description: The remote data of the offer in the context of the 3rd Party
          nullable: true
          additionalProperties: true
        created_at:
          type: object
          description: The created date of the object
          nullable: true
        modified_at:
          type: object
          description: The modified date of the object
          nullable: true
    UnifiedAtsOfficeOutput:
      type: object
      properties:
        name:
          type: string
          nullable: true
          description: The name of the office
        location:
          type: string
          nullable: true
          description: The location of the office
        field_mappings:
          type: object
          additionalProperties: true
          nullable: true
          description: >-
            The custom field mappings of the object between the remote 3rd party
            & Panora
        id:
          type: string
          description: The UUID of the office
        remote_id:
          type: string
          nullable: true
          description: The remote ID of the office in the context of the 3rd Party
        remote_data:
          type: object
          nullable: true
          additionalProperties: true
          description: The remote data of the office in the context of the 3rd Party
        created_at:
          format: date-time
          type: string
          nullable: true
          description: The created date of the object
        modified_at:
          format: date-time
          type: string
          nullable: true
          description: The modified date of the object
    UnifiedAtsRejectreasonOutput:
      type: object
      properties:
        name:
          type: string
          nullable: true
          description: The name of the reject reason
        field_mappings:
          type: object
          additionalProperties: true
          nullable: true
          description: >-
            The custom field mappings of the object between the remote 3rd party
            & Panora
        id:
          type: string
          nullable: true
          description: The UUID of the reject reason
        remote_id:
          type: string
          nullable: true
          description: The remote ID of the reject reason in the context of the 3rd Party
        remote_data:
          type: object
          nullable: true
          additionalProperties: true
          description: The remote data of the reject reason in the context of the 3rd Party
        created_at:
          format: date-time
          type: string
          nullable: true
          description: The created date of the object
        modified_at:
          format: date-time
          type: string
          nullable: true
          description: The modified date of the object
    UnifiedAtsScorecardOutput:
      type: object
      properties:
        overall_recommendation:
          type: string
          nullable: true
          description: The overall recommendation
        application_id:
          type: string
          nullable: true
          description: The UUID of the application
        interview_id:
          type: string
          nullable: true
          description: The UUID of the interview
        remote_created_at:
          type: string
          nullable: true
          description: The remote creation date of the scorecard
        submitted_at:
          type: string
          nullable: true
          description: The submission date of the scorecard
        field_mappings:
          type: object
          additionalProperties: true
          nullable: true
          description: >-
            The custom field mappings of the object between the remote 3rd party
            & Panora
        id:
          type: string
          description: The UUID of the scorecard
        remote_id:
          type: string
          nullable: true
          description: The remote ID of the scorecard in the context of the 3rd Party
        remote_data:
          type: object
          nullable: true
          additionalProperties: true
          description: The remote data of the scorecard in the context of the 3rd Party
        created_at:
          format: date-time
          type: string
          nullable: true
          description: The created date of the object
        modified_at:
          format: date-time
          type: string
          nullable: true
          description: The modified date of the object
    UnifiedAtsTagOutput:
      type: object
      properties:
        name:
          type: string
          nullable: true
          description: The name of the tag
        id_ats_candidate:
          type: string
          nullable: true
          description: The UUID of the candidate
        field_mappings:
          type: object
          additionalProperties: true
          nullable: true
          description: >-
            The custom field mappings of the object between the remote 3rd party
            & Panora
        id:
          type: string
          nullable: true
          description: The UUID of the tag
        remote_id:
          type: string
          nullable: true
          description: The remote ID of the tag in the context of the 3rd Party
        remote_data:
          type: object
          nullable: true
          additionalProperties: true
          description: The remote data of the tag in the context of the 3rd Party
        created_at:
          format: date-time
          type: string
          nullable: true
          description: The creation date of the tag
        modified_at:
          format: date-time
          type: string
          nullable: true
          description: The modification date of the tag
    UnifiedAtsUserOutput:
      type: object
      properties:
        first_name:
          type: string
          description: The first name of the user
          nullable: true
        last_name:
          type: string
          description: The last name of the user
          nullable: true
        email:
          type: string
          description: The email of the user
          nullable: true
        disabled:
          type: boolean
          description: Whether the user is disabled
          nullable: true
        access_role:
          type: string
          description: The access role of the user
          nullable: true
        remote_created_at:
          format: date-time
          type: string
          description: The remote creation date of the user
          nullable: true
        remote_modified_at:
          format: date-time
          type: string
          description: The remote modification date of the user
          nullable: true
        field_mappings:
          type: object
          description: >-
            The custom field mappings of the object between the remote 3rd party
            & Panora
          nullable: true
          additionalProperties: true
        id:
          type: string
          description: The UUID of the user
          nullable: true
        remote_id:
          type: string
          description: The remote ID of the user in the context of the 3rd Party
          nullable: true
        remote_data:
          type: object
          description: The remote data of the user in the context of the 3rd Party
          nullable: true
          additionalProperties: true
        created_at:
          format: date-time
          type: string
          description: The created date of the object
          nullable: true
        modified_at:
          format: date-time
          type: string
          description: The modified date of the object
          nullable: true
    UnifiedAtsEeocsOutput:
      type: object
      properties:
        candidate_id:
          type: string
          nullable: true
          description: The UUID of the candidate
        submitted_at:
          type: string
          format: date-time
          nullable: true
          description: The submission date of the EEOC
        race:
          type: string
          nullable: true
          description: The race of the candidate
        gender:
          type: string
          nullable: true
          description: The gender of the candidate
        veteran_status:
          type: string
          nullable: true
          description: The veteran status of the candidate
        disability_status:
          type: string
          nullable: true
          description: The disability status of the candidate
        field_mappings:
          type: object
          additionalProperties: true
          nullable: true
          description: >-
            The custom field mappings of the object between the remote 3rd party
            & Panora
        id:
          type: string
          nullable: true
          description: The UUID of the EEOC
        remote_id:
          type: string
          nullable: true
          description: The remote ID of the EEOC in the context of the 3rd Party
        remote_data:
          type: object
          nullable: true
          additionalProperties: true
          description: The remote data of the EEOC in the context of the 3rd Party
        created_at:
          format: date-time
          type: string
          nullable: true
          description: The created date of the object
        modified_at:
          format: date-time
          type: string
          nullable: true
          description: The modified date of the object
    UnifiedAccountingAccountOutput:
      type: object
      properties: {}
    UnifiedAccountingAccountInput:
      type: object
      properties: {}
    UnifiedAccountingAddressOutput:
      type: object
      properties: {}
    UnifiedAccountingAttachmentOutput:
      type: object
      properties: {}
    UnifiedAccountingAttachmentInput:
      type: object
      properties: {}
    UnifiedAccountingBalancesheetOutput:
      type: object
      properties: {}
    UnifiedAccountingCashflowstatementOutput:
      type: object
      properties: {}
    UnifiedAccountingCompanyinfoOutput:
      type: object
      properties: {}
    UnifiedAccountingContactOutput:
      type: object
      properties: {}
    UnifiedAccountingContactInput:
      type: object
      properties: {}
    UnifiedAccountingCreditnoteOutput:
      type: object
      properties: {}
    UnifiedAccountingExpenseOutput:
      type: object
      properties: {}
    UnifiedAccountingExpenseInput:
      type: object
      properties: {}
    UnifiedAccountingIncomestatementOutput:
      type: object
      properties: {}
    UnifiedAccountingInvoiceOutput:
      type: object
      properties: {}
    UnifiedAccountingInvoiceInput:
      type: object
      properties: {}
    UnifiedAccountingItemOutput:
      type: object
      properties: {}
    UnifiedAccountingJournalentryOutput:
      type: object
      properties: {}
    UnifiedAccountingJournalentryInput:
      type: object
      properties: {}
    UnifiedAccountingPaymentOutput:
      type: object
      properties: {}
    UnifiedAccountingPaymentInput:
      type: object
      properties: {}
    UnifiedAccountingPhonenumberOutput:
      type: object
      properties: {}
    UnifiedAccountingPurchaseorderOutput:
      type: object
      properties: {}
    UnifiedAccountingPurchaseorderInput:
      type: object
      properties: {}
    UnifiedAccountingTaxrateOutput:
      type: object
      properties: {}
    UnifiedAccountingTrackingcategoryOutput:
      type: object
      properties: {}
    UnifiedAccountingTransactionOutput:
      type: object
      properties: {}
    UnifiedAccountingVendorcreditOutput:
      type: object
      properties: {}
    UnifiedFilestorageDriveOutput:
      type: object
      properties:
        name:
          type: string
          nullable: true
          description: The name of the drive
        remote_created_at:
          type: string
          nullable: true
          description: When the third party s drive was created.
        drive_url:
          type: string
          nullable: true
          description: The url of the drive
        field_mappings:
          type: object
          additionalProperties: true
          nullable: true
          description: >-
            The custom field mappings of the object between the remote 3rd party
            & Panora
        id:
          type: string
          nullable: true
          description: The UUID of the drive
        remote_id:
          type: string
          nullable: true
          description: The id of the drive in the context of the 3rd Party
        remote_data:
          type: object
          nullable: true
          additionalProperties: true
          description: The remote data of the drive in the context of the 3rd Party
        created_at:
          format: date-time
          type: string
          nullable: true
          description: The created date of the object
        modified_at:
          format: date-time
          type: string
          nullable: true
          description: The modified date of the object
      required:
        - name
        - remote_created_at
        - drive_url
    UnifiedFilestorageFileOutput:
      type: object
      properties:
        name:
          type: string
          description: The name of the file
          nullable: true
        file_url:
          type: string
          description: The url of the file
          nullable: true
        mime_type:
          type: string
          description: The mime type of the file
          nullable: true
        size:
          type: string
          description: The size of the file
          nullable: true
        folder_id:
          type: string
          description: The UUID of the folder tied to the file
          nullable: true
        permission:
          type: string
          description: The UUID of the permission tied to the file
          nullable: true
        shared_link:
          type: string
          description: The UUID of the shared link tied to the file
          nullable: true
        field_mappings:
          type: object
          description: >-
            The custom field mappings of the object between the remote 3rd party
            & Panora
          nullable: true
          additionalProperties: true
        id:
          type: string
          description: The UUID of the file
          nullable: true
        remote_id:
          type: string
          description: The id of the file in the context of the 3rd Party
          nullable: true
        remote_data:
          type: object
          description: The remote data of the file in the context of the 3rd Party
          nullable: true
          additionalProperties: true
        created_at:
          format: date-time
          type: string
          description: The created date of the object
          nullable: true
        modified_at:
          format: date-time
          type: string
          description: The modified date of the object
          nullable: true
      required:
        - name
        - file_url
        - mime_type
        - size
        - folder_id
        - permission
        - shared_link
    UnifiedFilestorageFileInput:
      type: object
      properties:
        name:
          type: string
          description: The name of the file
          nullable: true
        file_url:
          type: string
          description: The url of the file
          nullable: true
        mime_type:
          type: string
          description: The mime type of the file
          nullable: true
        size:
          type: string
          description: The size of the file
          nullable: true
        folder_id:
          type: string
          description: The UUID of the folder tied to the file
          nullable: true
        permission:
          type: string
          description: The UUID of the permission tied to the file
          nullable: true
        shared_link:
          type: string
          description: The UUID of the shared link tied to the file
          nullable: true
        field_mappings:
          type: object
          description: >-
            The custom field mappings of the object between the remote 3rd party
            & Panora
          nullable: true
          additionalProperties: true
      required:
        - name
        - file_url
        - mime_type
        - size
        - folder_id
        - permission
        - shared_link
    UnifiedFilestorageFolderOutput:
      type: object
      properties:
        name:
          type: string
          nullable: true
          description: The name of the folder
        size:
          type: string
          nullable: true
          description: The size of the folder
        folder_url:
          type: string
          nullable: true
          description: The url of the folder
        description:
          type: string
          description: The description of the folder
        drive_id:
          type: string
          nullable: true
          description: The UUID of the drive tied to the folder
        parent_folder_id:
          type: string
          nullable: true
          description: The UUID of the parent folder
        shared_link:
          type: string
          nullable: true
          description: The UUID of the shared link tied to the folder
        permission:
          type: string
          nullable: true
          description: The UUID of the permission tied to the folder
        field_mappings:
          type: object
          additionalProperties: true
          nullable: true
          description: >-
            The custom field mappings of the object between the remote 3rd party
            & Panora
        id:
          type: string
          nullable: true
          description: The UUID of the folder
        remote_id:
          type: string
          nullable: true
          description: The id of the folder in the context of the 3rd Party
        remote_data:
          type: object
          additionalProperties: true
          nullable: true
          description: The remote data of the folder in the context of the 3rd Party
        created_at:
          format: date-time
          type: string
          nullable: true
          description: The created date of the object
        modified_at:
          format: date-time
          type: string
          nullable: true
          description: The modified date of the object
      required:
        - name
        - size
        - folder_url
        - description
        - drive_id
        - parent_folder_id
        - shared_link
        - permission
    UnifiedFilestorageFolderInput:
      type: object
      properties:
        name:
          type: string
          nullable: true
          description: The name of the folder
        size:
          type: string
          nullable: true
          description: The size of the folder
        folder_url:
          type: string
          nullable: true
          description: The url of the folder
        description:
          type: string
          description: The description of the folder
        drive_id:
          type: string
          nullable: true
          description: The UUID of the drive tied to the folder
        parent_folder_id:
          type: string
          nullable: true
          description: The UUID of the parent folder
        shared_link:
          type: string
          nullable: true
          description: The UUID of the shared link tied to the folder
        permission:
          type: string
          nullable: true
          description: The UUID of the permission tied to the folder
        field_mappings:
          type: object
          additionalProperties: true
          nullable: true
          description: >-
            The custom field mappings of the object between the remote 3rd party
            & Panora
      required:
        - name
        - size
        - folder_url
        - description
        - drive_id
        - parent_folder_id
        - shared_link
        - permission
    UnifiedFilestorageGroupOutput:
      type: object
      properties:
        name:
          type: string
          nullable: true
          description: The name of the group
        users:
          description: Uuids of users of the group
          type: array
          items:
            type: string
        remote_was_deleted:
          type: boolean
          nullable: true
          description: >-
            Indicates whether or not this object has been deleted in the third
            party platform.
        field_mappings:
          type: object
          additionalProperties: true
          nullable: true
          description: >-
            The custom field mappings of the object between the remote 3rd party
            & Panora
        id:
          type: string
          nullable: true
          description: The UUID of the group
        remote_id:
          type: string
          nullable: true
          description: The id of the group in the context of the 3rd Party
        remote_data:
          type: object
          nullable: true
          additionalProperties: true
          description: The remote data of the group in the context of the 3rd Party
        created_at:
          format: date-time
          type: string
          nullable: true
          description: The created date of the object
        modified_at:
          format: date-time
          type: string
          nullable: true
          description: The modified date of the object
      required:
        - name
        - users
        - remote_was_deleted
    UnifiedUserOutput:
      type: object
      properties:
        name:
          type: string
          nullable: true
          description: The name of the user
        email:
          type: string
          nullable: true
          description: The email of the user
        is_me:
          type: boolean
          nullable: true
          description: Whether the user is the one who linked this account.
        field_mappings:
          type: object
          nullable: true
          description: >-
            The custom field mappings of the object between the remote 3rd party
            & Panora
          additionalProperties: true
        id:
          type: string
          nullable: true
          description: The UUID of the user
        remote_id:
          type: string
          nullable: true
          description: The id of the user in the context of the 3rd Party
        remote_data:
          type: object
          nullable: true
          additionalProperties: true
          description: The remote data of the user in the context of the 3rd Party
        created_at:
          format: date-time
          type: string
          nullable: true
          description: The created date of the object
        modified_at:
          format: date-time
          type: string
          nullable: true
          description: The modified date of the object
      required:
        - name
        - email
        - is_me
    UnifiedTicketingAttachmentOutput:
      type: object
      properties:
        file_name:
          type: string
          nullable: true
          description: The file name of the attachment
        file_url:
          type: string
          nullable: true
          description: The file url of the attachment
        uploader:
          type: string
          nullable: true
          description: The uploader's UUID of the attachment
        ticket_id:
          type: string
          nullable: true
          description: The UUID of the ticket the attachment is tied to
        comment_id:
          type: string
          nullable: true
          description: The UUID of the comment the attachment is tied to
        field_mappings:
          type: object
          nullable: true
          description: >-
            The custom field mappings of the attachment between the remote 3rd
            party & Panora
          additionalProperties: true
        id:
          type: string
          nullable: true
          description: The UUID of the attachment
        remote_id:
          type: string
          nullable: true
          description: The id of the attachment in the context of the 3rd Party
        remote_data:
          type: object
          additionalProperties: true
          nullable: true
          description: The remote data of the attachment in the context of the 3rd Party
        created_at:
          format: date-time
          type: string
          nullable: true
          description: The created date of the object
        modified_at:
          format: date-time
          type: string
          nullable: true
          description: The modified date of the object
      required:
        - file_name
        - file_url
        - uploader
    UnifiedTicketingAttachmentInput:
      type: object
      properties:
        file_name:
          type: string
          nullable: true
          description: The file name of the attachment
        file_url:
          type: string
          nullable: true
          description: The file url of the attachment
        uploader:
          type: string
          nullable: true
          description: The uploader's UUID of the attachment
        ticket_id:
          type: string
          nullable: true
          description: The UUID of the ticket the attachment is tied to
        comment_id:
          type: string
          nullable: true
          description: The UUID of the comment the attachment is tied to
        field_mappings:
          type: object
          nullable: true
          description: >-
            The custom field mappings of the attachment between the remote 3rd
            party & Panora
          additionalProperties: true
      required:
        - file_name
        - file_url
        - uploader
x-speakeasy-name-override:
  - operationId: ^retrieve.*
    methodNameOverride: retrieve
  - operationId: ^list.*
    methodNameOverride: list
  - operationId: ^create.*
    methodNameOverride: create<|MERGE_RESOLUTION|>--- conflicted
+++ resolved
@@ -20,15 +20,11 @@
       responses:
         '200':
           description: ''
-<<<<<<< HEAD
           content:
             application/json:
               schema:
                 $ref: '#/components/schemas/Number'
-  /webhook:
-=======
   /webhooks:
->>>>>>> 44746ba9
     get:
       operationId: listWebhooks
       summary: List webhooks
@@ -84,7 +80,7 @@
               schema:
                 $ref: '#/components/schemas/WebhookResponse'
       tags: *ref_0
-      x-speakeasy-group: webhook
+      x-speakeasy-group: webhooks.{id}
     put:
       operationId: updateStatus
       summary: Update webhook status
@@ -130,7 +126,7 @@
         '201':
           description: ''
       tags: *ref_0
-      x-speakeasy-group: webhook
+      x-speakeasy-group: webhooks.verifyevent
   /ticketing/tickets:
     get:
       operationId: listTicketingTicket
