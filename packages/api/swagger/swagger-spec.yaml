openapi: 3.0.0
paths:
  /:
    get:
      operationId: hello
      summary: ''
      parameters: []
      responses:
        '200':
          description: Returns a greeting message
          content:
            text/plain:
              schema:
                type: string
  /health:
    get:
      operationId: health
      summary: ''
      parameters: []
      responses:
        '200':
          description: API is healthy
          content:
            application/json:
              schema:
                type: number
                example: 200
  /auth/login:
    post:
      operationId: signIn
      summary: Log In
      parameters: []
      requestBody:
        required: true
        content:
          application/json:
            schema:
              $ref: '#/components/schemas/LoginDto'
      responses:
        '201':
          description: ''
      tags:
        - auth
      x-speakeasy-group: auth.login
  /connections:
    get:
      operationId: getConnections
      summary: List Connections
      parameters: []
      responses:
        '200':
          description: ''
          content:
            application/json:
              schema:
                type: array
                items:
                  $ref: '#/components/schemas/Connection'
      tags:
        - connections
  /webhooks:
    get:
      operationId: listWebhooks
      summary: List webhooks
      parameters: []
      responses:
        '200':
          description: ''
          content:
            application/json:
              schema:
                type: array
                items:
                  $ref: '#/components/schemas/WebhookResponse'
      tags: &ref_0
        - webhooks
      x-speakeasy-group: webhooks
    post:
      operationId: createWebhookPublic
      summary: Create webhook
      parameters: []
      requestBody:
        required: true
        content:
          application/json:
            schema:
              $ref: '#/components/schemas/WebhookDto'
      responses:
        '201':
          description: ''
          content:
            application/json:
              schema:
                $ref: '#/components/schemas/WebhookResponse'
      tags: *ref_0
      x-speakeasy-group: webhooks
  /webhooks/{id}:
    delete:
      operationId: delete
      summary: Delete Webhook
      parameters:
        - name: id
          required: true
          in: path
          example: 801f9ede-c698-4e66-a7fc-48d19eebaa4f
          description: id of the webhook to delete.
          schema:
            type: string
      responses:
        '200':
          description: ''
        '201':
          description: ''
          content:
            application/json:
              schema:
                $ref: '#/components/schemas/WebhookResponse'
      tags: *ref_0
      x-speakeasy-group: webhooks
    put:
      operationId: updateStatus
      summary: Update webhook status
      parameters:
        - name: id
          required: true
          in: path
          example: 801f9ede-c698-4e66-a7fc-48d19eebaa4f
          description: id of the webhook to update.
          schema:
            type: string
      responses:
        '200':
          description: ''
        '201':
          description: ''
          content:
            application/json:
              schema:
                $ref: '#/components/schemas/WebhookResponse'
      tags: *ref_0
      x-speakeasy-group: webhooks
  /webhooks/verifyEvent:
    post:
      operationId: verifyEvent
      summary: Verify payload signature of the webhook
      parameters: []
      requestBody:
        required: true
        content:
          application/json:
            schema:
              $ref: '#/components/schemas/SignatureVerificationDto'
      responses:
        '200':
          description: ''
          content:
            application/json:
              schema:
                properties:
                  data:
                    type: object
                    additionalProperties: true
                    description: Dynamic event payload
        '201':
          description: ''
      tags: *ref_0
      x-speakeasy-group: webhooks
  /ticketing/tickets:
    get:
      operationId: listTicketingTicket
      summary: List  Tickets
      parameters:
        - name: x-connection-token
          required: true
          in: header
          description: The connection token
          schema:
            type: string
        - name: remote_data
          required: false
          in: query
          example: true
          description: Set to true to include data from the original software.
          schema:
            type: boolean
        - name: limit
          required: false
          in: query
          example: 10
          description: Set to get the number of records.
          schema:
            default: 30
            type: number
        - name: cursor
          required: false
          in: query
          example: 1b8b05bb-5273-4012-b520-8657b0b90874
          description: Set to get the number of records after this cursor.
          schema:
            type: string
      responses:
        '200':
          description: ''
          content:
            application/json:
              schema:
                allOf:
                  - $ref: '#/components/schemas/PaginatedDto'
                  - properties:
                      data:
                        type: array
                        items:
                          $ref: '#/components/schemas/UnifiedTicketingTicketOutput'
      tags: &ref_1
        - ticketing/tickets
      x-speakeasy-group: ticketing.tickets
      x-speakeasy-pagination:
        type: cursor
        inputs:
          - name: cursor
            in: parameters
            type: cursor
        outputs:
          nextCursor: $.next_cursor
    post:
      operationId: createTicketingTicket
      summary: Create Tickets
      description: Create Tickets in any supported Ticketing software
      parameters:
        - name: x-connection-token
          required: true
          in: header
          description: The connection token
          schema:
            type: string
        - name: remote_data
          required: false
          in: query
          description: Set to true to include data from the original Ticketing software.
          example: false
          schema:
            type: boolean
      requestBody:
        required: true
        content:
          application/json:
            schema:
              $ref: '#/components/schemas/UnifiedTicketingTicketInput'
      responses:
        '201':
          description: ''
          content:
            application/json:
              schema:
                $ref: '#/components/schemas/UnifiedTicketingTicketOutput'
      tags: *ref_1
      x-speakeasy-group: ticketing.tickets
  /ticketing/tickets/{id}:
    get:
      operationId: retrieveTicketingTicket
      summary: Retrieve Tickets
      description: Retrieve Tickets from any connected Ticketing software
      parameters:
        - name: x-connection-token
          required: true
          in: header
          description: The connection token
          schema:
            type: string
        - name: id
          required: true
          in: path
          description: id of the `ticket` you want to retrive.
          example: 801f9ede-c698-4e66-a7fc-48d19eebaa4f
          schema:
            type: string
        - name: remote_data
          required: false
          in: query
          description: Set to true to include data from the original Ticketing software.
          example: false
          schema:
            type: boolean
      responses:
        '200':
          description: ''
          content:
            application/json:
              schema:
                $ref: '#/components/schemas/UnifiedTicketingTicketOutput'
      tags: *ref_1
      x-speakeasy-group: ticketing.tickets
  /ticketing/users:
    get:
      operationId: listTicketingUsers
      summary: List Users
      parameters:
        - name: x-connection-token
          required: true
          in: header
          description: The connection token
          schema:
            type: string
        - name: remote_data
          required: false
          in: query
          example: true
          description: Set to true to include data from the original software.
          schema:
            type: boolean
        - name: limit
          required: false
          in: query
          example: 10
          description: Set to get the number of records.
          schema:
            default: 30
            type: number
        - name: cursor
          required: false
          in: query
          example: 1b8b05bb-5273-4012-b520-8657b0b90874
          description: Set to get the number of records after this cursor.
          schema:
            type: string
      responses:
        '200':
          description: ''
          content:
            application/json:
              schema:
                allOf:
                  - $ref: '#/components/schemas/PaginatedDto'
                  - properties:
                      data:
                        type: array
                        items:
                          $ref: '#/components/schemas/UnifiedTicketingUserOutput'
      tags: &ref_2
        - ticketing/users
      x-speakeasy-group: ticketing.users
      x-speakeasy-pagination:
        type: cursor
        inputs:
          - name: cursor
            in: parameters
            type: cursor
        outputs:
          nextCursor: $.next_cursor
  /ticketing/users/{id}:
    get:
      operationId: retrieveTicketingUser
      summary: Retrieve User
      description: Retrieve a User from any connected Ticketing software
      parameters:
        - name: x-connection-token
          required: true
          in: header
          description: The connection token
          schema:
            type: string
        - name: id
          required: true
          in: path
          description: id of the user you want to retrieve.
          example: 801f9ede-c698-4e66-a7fc-48d19eebaa4f
          schema:
            type: string
        - name: remote_data
          required: false
          in: query
          description: Set to true to include data from the original Ticketing software.
          example: false
          schema:
            type: boolean
      responses:
        '200':
          description: ''
          content:
            application/json:
              schema:
                $ref: '#/components/schemas/UnifiedTicketingUserOutput'
      tags: *ref_2
      x-speakeasy-group: ticketing.users
  /ticketing/accounts:
    get:
      operationId: listTicketingAccount
      summary: List  Accounts
      parameters:
        - name: x-connection-token
          required: true
          in: header
          description: The connection token
          schema:
            type: string
        - name: remote_data
          required: false
          in: query
          example: true
          description: Set to true to include data from the original software.
          schema:
            type: boolean
        - name: limit
          required: false
          in: query
          example: 10
          description: Set to get the number of records.
          schema:
            default: 30
            type: number
        - name: cursor
          required: false
          in: query
          example: 1b8b05bb-5273-4012-b520-8657b0b90874
          description: Set to get the number of records after this cursor.
          schema:
            type: string
      responses:
        '200':
          description: ''
          content:
            application/json:
              schema:
                allOf:
                  - $ref: '#/components/schemas/PaginatedDto'
                  - properties:
                      data:
                        type: array
                        items:
                          $ref: '#/components/schemas/UnifiedTicketingAccountOutput'
      tags: &ref_3
        - ticketing/accounts
      x-speakeasy-group: ticketing.accounts
      x-speakeasy-pagination:
        type: cursor
        inputs:
          - name: cursor
            in: parameters
            type: cursor
        outputs:
          nextCursor: $.next_cursor
  /ticketing/accounts/{id}:
    get:
      operationId: retrieveTicketingAccount
      summary: Retrieve Accounts
      description: Retrieve Accounts from any connected Ticketing software
      parameters:
        - name: x-connection-token
          required: true
          in: header
          description: The connection token
          schema:
            type: string
        - name: id
          required: true
          in: path
          description: id of the account you want to retrieve.
          schema:
            type: string
        - name: remote_data
          required: false
          in: query
          description: Set to true to include data from the original Ticketing software.
          schema:
            type: boolean
      responses:
        '200':
          description: ''
          content:
            application/json:
              schema:
                $ref: '#/components/schemas/UnifiedTicketingAccountOutput'
      tags: *ref_3
      x-speakeasy-group: ticketing.accounts
  /ticketing/contacts:
    get:
      operationId: listTicketingContacts
      summary: List Contacts
      parameters:
        - name: x-connection-token
          required: true
          in: header
          description: The connection token
          schema:
            type: string
        - name: remote_data
          required: false
          in: query
          example: true
          description: Set to true to include data from the original software.
          schema:
            type: boolean
        - name: limit
          required: false
          in: query
          example: 10
          description: Set to get the number of records.
          schema:
            default: 30
            type: number
        - name: cursor
          required: false
          in: query
          example: 1b8b05bb-5273-4012-b520-8657b0b90874
          description: Set to get the number of records after this cursor.
          schema:
            type: string
      responses:
        '200':
          description: ''
          content:
            application/json:
              schema:
                allOf:
                  - $ref: '#/components/schemas/PaginatedDto'
                  - properties:
                      data:
                        type: array
                        items:
                          $ref: '#/components/schemas/UnifiedTicketingContactOutput'
      tags: &ref_4
        - ticketing/contacts
      x-speakeasy-group: ticketing.contacts
      x-speakeasy-pagination:
        type: cursor
        inputs:
          - name: cursor
            in: parameters
            type: cursor
        outputs:
          nextCursor: $.next_cursor
  /ticketing/contacts/{id}:
    get:
      operationId: retrieveTicketingContact
      summary: Retrieve Contact
      description: Retrieve a Contact from any connected Ticketing software
      parameters:
        - name: x-connection-token
          required: true
          in: header
          description: The connection token
          schema:
            type: string
        - name: id
          required: true
          in: path
          description: id of the contact you want to retrieve.
          schema:
            type: string
        - name: remote_data
          required: false
          in: query
          description: Set to true to include data from the original Ticketing software.
          schema:
            type: boolean
      responses:
        '200':
          description: ''
          content:
            application/json:
              schema:
                allOf:
                  - $ref: '#/components/schemas/PaginatedDto'
                  - properties:
                      data:
                        type: array
                        items:
                          $ref: '#/components/schemas/UnifiedTicketingContactOutput'
      tags: *ref_4
      x-speakeasy-group: ticketing.contacts
  /sync/status/{vertical}:
    get:
      operationId: status
      summary: Retrieve sync status of a certain vertical
      parameters:
        - name: vertical
          required: true
          in: path
          example: ticketing
          schema:
            enum:
              - ticketing
              - marketingautomation
              - crm
              - filestorage
              - ats
              - hris
              - accounting
              - ecommerce
            type: string
      responses:
        '200':
          description: ''
      tags: &ref_5
        - sync
      x-speakeasy-group: sync
  /sync/resync:
    post:
      operationId: resync
      summary: Resync common objects across a vertical
      parameters: []
      responses:
        '201':
          description: ''
          content:
            application/json:
              schema:
                $ref: '#/components/schemas/ResyncStatusDto'
      tags: *ref_5
      x-speakeasy-group: sync
  /crm/companies:
    get:
      operationId: listCrmCompany
      summary: List Companies
      parameters:
        - name: x-connection-token
          required: true
          in: header
          description: The connection token
          schema:
            type: string
        - name: remote_data
          required: false
          in: query
          example: true
          description: Set to true to include data from the original software.
          schema:
            type: boolean
        - name: limit
          required: false
          in: query
          example: 10
          description: Set to get the number of records.
          schema:
            default: 30
            type: number
        - name: cursor
          required: false
          in: query
          example: 1b8b05bb-5273-4012-b520-8657b0b90874
          description: Set to get the number of records after this cursor.
          schema:
            type: string
      responses:
        '200':
          description: ''
          content:
            application/json:
              schema:
                allOf:
                  - $ref: '#/components/schemas/PaginatedDto'
                  - properties:
                      data:
                        type: array
                        items:
                          $ref: '#/components/schemas/UnifiedCrmCompanyOutput'
      tags: &ref_6
        - crm/companies
      x-speakeasy-group: crm.companies
      x-speakeasy-pagination:
        type: cursor
        inputs:
          - name: cursor
            in: parameters
            type: cursor
        outputs:
          nextCursor: $.next_cursor
    post:
      operationId: createCrmCompany
      summary: Create Companies
      description: Create Companies in any supported CRM software
      parameters:
        - name: x-connection-token
          required: true
          in: header
          description: The connection token
          schema:
            type: string
        - name: remote_data
          required: false
          in: query
          description: Set to true to include data from the original CRM software.
          example: false
          schema:
            type: boolean
      requestBody:
        required: true
        content:
          application/json:
            schema:
              $ref: '#/components/schemas/UnifiedCrmCompanyInput'
      responses:
        '201':
          description: ''
          content:
            application/json:
              schema:
                $ref: '#/components/schemas/UnifiedCrmCompanyOutput'
      tags: *ref_6
      x-speakeasy-group: crm.companies
  /crm/companies/{id}:
    get:
      operationId: retrieveCrmCompany
      summary: Retrieve Companies
      description: Retrieve Companies from any connected Crm software
      parameters:
        - name: x-connection-token
          required: true
          in: header
          description: The connection token
          schema:
            type: string
        - name: id
          required: true
          in: path
          description: id of the company you want to retrieve.
          example: 801f9ede-c698-4e66-a7fc-48d19eebaa4f
          schema:
            type: string
        - name: remote_data
          required: false
          in: query
          description: Set to true to include data from the original Crm software.
          example: false
          schema:
            type: boolean
      responses:
        '200':
          description: ''
          content:
            application/json:
              schema:
                $ref: '#/components/schemas/UnifiedCrmCompanyOutput'
      tags: *ref_6
      x-speakeasy-group: crm.companies
  /crm/contacts:
    get:
      operationId: listCrmContacts
      summary: List CRM Contacts
      parameters:
        - name: x-connection-token
          required: true
          in: header
          description: The connection token
          schema:
            type: string
        - name: remote_data
          required: false
          in: query
          example: true
          description: Set to true to include data from the original software.
          schema:
            type: boolean
        - name: limit
          required: false
          in: query
          example: 10
          description: Set to get the number of records.
          schema:
            default: 30
            type: number
        - name: cursor
          required: false
          in: query
          example: 1b8b05bb-5273-4012-b520-8657b0b90874
          description: Set to get the number of records after this cursor.
          schema:
            type: string
      responses:
        '200':
          description: ''
          content:
            application/json:
              schema:
                allOf:
                  - $ref: '#/components/schemas/PaginatedDto'
                  - properties:
                      data:
                        type: array
                        items:
                          $ref: '#/components/schemas/UnifiedCrmContactOutput'
      tags: &ref_7
        - crm/contacts
      x-speakeasy-group: crm.contacts
      x-speakeasy-pagination:
        type: cursor
        inputs:
          - name: cursor
            in: parameters
            type: cursor
        outputs:
          nextCursor: $.next_cursor
    post:
      operationId: createCrmContact
      summary: Create Contacts
      description: Create Contacts in any supported CRM
      parameters:
        - name: x-connection-token
          required: true
          in: header
          description: The connection token
          schema:
            type: string
        - name: remote_data
          required: false
          in: query
          description: Set to true to include data from the original CRM software.
          example: false
          schema:
            type: boolean
      requestBody:
        required: true
        content:
          application/json:
            schema:
              $ref: '#/components/schemas/UnifiedCrmContactInput'
      responses:
        '201':
          description: ''
          content:
            application/json:
              schema:
                $ref: '#/components/schemas/UnifiedCrmContactOutput'
      tags: *ref_7
      x-speakeasy-group: crm.contacts
  /crm/contacts/{id}:
    get:
      operationId: retrieveCrmContact
      summary: Retrieve Contacts
      description: Retrieve Contacts from any connected CRM
      parameters:
        - name: x-connection-token
          required: true
          in: header
          description: The connection token
          schema:
            type: string
        - name: id
          required: true
          in: path
          description: id of the `contact` you want to retrive.
          example: 801f9ede-c698-4e66-a7fc-48d19eebaa4f
          schema:
            type: string
        - name: remote_data
          required: false
          in: query
          description: Set to true to include data from the original CRM software.
          example: false
          schema:
            type: boolean
      responses:
        '200':
          description: ''
          content:
            application/json:
              schema:
                $ref: '#/components/schemas/UnifiedCrmContactOutput'
      tags: *ref_7
      x-speakeasy-group: crm.contacts
  /crm/deals:
    get:
      operationId: listCrmDeals
      summary: List Deals
      parameters:
        - name: x-connection-token
          required: true
          in: header
          description: The connection token
          schema:
            type: string
        - name: remote_data
          required: false
          in: query
          example: true
          description: Set to true to include data from the original software.
          schema:
            type: boolean
        - name: limit
          required: false
          in: query
          example: 10
          description: Set to get the number of records.
          schema:
            default: 30
            type: number
        - name: cursor
          required: false
          in: query
          example: 1b8b05bb-5273-4012-b520-8657b0b90874
          description: Set to get the number of records after this cursor.
          schema:
            type: string
      responses:
        '200':
          description: ''
          content:
            application/json:
              schema:
                allOf:
                  - $ref: '#/components/schemas/PaginatedDto'
                  - properties:
                      data:
                        type: array
                        items:
                          $ref: '#/components/schemas/UnifiedCrmDealOutput'
      tags: &ref_8
        - crm/deals
      x-speakeasy-group: crm.deals
      x-speakeasy-pagination:
        type: cursor
        inputs:
          - name: cursor
            in: parameters
            type: cursor
        outputs:
          nextCursor: $.next_cursor
    post:
      operationId: createCrmDeal
      summary: Create Deals
      description: Create Deals in any supported Crm software
      parameters:
        - name: x-connection-token
          required: true
          in: header
          description: The connection token
          schema:
            type: string
        - name: remote_data
          required: false
          in: query
          description: Set to true to include data from the original Crm software.
          schema:
            type: boolean
      requestBody:
        required: true
        content:
          application/json:
            schema:
              $ref: '#/components/schemas/UnifiedCrmDealInput'
      responses:
        '201':
          description: ''
          content:
            application/json:
              schema:
                $ref: '#/components/schemas/UnifiedCrmDealOutput'
      tags: *ref_8
      x-speakeasy-group: crm.deals
  /crm/deals/{id}:
    get:
      operationId: retrieveCrmDeal
      summary: Retrieve Deals
      description: Retrieve Deals from any connected Crm software
      parameters:
        - name: x-connection-token
          required: true
          in: header
          description: The connection token
          schema:
            type: string
        - name: id
          required: true
          in: path
          description: id of the deal you want to retrieve.
          example: 801f9ede-c698-4e66-a7fc-48d19eebaa4f
          schema:
            type: string
        - name: remote_data
          required: false
          in: query
          description: Set to true to include data from the original Crm software.
          example: false
          schema:
            type: boolean
      responses:
        '200':
          description: ''
          content:
            application/json:
              schema:
                $ref: '#/components/schemas/UnifiedCrmDealOutput'
      tags: *ref_8
      x-speakeasy-group: crm.deals
  /crm/engagements:
    get:
      operationId: listCrmEngagements
      summary: List Engagements
      parameters:
        - name: x-connection-token
          required: true
          in: header
          description: The connection token
          schema:
            type: string
        - name: remote_data
          required: false
          in: query
          example: true
          description: Set to true to include data from the original software.
          schema:
            type: boolean
        - name: limit
          required: false
          in: query
          example: 10
          description: Set to get the number of records.
          schema:
            default: 30
            type: number
        - name: cursor
          required: false
          in: query
          example: 1b8b05bb-5273-4012-b520-8657b0b90874
          description: Set to get the number of records after this cursor.
          schema:
            type: string
      responses:
        '200':
          description: ''
          content:
            application/json:
              schema:
                allOf:
                  - $ref: '#/components/schemas/PaginatedDto'
                  - properties:
                      data:
                        type: array
                        items:
                          $ref: '#/components/schemas/UnifiedCrmEngagementOutput'
      tags: &ref_9
        - crm/engagements
      x-speakeasy-group: crm.engagements
      x-speakeasy-pagination:
        type: cursor
        inputs:
          - name: cursor
            in: parameters
            type: cursor
        outputs:
          nextCursor: $.next_cursor
    post:
      operationId: createCrmEngagement
      summary: Create Engagements
      description: Create Engagements in any supported Crm software
      parameters:
        - name: x-connection-token
          required: true
          in: header
          description: The connection token
          schema:
            type: string
        - name: remote_data
          required: false
          in: query
          description: Set to true to include data from the original Crm software.
          example: false
          schema:
            type: boolean
      requestBody:
        required: true
        content:
          application/json:
            schema:
              $ref: '#/components/schemas/UnifiedCrmEngagementInput'
      responses:
        '201':
          description: ''
          content:
            application/json:
              schema:
                $ref: '#/components/schemas/UnifiedCrmEngagementOutput'
      tags: *ref_9
      x-speakeasy-group: crm.engagements
  /crm/engagements/{id}:
    get:
      operationId: retrieveCrmEngagement
      summary: Retrieve Engagements
      description: Retrieve Engagements from any connected Crm software
      parameters:
        - name: x-connection-token
          required: true
          in: header
          description: The connection token
          schema:
            type: string
        - name: id
          required: true
          in: path
          description: id of the engagement you want to retrieve.
          example: 801f9ede-c698-4e66-a7fc-48d19eebaa4f
          schema:
            type: string
        - name: remote_data
          required: false
          in: query
          description: Set to true to include data from the original Crm software.
          example: false
          schema:
            type: boolean
      responses:
        '200':
          description: ''
          content:
            application/json:
              schema:
                $ref: '#/components/schemas/UnifiedCrmEngagementOutput'
      tags: *ref_9
      x-speakeasy-group: crm.engagements
  /crm/notes:
    get:
      operationId: listCrmNote
      summary: List Notes
      parameters:
        - name: x-connection-token
          required: true
          in: header
          description: The connection token
          schema:
            type: string
        - name: remote_data
          required: false
          in: query
          example: true
          description: Set to true to include data from the original software.
          schema:
            type: boolean
        - name: limit
          required: false
          in: query
          example: 10
          description: Set to get the number of records.
          schema:
            default: 30
            type: number
        - name: cursor
          required: false
          in: query
          example: 1b8b05bb-5273-4012-b520-8657b0b90874
          description: Set to get the number of records after this cursor.
          schema:
            type: string
      responses:
        '200':
          description: ''
          content:
            application/json:
              schema:
                allOf:
                  - $ref: '#/components/schemas/PaginatedDto'
                  - properties:
                      data:
                        type: array
                        items:
                          $ref: '#/components/schemas/UnifiedCrmNoteOutput'
      tags: &ref_10
        - crm/notes
      x-speakeasy-group: crm.notes
      x-speakeasy-pagination:
        type: cursor
        inputs:
          - name: cursor
            in: parameters
            type: cursor
        outputs:
          nextCursor: $.next_cursor
    post:
      operationId: createCrmNote
      summary: Create Notes
      description: Create Notes in any supported Crm software
      parameters:
        - name: x-connection-token
          required: true
          in: header
          description: The connection token
          schema:
            type: string
        - name: remote_data
          required: false
          in: query
          description: Set to true to include data from the original Crm software.
          example: false
          schema:
            type: boolean
      requestBody:
        required: true
        content:
          application/json:
            schema:
              $ref: '#/components/schemas/UnifiedCrmNoteInput'
      responses:
        '201':
          description: ''
          content:
            application/json:
              schema:
                $ref: '#/components/schemas/UnifiedCrmNoteOutput'
      tags: *ref_10
      x-speakeasy-group: crm.notes
  /crm/notes/{id}:
    get:
      operationId: retrieveCrmNote
      summary: Retrieve Notes
      description: Retrieve Notes from any connected Crm software
      parameters:
        - name: x-connection-token
          required: true
          in: header
          description: The connection token
          schema:
            type: string
        - name: id
          required: true
          in: path
          description: id of the note you want to retrieve.
          example: 801f9ede-c698-4e66-a7fc-48d19eebaa4f
          schema:
            type: string
        - name: remote_data
          required: false
          in: query
          description: Set to true to include data from the original Crm software.
          example: false
          schema:
            type: boolean
      responses:
        '200':
          description: ''
          content:
            application/json:
              schema:
                $ref: '#/components/schemas/UnifiedCrmNoteOutput'
      tags: *ref_10
      x-speakeasy-group: crm.notes
  /crm/stages:
    get:
      operationId: listCrmStages
      summary: List  Stages
      parameters:
        - name: x-connection-token
          required: true
          in: header
          description: The connection token
          schema:
            type: string
        - name: remote_data
          required: false
          in: query
          example: true
          description: Set to true to include data from the original software.
          schema:
            type: boolean
        - name: limit
          required: false
          in: query
          example: 10
          description: Set to get the number of records.
          schema:
            default: 30
            type: number
        - name: cursor
          required: false
          in: query
          example: 1b8b05bb-5273-4012-b520-8657b0b90874
          description: Set to get the number of records after this cursor.
          schema:
            type: string
      responses:
        '200':
          description: ''
          content:
            application/json:
              schema:
                allOf:
                  - $ref: '#/components/schemas/PaginatedDto'
                  - properties:
                      data:
                        type: array
                        items:
                          $ref: '#/components/schemas/UnifiedCrmStageOutput'
      tags: &ref_11
        - crm/stages
      x-speakeasy-group: crm.stages
      x-speakeasy-pagination:
        type: cursor
        inputs:
          - name: cursor
            in: parameters
            type: cursor
        outputs:
          nextCursor: $.next_cursor
  /crm/stages/{id}:
    get:
      operationId: retrieveCrmStage
      summary: Retrieve Stages
      description: Retrieve Stages from any connected Crm software
      parameters:
        - name: x-connection-token
          required: true
          in: header
          description: The connection token
          schema:
            type: string
        - name: id
          required: true
          in: path
          description: id of the stage you want to retrieve.
          example: 801f9ede-c698-4e66-a7fc-48d19eebaa4f
          schema:
            type: string
        - name: remote_data
          required: false
          in: query
          description: Set to true to include data from the original Crm software.
          example: false
          schema:
            type: boolean
      responses:
        '200':
          description: ''
          content:
            application/json:
              schema:
                $ref: '#/components/schemas/UnifiedCrmStageOutput'
      tags: *ref_11
      x-speakeasy-group: crm.stages
  /crm/tasks:
    get:
      operationId: listCrmTask
      summary: List Tasks
      parameters:
        - name: x-connection-token
          required: true
          in: header
          description: The connection token
          schema:
            type: string
        - name: remote_data
          required: false
          in: query
          example: true
          description: Set to true to include data from the original software.
          schema:
            type: boolean
        - name: limit
          required: false
          in: query
          example: 10
          description: Set to get the number of records.
          schema:
            default: 30
            type: number
        - name: cursor
          required: false
          in: query
          example: 1b8b05bb-5273-4012-b520-8657b0b90874
          description: Set to get the number of records after this cursor.
          schema:
            type: string
      responses:
        '200':
          description: ''
          content:
            application/json:
              schema:
                allOf:
                  - $ref: '#/components/schemas/PaginatedDto'
                  - properties:
                      data:
                        type: array
                        items:
                          $ref: '#/components/schemas/UnifiedCrmTaskOutput'
      tags: &ref_12
        - crm/tasks
      x-speakeasy-group: crm.tasks
      x-speakeasy-pagination:
        type: cursor
        inputs:
          - name: cursor
            in: parameters
            type: cursor
        outputs:
          nextCursor: $.next_cursor
    post:
      operationId: createCrmTask
      summary: Create Tasks
      description: Create Tasks in any supported Crm software
      parameters:
        - name: x-connection-token
          required: true
          in: header
          description: The connection token
          schema:
            type: string
        - name: remote_data
          required: false
          in: query
          description: Set to true to include data from the original Crm software.
          schema:
            type: boolean
      requestBody:
        required: true
        content:
          application/json:
            schema:
              $ref: '#/components/schemas/UnifiedCrmTaskInput'
      responses:
        '201':
          description: ''
          content:
            application/json:
              schema:
                $ref: '#/components/schemas/UnifiedCrmTaskOutput'
      tags: *ref_12
      x-speakeasy-group: crm.tasks
  /crm/tasks/{id}:
    get:
      operationId: retrieveCrmTask
      summary: Retrieve Tasks
      description: Retrieve Tasks from any connected Crm software
      parameters:
        - name: x-connection-token
          required: true
          in: header
          description: The connection token
          schema:
            type: string
        - name: id
          required: true
          in: path
          description: id of the task you want to retrieve.
          example: 801f9ede-c698-4e66-a7fc-48d19eebaa4f
          schema:
            type: string
        - name: remote_data
          required: false
          in: query
          description: Set to true to include data from the original Crm software.
          example: false
          schema:
            type: boolean
      responses:
        '200':
          description: ''
          content:
            application/json:
              schema:
                $ref: '#/components/schemas/UnifiedCrmTaskOutput'
      tags: *ref_12
      x-speakeasy-group: crm.tasks
  /crm/users:
    get:
      operationId: listCrmUsers
      summary: List  Users
      parameters:
        - name: x-connection-token
          required: true
          in: header
          description: The connection token
          schema:
            type: string
        - name: remote_data
          required: false
          in: query
          example: true
          description: Set to true to include data from the original software.
          schema:
            type: boolean
        - name: limit
          required: false
          in: query
          example: 10
          description: Set to get the number of records.
          schema:
            default: 30
            type: number
        - name: cursor
          required: false
          in: query
          example: 1b8b05bb-5273-4012-b520-8657b0b90874
          description: Set to get the number of records after this cursor.
          schema:
            type: string
      responses:
        '200':
          description: ''
          content:
            application/json:
              schema:
                allOf:
                  - $ref: '#/components/schemas/PaginatedDto'
                  - properties:
                      data:
                        type: array
                        items:
                          $ref: '#/components/schemas/UnifiedCrmUserOutput'
      tags: &ref_13
        - crm/users
      x-speakeasy-group: crm.users
      x-speakeasy-pagination:
        type: cursor
        inputs:
          - name: cursor
            in: parameters
            type: cursor
        outputs:
          nextCursor: $.next_cursor
  /crm/users/{id}:
    get:
      operationId: retrieveCrmUser
      summary: Retrieve Users
      description: Retrieve Users from any connected Crm software
      parameters:
        - name: x-connection-token
          required: true
          in: header
          description: The connection token
          schema:
            type: string
        - name: id
          required: true
          in: path
          example: b008e199-eda9-4629-bd41-a01b6195864a
          description: id of the user you want to retrieve.
          schema:
            type: string
        - name: remote_data
          required: false
          in: query
          example: true
          description: Set to true to include data from the original Crm software.
          schema:
            type: boolean
      responses:
        '200':
          description: ''
          content:
            application/json:
              schema:
                $ref: '#/components/schemas/UnifiedCrmUserOutput'
      tags: *ref_13
      x-speakeasy-group: crm.users
  /ticketing/collections:
    get:
      operationId: listTicketingCollections
      summary: List Collections
      parameters:
        - name: x-connection-token
          required: true
          in: header
          description: The connection token
          schema:
            type: string
        - name: remote_data
          required: false
          in: query
          example: true
          description: Set to true to include data from the original software.
          schema:
            type: boolean
        - name: limit
          required: false
          in: query
          example: 10
          description: Set to get the number of records.
          schema:
            default: 30
            type: number
        - name: cursor
          required: false
          in: query
          example: 1b8b05bb-5273-4012-b520-8657b0b90874
          description: Set to get the number of records after this cursor.
          schema:
            type: string
      responses:
        '200':
          description: ''
          content:
            application/json:
              schema:
                allOf:
                  - $ref: '#/components/schemas/PaginatedDto'
                  - properties:
                      data:
                        type: array
                        items:
                          $ref: >-
                            #/components/schemas/UnifiedTicketingCollectionOutput
      tags: &ref_14
        - ticketing/collections
      x-speakeasy-group: ticketing.collections
      x-speakeasy-pagination:
        type: cursor
        inputs:
          - name: cursor
            in: parameters
            type: cursor
        outputs:
          nextCursor: $.next_cursor
  /ticketing/collections/{id}:
    get:
      operationId: retrieveCollection
      summary: Retrieve Collections
      description: Retrieve Collections from any connected Ticketing software
      parameters:
        - name: x-connection-token
          required: true
          in: header
          description: The connection token
          schema:
            type: string
        - name: id
          required: true
          in: path
          description: id of the collection you want to retrieve.
          example: 801f9ede-c698-4e66-a7fc-48d19eebaa4f
          schema:
            type: string
        - name: remote_data
          required: false
          in: query
          description: Set to true to include data from the original Ticketing software.
          example: false
          schema:
            type: boolean
      responses:
        '200':
          description: ''
          content:
            application/json:
              schema:
                $ref: '#/components/schemas/UnifiedTicketingCollectionOutput'
      tags: *ref_14
      x-speakeasy-group: ticketing.collections
  /ticketing/comments:
    get:
      operationId: listTicketingComments
      summary: List Comments
      parameters:
        - name: x-connection-token
          required: true
          in: header
          description: The connection token
          schema:
            type: string
        - name: remote_data
          required: false
          in: query
          example: true
          description: Set to true to include data from the original software.
          schema:
            type: boolean
        - name: limit
          required: false
          in: query
          example: 10
          description: Set to get the number of records.
          schema:
            default: 30
            type: number
        - name: cursor
          required: false
          in: query
          example: 1b8b05bb-5273-4012-b520-8657b0b90874
          description: Set to get the number of records after this cursor.
          schema:
            type: string
      responses:
        '200':
          description: ''
          content:
            application/json:
              schema:
                allOf:
                  - $ref: '#/components/schemas/PaginatedDto'
                  - properties:
                      data:
                        type: array
                        items:
                          $ref: '#/components/schemas/UnifiedTicketingCommentOutput'
      tags: &ref_15
        - ticketing/comments
      x-speakeasy-group: ticketing.comments
      x-speakeasy-pagination:
        type: cursor
        inputs:
          - name: cursor
            in: parameters
            type: cursor
        outputs:
          nextCursor: $.next_cursor
    post:
      operationId: createTicketingComment
      summary: Create Comments
      description: Create Comments in any supported Ticketing software
      parameters:
        - name: x-connection-token
          required: true
          in: header
          description: The connection token
          schema:
            type: string
        - name: remote_data
          required: false
          in: query
          description: Set to true to include data from the original Ticketing software.
          schema:
            type: boolean
      requestBody:
        required: true
        content:
          application/json:
            schema:
              $ref: '#/components/schemas/UnifiedTicketingCommentInput'
      responses:
        '201':
          description: ''
          content:
            application/json:
              schema:
                $ref: '#/components/schemas/UnifiedTicketingCommentOutput'
      tags: *ref_15
      x-speakeasy-group: ticketing.comments
  /ticketing/comments/{id}:
    get:
      operationId: retrieveTicketingComment
      summary: Retrieve Comment
      description: Retrieve a Comment from any connected Ticketing software
      parameters:
        - name: x-connection-token
          required: true
          in: header
          description: The connection token
          schema:
            type: string
        - name: id
          required: true
          in: path
          description: id of the `comment` you want to retrive.
          schema:
            type: string
        - name: remote_data
          required: false
          in: query
          description: Set to true to include data from the original Ticketing software.
          schema:
            type: boolean
      responses:
        '200':
          description: ''
          content:
            application/json:
              schema:
                allOf:
                  - $ref: '#/components/schemas/PaginatedDto'
                  - properties:
                      data:
                        type: array
                        items:
                          $ref: '#/components/schemas/UnifiedTicketingCommentOutput'
      tags: *ref_15
      x-speakeasy-group: ticketing.comments
  /ticketing/tags:
    get:
      operationId: listTicketingTags
      summary: List Tags
      parameters:
        - name: x-connection-token
          required: true
          in: header
          description: The connection token
          schema:
            type: string
        - name: remote_data
          required: false
          in: query
          example: true
          description: Set to true to include data from the original software.
          schema:
            type: boolean
        - name: limit
          required: false
          in: query
          example: 10
          description: Set to get the number of records.
          schema:
            default: 30
            type: number
        - name: cursor
          required: false
          in: query
          example: 1b8b05bb-5273-4012-b520-8657b0b90874
          description: Set to get the number of records after this cursor.
          schema:
            type: string
      responses:
        '200':
          description: ''
          content:
            application/json:
              schema:
                allOf:
                  - $ref: '#/components/schemas/PaginatedDto'
                  - properties:
                      data:
                        type: array
                        items:
                          $ref: '#/components/schemas/UnifiedTicketingTagOutput'
      tags: &ref_16
        - ticketing/tags
      x-speakeasy-group: ticketing.tags
      x-speakeasy-pagination:
        type: cursor
        inputs:
          - name: cursor
            in: parameters
            type: cursor
        outputs:
          nextCursor: $.next_cursor
  /ticketing/tags/{id}:
    get:
      operationId: retrieveTicketingTag
      summary: Retrieve Tag
      description: Retrieve a Tag from any connected Ticketing software
      parameters:
        - name: x-connection-token
          required: true
          in: header
          description: The connection token
          schema:
            type: string
        - name: id
          required: true
          in: path
          description: id of the tag you want to retrieve.
          example: 801f9ede-c698-4e66-a7fc-48d19eebaa4f
          schema:
            type: string
        - name: remote_data
          required: false
          in: query
          description: Set to true to include data from the original Ticketing software.
          example: false
          schema:
            type: boolean
      responses:
        '200':
          description: ''
          content:
            application/json:
              schema:
                $ref: '#/components/schemas/UnifiedTicketingTagOutput'
      tags: *ref_16
      x-speakeasy-group: ticketing.tags
  /ticketing/teams:
    get:
      operationId: listTicketingTeams
      summary: List  Teams
      parameters:
        - name: x-connection-token
          required: true
          in: header
          description: The connection token
          schema:
            type: string
        - name: remote_data
          required: false
          in: query
          example: true
          description: Set to true to include data from the original software.
          schema:
            type: boolean
        - name: limit
          required: false
          in: query
          example: 10
          description: Set to get the number of records.
          schema:
            default: 30
            type: number
        - name: cursor
          required: false
          in: query
          example: 1b8b05bb-5273-4012-b520-8657b0b90874
          description: Set to get the number of records after this cursor.
          schema:
            type: string
      responses:
        '200':
          description: ''
          content:
            application/json:
              schema:
                allOf:
                  - $ref: '#/components/schemas/PaginatedDto'
                  - properties:
                      data:
                        type: array
                        items:
                          $ref: '#/components/schemas/UnifiedTicketingTeamOutput'
      tags: &ref_17
        - ticketing/teams
      x-speakeasy-group: ticketing.teams
      x-speakeasy-pagination:
        type: cursor
        inputs:
          - name: cursor
            in: parameters
            type: cursor
        outputs:
          nextCursor: $.next_cursor
  /ticketing/teams/{id}:
    get:
      operationId: retrieveTicketingTeam
      summary: Retrieve Teams
      description: Retrieve Teams from any connected Ticketing software
      parameters:
        - name: x-connection-token
          required: true
          in: header
          description: The connection token
          schema:
            type: string
        - name: id
          required: true
          in: path
          description: id of the team you want to retrieve.
          example: 801f9ede-c698-4e66-a7fc-48d19eebaa4f
          schema:
            type: string
        - name: remote_data
          required: false
          in: query
          description: Set to true to include data from the original Ticketing software.
          example: false
          schema:
            type: boolean
      responses:
        '200':
          description: ''
          content:
            application/json:
              schema:
                $ref: '#/components/schemas/UnifiedTicketingTeamOutput'
      tags: *ref_17
      x-speakeasy-group: ticketing.teams
  /linked_users:
    post:
      operationId: createLinkedUser
      summary: Create Linked Users
      parameters: []
      requestBody:
        required: true
        content:
          application/json:
            schema:
              $ref: '#/components/schemas/CreateLinkedUserDto'
      responses:
        '201':
          description: ''
          content:
            application/json:
              schema:
                $ref: '#/components/schemas/LinkedUserResponse'
      tags: &ref_18
        - linkedUsers
      x-speakeasy-group: linkedUsers
    get:
      operationId: listLinkedUsers
      summary: List Linked Users
      parameters: []
      responses:
        '200':
          description: ''
          content:
            application/json:
              schema:
                type: array
                items:
                  $ref: '#/components/schemas/LinkedUserResponse'
      tags: *ref_18
      x-speakeasy-group: linkedUsers
  /linked_users/batch:
    post:
      operationId: importBatch
      summary: Add Batch Linked Users
      parameters: []
      requestBody:
        required: true
        content:
          application/json:
            schema:
              $ref: '#/components/schemas/CreateBatchLinkedUserDto'
      responses:
        '201':
          description: ''
          content:
            application/json:
              schema:
                type: array
                items:
                  $ref: '#/components/schemas/LinkedUserResponse'
      tags: *ref_18
      x-speakeasy-group: linkedUsers
  /linked_users/{id}:
    get:
      operationId: retrieveLinkedUser
      summary: Retrieve Linked Users
      parameters:
        - name: id
          required: true
          in: path
          example: 801f9ede-c698-4e66-a7fc-48d19eebaa4f
          schema:
            type: string
      responses:
        '200':
          description: ''
          content:
            application/json:
              schema:
                $ref: '#/components/schemas/LinkedUserResponse'
      tags: *ref_18
      x-speakeasy-group: linkedUsers
  /linked_users/fromRemoteId:
    get:
      operationId: remoteId
      summary: Retrieve a Linked User From A Remote Id
      parameters:
        - name: remoteId
          required: true
          in: query
          example: id_1
          schema:
            type: string
      responses:
        '200':
          description: ''
          content:
            application/json:
              schema:
                $ref: '#/components/schemas/LinkedUserResponse'
      tags: *ref_18
      x-speakeasy-group: linkedUsers
  /projects:
    get:
      operationId: getProjects
      summary: Retrieve projects
      parameters: []
      responses:
        '200':
          description: ''
          content:
            application/json:
              schema:
                type: array
                items:
                  $ref: '#/components/schemas/ProjectResponse'
      tags: &ref_19
        - projects
    post:
      operationId: createProject
      summary: Create a project
      parameters: []
      requestBody:
        required: true
        content:
          application/json:
            schema:
              $ref: '#/components/schemas/CreateProjectDto'
      responses:
        '201':
          description: ''
          content:
            application/json:
              schema:
                $ref: '#/components/schemas/ProjectResponse'
      tags: *ref_19
  /field_mappings/values:
    get:
      operationId: getFieldMappingValues
      summary: Retrieve field mappings values
      parameters: []
      responses:
        '200':
          description: ''
      tags: &ref_20
        - fieldMappings
      x-speakeasy-group: fieldMappings
  /field_mappings/entities:
    get:
      operationId: getFieldMappingsEntities
      summary: Retrieve field mapping entities
      parameters: []
      responses:
        '200':
          description: ''
      tags: *ref_20
      x-speakeasy-group: fieldMappings
  /field_mappings/attributes:
    get:
      operationId: getFieldMappings
      summary: Retrieve field mappings
      parameters: []
      responses:
        '200':
          description: ''
      tags: *ref_20
      x-speakeasy-group: fieldMappings
  /field_mappings/define:
    post:
      operationId: definitions
      summary: Define target Field
      parameters: []
      requestBody:
        required: true
        content:
          application/json:
            schema:
              $ref: '#/components/schemas/DefineTargetFieldDto'
      responses:
        '201':
          description: ''
          content:
            application/json:
              schema:
                $ref: '#/components/schemas/CustomFieldResponse'
      tags: *ref_20
      x-speakeasy-group: fieldMappings
  /field_mappings:
    post:
      operationId: defineCustomField
      summary: Create Custom Field
      parameters: []
      requestBody:
        required: true
        content:
          application/json:
            schema:
              $ref: '#/components/schemas/CustomFieldCreateDto'
      responses:
        '201':
          description: ''
          content:
            application/json:
              schema:
                $ref: '#/components/schemas/CustomFieldResponse'
      tags: *ref_20
      x-speakeasy-group: fieldMappings
  /field_mappings/map:
    post:
      operationId: map
      summary: Map Custom Field
      parameters: []
      requestBody:
        required: true
        content:
          application/json:
            schema:
              $ref: '#/components/schemas/MapFieldToProviderDto'
      responses:
        '201':
          description: ''
          content:
            application/json:
              schema:
                $ref: '#/components/schemas/CustomFieldResponse'
      tags: *ref_20
      x-speakeasy-group: fieldMappings
  /events:
    get:
      operationId: getPanoraCoreEvents
      summary: List Events
      parameters:
        - name: page
          required: false
          in: query
          schema:
            minimum: 1
            default: 1
            type: number
        - name: limit
          required: false
          in: query
          schema:
            minimum: 1
            default: 10
            type: number
      responses:
        '200':
          description: ''
          content:
            application/json:
              schema:
                type: array
                items:
                  $ref: '#/components/schemas/EventResponse'
      tags:
        - events
  /passthrough:
    post:
      operationId: request
      summary: Make a passthrough request
      parameters:
        - name: x-connection-token
          required: true
          in: header
          schema:
            type: string
      requestBody:
        required: true
        content:
          application/json:
            schema:
              $ref: '#/components/schemas/PassThroughRequestDto'
      responses:
        '200':
          description: ''
          content:
            application/json:
              schema:
                type: object
        '201':
          description: ''
          content:
            application/json:
              schema:
<<<<<<< HEAD
                type: object
      tags: &ref_21
=======
                $ref: '#/components/schemas/PassThroughResponse'
        '201':
          description: ''
          content:
            application/json:
              schema:
                $ref: '#/components/schemas/PassThroughResponse'
      tags:
>>>>>>> 76f53e14
        - passthrough
      x-speakeasy-group: passthrough
  /passthrough/{retryId}:
    get:
      operationId: getRetriedRequestResponse
      summary: Retrieve response of a failed passthrough request due to rate limits
      parameters:
        - name: retryId
          required: true
          in: path
          description: >-
            id of the retryJob returned when you initiated a passthrough
            request.
          schema:
            type: string
      responses:
        '200':
          description: ''
      tags: *ref_21
      x-speakeasy-group: passthrough.{retryid}
  /hris/bankinfos:
    get:
      operationId: listHrisBankInfo
      summary: List Bank Info
      parameters:
        - name: x-connection-token
          required: true
          in: header
          description: The connection token
          schema:
            type: string
        - name: remote_data
          required: false
          in: query
          example: true
          description: Set to true to include data from the original software.
          schema:
            type: boolean
        - name: limit
          required: false
          in: query
          example: 10
          description: Set to get the number of records.
          schema:
            default: 30
            type: number
        - name: cursor
          required: false
          in: query
          example: 1b8b05bb-5273-4012-b520-8657b0b90874
          description: Set to get the number of records after this cursor.
          schema:
            type: string
      responses:
        '200':
          description: ''
          content:
            application/json:
              schema:
                allOf:
                  - $ref: '#/components/schemas/PaginatedDto'
                  - properties:
                      data:
                        type: array
                        items:
                          $ref: '#/components/schemas/UnifiedHrisBankinfoOutput'
      tags: &ref_22
        - hris/bankinfos
      x-speakeasy-group: hris.bankinfos
      x-speakeasy-pagination:
        type: cursor
        inputs:
          - name: cursor
            in: parameters
            type: cursor
        outputs:
          nextCursor: $.next_cursor
  /hris/bankinfos/{id}:
    get:
      operationId: retrieveHrisBankInfo
      summary: Retrieve Bank Info
      description: Retrieve Bank Info from any connected Hris software
      parameters:
        - name: x-connection-token
          required: true
          in: header
          description: The connection token
          schema:
            type: string
        - name: id
          required: true
          in: path
          description: id of the bank info you want to retrieve.
          example: 801f9ede-c698-4e66-a7fc-48d19eebaa4f
          schema:
            type: string
        - name: remote_data
          required: false
          in: query
          description: Set to true to include data from the original Hris software.
          example: false
          schema:
            type: boolean
      responses:
        '200':
          description: ''
          content:
            application/json:
              schema:
                $ref: '#/components/schemas/UnifiedHrisBankinfoOutput'
      tags: *ref_22
      x-speakeasy-group: hris.bankinfos
  /hris/benefits:
    get:
      operationId: listHrisBenefits
      summary: List Benefits
      parameters:
        - name: x-connection-token
          required: true
          in: header
          description: The connection token
          schema:
            type: string
        - name: remote_data
          required: false
          in: query
          example: true
          description: Set to true to include data from the original software.
          schema:
            type: boolean
        - name: limit
          required: false
          in: query
          example: 10
          description: Set to get the number of records.
          schema:
            default: 30
            type: number
        - name: cursor
          required: false
          in: query
          example: 1b8b05bb-5273-4012-b520-8657b0b90874
          description: Set to get the number of records after this cursor.
          schema:
            type: string
      responses:
        '200':
          description: ''
          content:
            application/json:
              schema:
                allOf:
                  - $ref: '#/components/schemas/PaginatedDto'
                  - properties:
                      data:
                        type: array
                        items:
                          $ref: '#/components/schemas/UnifiedHrisBenefitOutput'
      tags: &ref_23
        - hris/benefits
      x-speakeasy-group: hris.benefits
      x-speakeasy-pagination:
        type: cursor
        inputs:
          - name: cursor
            in: parameters
            type: cursor
        outputs:
          nextCursor: $.next_cursor
  /hris/benefits/{id}:
    get:
      operationId: retrieveHrisBenefit
      summary: Retrieve Benefit
      description: Retrieve a Benefit from any connected Hris software
      parameters:
        - name: x-connection-token
          required: true
          in: header
          description: The connection token
          schema:
            type: string
        - name: id
          required: true
          in: path
          description: id of the benefit you want to retrieve.
          example: 801f9ede-c698-4e66-a7fc-48d19eebaa4f
          schema:
            type: string
        - name: remote_data
          required: false
          in: query
          description: Set to true to include data from the original Hris software.
          example: false
          schema:
            type: boolean
      responses:
        '200':
          description: ''
          content:
            application/json:
              schema:
                $ref: '#/components/schemas/UnifiedHrisBenefitOutput'
      tags: *ref_23
      x-speakeasy-group: hris.benefits
  /hris/companies:
    get:
      operationId: listHrisCompanies
      summary: List Companies
      parameters:
        - name: x-connection-token
          required: true
          in: header
          description: The connection token
          schema:
            type: string
        - name: remote_data
          required: false
          in: query
          example: true
          description: Set to true to include data from the original software.
          schema:
            type: boolean
        - name: limit
          required: false
          in: query
          example: 10
          description: Set to get the number of records.
          schema:
            default: 30
            type: number
        - name: cursor
          required: false
          in: query
          example: 1b8b05bb-5273-4012-b520-8657b0b90874
          description: Set to get the number of records after this cursor.
          schema:
            type: string
      responses:
        '200':
          description: ''
          content:
            application/json:
              schema:
                allOf:
                  - $ref: '#/components/schemas/PaginatedDto'
                  - properties:
                      data:
                        type: array
                        items:
                          $ref: '#/components/schemas/UnifiedHrisCompanyOutput'
      tags: &ref_24
        - hris/companies
      x-speakeasy-group: hris.companies
      x-speakeasy-pagination:
        type: cursor
        inputs:
          - name: cursor
            in: parameters
            type: cursor
        outputs:
          nextCursor: $.next_cursor
  /hris/companies/{id}:
    get:
      operationId: retrieveHrisCompany
      summary: Retrieve Company
      description: Retrieve a Company from any connected Hris software
      parameters:
        - name: x-connection-token
          required: true
          in: header
          description: The connection token
          schema:
            type: string
        - name: id
          required: true
          in: path
          description: id of the company you want to retrieve.
          example: 801f9ede-c698-4e66-a7fc-48d19eebaa4f
          schema:
            type: string
        - name: remote_data
          required: false
          in: query
          description: Set to true to include data from the original Hris software.
          example: false
          schema:
            type: boolean
      responses:
        '200':
          description: ''
          content:
            application/json:
              schema:
                $ref: '#/components/schemas/UnifiedHrisCompanyOutput'
      tags: *ref_24
      x-speakeasy-group: hris.companies
  /hris/dependents:
    get:
      operationId: listHrisDependents
      summary: List Dependents
      parameters:
        - name: x-connection-token
          required: true
          in: header
          description: The connection token
          schema:
            type: string
        - name: remote_data
          required: false
          in: query
          example: true
          description: Set to true to include data from the original software.
          schema:
            type: boolean
        - name: limit
          required: false
          in: query
          example: 10
          description: Set to get the number of records.
          schema:
            default: 30
            type: number
        - name: cursor
          required: false
          in: query
          example: 1b8b05bb-5273-4012-b520-8657b0b90874
          description: Set to get the number of records after this cursor.
          schema:
            type: string
      responses:
        '200':
          description: ''
          content:
            application/json:
              schema:
                allOf:
                  - $ref: '#/components/schemas/PaginatedDto'
                  - properties:
                      data:
                        type: array
                        items:
                          $ref: '#/components/schemas/UnifiedHrisDependentOutput'
      tags: &ref_25
        - hris/dependents
      x-speakeasy-group: hris.dependents
      x-speakeasy-pagination:
        type: cursor
        inputs:
          - name: cursor
            in: parameters
            type: cursor
        outputs:
          nextCursor: $.next_cursor
  /hris/dependents/{id}:
    get:
      operationId: retrieveHrisDependent
      summary: Retrieve Dependent
      description: Retrieve a Dependent from any connected Hris software
      parameters:
        - name: x-connection-token
          required: true
          in: header
          description: The connection token
          schema:
            type: string
        - name: id
          required: true
          in: path
          description: id of the dependent you want to retrieve.
          example: 801f9ede-c698-4e66-a7fc-48d19eebaa4f
          schema:
            type: string
        - name: remote_data
          required: false
          in: query
          description: Set to true to include data from the original Hris software.
          example: false
          schema:
            type: boolean
      responses:
        '200':
          description: ''
          content:
            application/json:
              schema:
                $ref: '#/components/schemas/UnifiedHrisDependentOutput'
      tags: *ref_25
      x-speakeasy-group: hris.dependents
  /hris/employeepayrollruns:
    get:
      operationId: listHrisEmployeePayrollRun
      summary: List Employee Payroll Runs
      parameters:
        - name: x-connection-token
          required: true
          in: header
          description: The connection token
          schema:
            type: string
        - name: remote_data
          required: false
          in: query
          example: true
          description: Set to true to include data from the original software.
          schema:
            type: boolean
        - name: limit
          required: false
          in: query
          example: 10
          description: Set to get the number of records.
          schema:
            default: 30
            type: number
        - name: cursor
          required: false
          in: query
          example: 1b8b05bb-5273-4012-b520-8657b0b90874
          description: Set to get the number of records after this cursor.
          schema:
            type: string
      responses:
        '200':
          description: ''
          content:
            application/json:
              schema:
                allOf:
                  - $ref: '#/components/schemas/PaginatedDto'
                  - properties:
                      data:
                        type: array
                        items:
                          $ref: >-
                            #/components/schemas/UnifiedHrisEmployeepayrollrunOutput
      tags: &ref_26
        - hris/employeepayrollruns
      x-speakeasy-group: hris.employeepayrollruns
      x-speakeasy-pagination:
        type: cursor
        inputs:
          - name: cursor
            in: parameters
            type: cursor
        outputs:
          nextCursor: $.next_cursor
  /hris/employeepayrollruns/{id}:
    get:
      operationId: retrieveHrisEmployeePayrollRun
      summary: Retrieve Employee Payroll Run
      description: Retrieve Employee Payroll Run from any connected Hris software
      parameters:
        - name: x-connection-token
          required: true
          in: header
          description: The connection token
          schema:
            type: string
        - name: id
          required: true
          in: path
          description: id of the employeepayrollrun you want to retrieve.
          example: 801f9ede-c698-4e66-a7fc-48d19eebaa4f
          schema:
            type: string
        - name: remote_data
          required: false
          in: query
          description: Set to true to include data from the original Hris software.
          example: false
          schema:
            type: boolean
      responses:
        '200':
          description: ''
          content:
            application/json:
              schema:
                $ref: '#/components/schemas/UnifiedHrisEmployeepayrollrunOutput'
      tags: *ref_26
      x-speakeasy-group: hris.employeepayrollruns
  /hris/employees:
    get:
      operationId: listHrisEmployees
      summary: List Employees
      parameters:
        - name: x-connection-token
          required: true
          in: header
          description: The connection token
          schema:
            type: string
        - name: remote_data
          required: false
          in: query
          example: true
          description: Set to true to include data from the original software.
          schema:
            type: boolean
        - name: limit
          required: false
          in: query
          example: 10
          description: Set to get the number of records.
          schema:
            default: 30
            type: number
        - name: cursor
          required: false
          in: query
          example: 1b8b05bb-5273-4012-b520-8657b0b90874
          description: Set to get the number of records after this cursor.
          schema:
            type: string
      responses:
        '200':
          description: ''
          content:
            application/json:
              schema:
                allOf:
                  - $ref: '#/components/schemas/PaginatedDto'
                  - properties:
                      data:
                        type: array
                        items:
                          $ref: '#/components/schemas/UnifiedHrisEmployeeOutput'
      tags: &ref_27
        - hris/employees
      x-speakeasy-group: hris.employees
      x-speakeasy-pagination:
        type: cursor
        inputs:
          - name: cursor
            in: parameters
            type: cursor
        outputs:
          nextCursor: $.next_cursor
    post:
      operationId: createHrisEmployee
      summary: Create Employees
      description: Create Employees in any supported Hris software
      parameters:
        - name: x-connection-token
          required: true
          in: header
          description: The connection token
          schema:
            type: string
        - name: remote_data
          required: false
          in: query
          description: Set to true to include data from the original Hris software.
          schema:
            type: boolean
      requestBody:
        required: true
        content:
          application/json:
            schema:
              $ref: '#/components/schemas/UnifiedHrisEmployeeInput'
      responses:
        '201':
          description: ''
          content:
            application/json:
              schema:
                $ref: '#/components/schemas/UnifiedHrisEmployeeOutput'
      tags: *ref_27
      x-speakeasy-group: hris.employees
  /hris/employees/{id}:
    get:
      operationId: retrieveHrisEmployee
      summary: Retrieve Employee
      description: Retrieve an Employee from any connected Hris software
      parameters:
        - name: x-connection-token
          required: true
          in: header
          description: The connection token
          schema:
            type: string
        - name: id
          required: true
          in: path
          description: id of the employee you want to retrieve.
          example: 801f9ede-c698-4e66-a7fc-48d19eebaa4f
          schema:
            type: string
        - name: remote_data
          required: false
          in: query
          description: Set to true to include data from the original Hris software.
          example: false
          schema:
            type: boolean
      responses:
        '200':
          description: ''
          content:
            application/json:
              schema:
                $ref: '#/components/schemas/UnifiedHrisEmployeeOutput'
      tags: *ref_27
      x-speakeasy-group: hris.employees
  /hris/employerbenefits:
    get:
      operationId: listHrisEmployerBenefits
      summary: List Employer Benefits
      parameters:
        - name: x-connection-token
          required: true
          in: header
          description: The connection token
          schema:
            type: string
        - name: remote_data
          required: false
          in: query
          example: true
          description: Set to true to include data from the original software.
          schema:
            type: boolean
        - name: limit
          required: false
          in: query
          example: 10
          description: Set to get the number of records.
          schema:
            default: 30
            type: number
        - name: cursor
          required: false
          in: query
          example: 1b8b05bb-5273-4012-b520-8657b0b90874
          description: Set to get the number of records after this cursor.
          schema:
            type: string
      responses:
        '200':
          description: ''
          content:
            application/json:
              schema:
                allOf:
                  - $ref: '#/components/schemas/PaginatedDto'
                  - properties:
                      data:
                        type: array
                        items:
                          $ref: >-
                            #/components/schemas/UnifiedHrisEmployerbenefitOutput
      tags: &ref_28
        - hris/employerbenefits
      x-speakeasy-group: hris.employerbenefits
      x-speakeasy-pagination:
        type: cursor
        inputs:
          - name: cursor
            in: parameters
            type: cursor
        outputs:
          nextCursor: $.next_cursor
  /hris/employerbenefits/{id}:
    get:
      operationId: retrieveHrisEmployerBenefit
      summary: Retrieve Employer Benefit
      description: Retrieve an Employer Benefit from any connected Hris software
      parameters:
        - name: x-connection-token
          required: true
          in: header
          description: The connection token
          schema:
            type: string
        - name: id
          required: true
          in: path
          description: id of the employer benefit you want to retrieve.
          example: 801f9ede-c698-4e66-a7fc-48d19eebaa4f
          schema:
            type: string
        - name: remote_data
          required: false
          in: query
          description: Set to true to include data from the original Hris software.
          example: false
          schema:
            type: boolean
      responses:
        '200':
          description: ''
          content:
            application/json:
              schema:
                $ref: '#/components/schemas/UnifiedHrisEmployerbenefitOutput'
      tags: *ref_28
      x-speakeasy-group: hris.employerbenefits
  /hris/employments:
    get:
      operationId: listHrisEmployments
      summary: List Employments
      parameters:
        - name: x-connection-token
          required: true
          in: header
          description: The connection token
          schema:
            type: string
        - name: remote_data
          required: false
          in: query
          example: true
          description: Set to true to include data from the original software.
          schema:
            type: boolean
        - name: limit
          required: false
          in: query
          example: 10
          description: Set to get the number of records.
          schema:
            default: 30
            type: number
        - name: cursor
          required: false
          in: query
          example: 1b8b05bb-5273-4012-b520-8657b0b90874
          description: Set to get the number of records after this cursor.
          schema:
            type: string
      responses:
        '200':
          description: ''
          content:
            application/json:
              schema:
                allOf:
                  - $ref: '#/components/schemas/PaginatedDto'
                  - properties:
                      data:
                        type: array
                        items:
                          $ref: '#/components/schemas/UnifiedHrisEmploymentOutput'
      tags: &ref_29
        - hris/employments
      x-speakeasy-group: hris.employments
      x-speakeasy-pagination:
        type: cursor
        inputs:
          - name: cursor
            in: parameters
            type: cursor
        outputs:
          nextCursor: $.next_cursor
  /hris/employments/{id}:
    get:
      operationId: retrieveHrisEmployment
      summary: Retrieve Employment
      description: Retrieve an Employment from any connected Hris software
      parameters:
        - name: x-connection-token
          required: true
          in: header
          description: The connection token
          schema:
            type: string
        - name: id
          required: true
          in: path
          description: id of the employment you want to retrieve.
          example: 801f9ede-c698-4e66-a7fc-48d19eebaa4f
          schema:
            type: string
        - name: remote_data
          required: false
          in: query
          description: Set to true to include data from the original Hris software.
          example: false
          schema:
            type: boolean
      responses:
        '200':
          description: ''
          content:
            application/json:
              schema:
                $ref: '#/components/schemas/UnifiedHrisEmploymentOutput'
      tags: *ref_29
      x-speakeasy-group: hris.employments
  /hris/groups:
    get:
      operationId: listHrisGroups
      summary: List Groups
      parameters:
        - name: x-connection-token
          required: true
          in: header
          description: The connection token
          schema:
            type: string
        - name: remote_data
          required: false
          in: query
          example: true
          description: Set to true to include data from the original software.
          schema:
            type: boolean
        - name: limit
          required: false
          in: query
          example: 10
          description: Set to get the number of records.
          schema:
            default: 30
            type: number
        - name: cursor
          required: false
          in: query
          example: 1b8b05bb-5273-4012-b520-8657b0b90874
          description: Set to get the number of records after this cursor.
          schema:
            type: string
      responses:
        '200':
          description: ''
          content:
            application/json:
              schema:
                allOf:
                  - $ref: '#/components/schemas/PaginatedDto'
                  - properties:
                      data:
                        type: array
                        items:
                          $ref: '#/components/schemas/UnifiedHrisGroupOutput'
      tags: &ref_30
        - hris/groups
      x-speakeasy-group: hris.groups
      x-speakeasy-pagination:
        type: cursor
        inputs:
          - name: cursor
            in: parameters
            type: cursor
        outputs:
          nextCursor: $.next_cursor
  /hris/groups/{id}:
    get:
      operationId: retrieveHrisGroup
      summary: Retrieve Group
      description: Retrieve a Group from any connected Hris software
      parameters:
        - name: x-connection-token
          required: true
          in: header
          description: The connection token
          schema:
            type: string
        - name: id
          required: true
          in: path
          description: id of the group you want to retrieve.
          example: 801f9ede-c698-4e66-a7fc-48d19eebaa4f
          schema:
            type: string
        - name: remote_data
          required: false
          in: query
          description: Set to true to include data from the original Hris software.
          example: false
          schema:
            type: boolean
      responses:
        '200':
          description: ''
          content:
            application/json:
              schema:
                $ref: '#/components/schemas/UnifiedHrisGroupOutput'
      tags: *ref_30
      x-speakeasy-group: hris.groups
  /hris/locations:
    get:
      operationId: listHrisLocations
      summary: List Locations
      parameters:
        - name: x-connection-token
          required: true
          in: header
          description: The connection token
          schema:
            type: string
        - name: remote_data
          required: false
          in: query
          example: true
          description: Set to true to include data from the original software.
          schema:
            type: boolean
        - name: limit
          required: false
          in: query
          example: 10
          description: Set to get the number of records.
          schema:
            default: 30
            type: number
        - name: cursor
          required: false
          in: query
          example: 1b8b05bb-5273-4012-b520-8657b0b90874
          description: Set to get the number of records after this cursor.
          schema:
            type: string
      responses:
        '200':
          description: ''
          content:
            application/json:
              schema:
                allOf:
                  - $ref: '#/components/schemas/PaginatedDto'
                  - properties:
                      data:
                        type: array
                        items:
                          $ref: '#/components/schemas/UnifiedHrisLocationOutput'
      tags: &ref_31
        - hris/locations
      x-speakeasy-group: hris.locations
      x-speakeasy-pagination:
        type: cursor
        inputs:
          - name: cursor
            in: parameters
            type: cursor
        outputs:
          nextCursor: $.next_cursor
  /hris/locations/{id}:
    get:
      operationId: retrieveHrisLocation
      summary: Retrieve Location
      description: Retrieve a Location from any connected Hris software
      parameters:
        - name: x-connection-token
          required: true
          in: header
          description: The connection token
          schema:
            type: string
        - name: id
          required: true
          in: path
          description: id of the location you want to retrieve.
          example: 801f9ede-c698-4e66-a7fc-48d19eebaa4f
          schema:
            type: string
        - name: remote_data
          required: false
          in: query
          description: Set to true to include data from the original Hris software.
          example: false
          schema:
            type: boolean
      responses:
        '200':
          description: ''
          content:
            application/json:
              schema:
                $ref: '#/components/schemas/UnifiedHrisLocationOutput'
      tags: *ref_31
      x-speakeasy-group: hris.locations
  /hris/paygroups:
    get:
      operationId: listHrisPaygroups
      summary: List Pay Groups
      parameters:
        - name: x-connection-token
          required: true
          in: header
          description: The connection token
          schema:
            type: string
        - name: remote_data
          required: false
          in: query
          example: true
          description: Set to true to include data from the original software.
          schema:
            type: boolean
        - name: limit
          required: false
          in: query
          example: 10
          description: Set to get the number of records.
          schema:
            default: 30
            type: number
        - name: cursor
          required: false
          in: query
          example: 1b8b05bb-5273-4012-b520-8657b0b90874
          description: Set to get the number of records after this cursor.
          schema:
            type: string
      responses:
        '200':
          description: ''
          content:
            application/json:
              schema:
                allOf:
                  - $ref: '#/components/schemas/PaginatedDto'
                  - properties:
                      data:
                        type: array
                        items:
                          $ref: '#/components/schemas/UnifiedHrisPaygroupOutput'
      tags: &ref_32
        - hris/paygroups
      x-speakeasy-group: hris.paygroups
      x-speakeasy-pagination:
        type: cursor
        inputs:
          - name: cursor
            in: parameters
            type: cursor
        outputs:
          nextCursor: $.next_cursor
  /hris/paygroups/{id}:
    get:
      operationId: retrieveHrisPaygroup
      summary: Retrieve Pay Group
      description: Retrieve a Pay Group from any connected Hris software
      parameters:
        - name: x-connection-token
          required: true
          in: header
          description: The connection token
          schema:
            type: string
        - name: id
          required: true
          in: path
          description: id of the paygroup you want to retrieve.
          example: 801f9ede-c698-4e66-a7fc-48d19eebaa4f
          schema:
            type: string
        - name: remote_data
          required: false
          in: query
          description: Set to true to include data from the original Hris software.
          example: false
          schema:
            type: boolean
      responses:
        '200':
          description: ''
          content:
            application/json:
              schema:
                $ref: '#/components/schemas/UnifiedHrisPaygroupOutput'
      tags: *ref_32
      x-speakeasy-group: hris.paygroups
  /hris/payrollruns:
    get:
      operationId: listHrisPayrollRuns
      summary: List Payroll Runs
      parameters:
        - name: x-connection-token
          required: true
          in: header
          description: The connection token
          schema:
            type: string
        - name: remote_data
          required: false
          in: query
          example: true
          description: Set to true to include data from the original software.
          schema:
            type: boolean
        - name: limit
          required: false
          in: query
          example: 10
          description: Set to get the number of records.
          schema:
            default: 30
            type: number
        - name: cursor
          required: false
          in: query
          example: 1b8b05bb-5273-4012-b520-8657b0b90874
          description: Set to get the number of records after this cursor.
          schema:
            type: string
      responses:
        '200':
          description: ''
          content:
            application/json:
              schema:
                allOf:
                  - $ref: '#/components/schemas/PaginatedDto'
                  - properties:
                      data:
                        type: array
                        items:
                          $ref: '#/components/schemas/UnifiedHrisPayrollrunOutput'
      tags: &ref_33
        - hris/payrollruns
      x-speakeasy-group: hris.payrollruns
      x-speakeasy-pagination:
        type: cursor
        inputs:
          - name: cursor
            in: parameters
            type: cursor
        outputs:
          nextCursor: $.next_cursor
  /hris/payrollruns/{id}:
    get:
      operationId: retrieveHrisPayrollRun
      summary: Retrieve Payroll Run
      description: Retrieve a Payroll Run from any connected Hris software
      parameters:
        - name: x-connection-token
          required: true
          in: header
          description: The connection token
          schema:
            type: string
        - name: id
          required: true
          in: path
          description: id of the payroll run you want to retrieve.
          example: 801f9ede-c698-4e66-a7fc-48d19eebaa4f
          schema:
            type: string
        - name: remote_data
          required: false
          in: query
          description: Set to true to include data from the original Hris software.
          example: false
          schema:
            type: boolean
      responses:
        '200':
          description: ''
          content:
            application/json:
              schema:
                $ref: '#/components/schemas/UnifiedHrisPayrollrunOutput'
      tags: *ref_33
      x-speakeasy-group: hris.payrollruns
  /hris/timeoffs:
    get:
      operationId: listHrisTimeoffs
      summary: List Time Offs
      parameters:
        - name: x-connection-token
          required: true
          in: header
          description: The connection token
          schema:
            type: string
        - name: remote_data
          required: false
          in: query
          example: true
          description: Set to true to include data from the original software.
          schema:
            type: boolean
        - name: limit
          required: false
          in: query
          example: 10
          description: Set to get the number of records.
          schema:
            default: 30
            type: number
        - name: cursor
          required: false
          in: query
          example: 1b8b05bb-5273-4012-b520-8657b0b90874
          description: Set to get the number of records after this cursor.
          schema:
            type: string
      responses:
        '200':
          description: ''
          content:
            application/json:
              schema:
                allOf:
                  - $ref: '#/components/schemas/PaginatedDto'
                  - properties:
                      data:
                        type: array
                        items:
                          $ref: '#/components/schemas/UnifiedHrisTimeoffOutput'
      tags: &ref_34
        - hris/timeoffs
      x-speakeasy-group: hris.timeoffs
      x-speakeasy-pagination:
        type: cursor
        inputs:
          - name: cursor
            in: parameters
            type: cursor
        outputs:
          nextCursor: $.next_cursor
    post:
      operationId: createHrisTimeoff
      summary: Create Timeoffs
      description: Create Timeoffs in any supported Hris software
      parameters:
        - name: x-connection-token
          required: true
          in: header
          description: The connection token
          schema:
            type: string
        - name: remote_data
          required: false
          in: query
          description: Set to true to include data from the original Hris software.
          schema:
            type: boolean
      requestBody:
        required: true
        content:
          application/json:
            schema:
              $ref: '#/components/schemas/UnifiedHrisTimeoffInput'
      responses:
        '201':
          description: ''
          content:
            application/json:
              schema:
                $ref: '#/components/schemas/UnifiedHrisTimeoffOutput'
      tags: *ref_34
      x-speakeasy-group: hris.timeoffs
  /hris/timeoffs/{id}:
    get:
      operationId: retrieveHrisTimeoff
      summary: Retrieve Time Off
      description: Retrieve a Time Off from any connected Hris software
      parameters:
        - name: x-connection-token
          required: true
          in: header
          description: The connection token
          schema:
            type: string
        - name: id
          required: true
          in: path
          description: id of the time off you want to retrieve.
          example: 801f9ede-c698-4e66-a7fc-48d19eebaa4f
          schema:
            type: string
        - name: remote_data
          required: false
          in: query
          description: Set to true to include data from the original Hris software.
          example: false
          schema:
            type: boolean
      responses:
        '200':
          description: ''
          content:
            application/json:
              schema:
                $ref: '#/components/schemas/UnifiedHrisTimeoffOutput'
      tags: *ref_34
      x-speakeasy-group: hris.timeoffs
  /hris/timeoffbalances:
    get:
      operationId: listHrisTimeoffbalances
      summary: List  TimeoffBalances
      parameters:
        - name: x-connection-token
          required: true
          in: header
          description: The connection token
          schema:
            type: string
        - name: remote_data
          required: false
          in: query
          example: true
          description: Set to true to include data from the original software.
          schema:
            type: boolean
        - name: limit
          required: false
          in: query
          example: 10
          description: Set to get the number of records.
          schema:
            default: 30
            type: number
        - name: cursor
          required: false
          in: query
          example: 1b8b05bb-5273-4012-b520-8657b0b90874
          description: Set to get the number of records after this cursor.
          schema:
            type: string
      responses:
        '200':
          description: ''
          content:
            application/json:
              schema:
                allOf:
                  - $ref: '#/components/schemas/PaginatedDto'
                  - properties:
                      data:
                        type: array
                        items:
                          $ref: '#/components/schemas/UnifiedHrisTimeoffbalanceOutput'
      tags: &ref_35
        - hris/timeoffbalances
      x-speakeasy-group: hris.timeoffbalances
      x-speakeasy-pagination:
        type: cursor
        inputs:
          - name: cursor
            in: parameters
            type: cursor
        outputs:
          nextCursor: $.next_cursor
  /hris/timeoffbalances/{id}:
    get:
      operationId: retrieveHrisTimeoffbalance
      summary: Retrieve Time off Balances
      description: Retrieve Time off Balances from any connected Hris software
      parameters:
        - name: x-connection-token
          required: true
          in: header
          description: The connection token
          schema:
            type: string
        - name: id
          required: true
          in: path
          description: id of the timeoffbalance you want to retrieve.
          example: 801f9ede-c698-4e66-a7fc-48d19eebaa4f
          schema:
            type: string
        - name: remote_data
          required: false
          in: query
          description: Set to true to include data from the original Hris software.
          example: false
          schema:
            type: boolean
      responses:
        '200':
          description: ''
          content:
            application/json:
              schema:
                $ref: '#/components/schemas/UnifiedHrisTimeoffbalanceOutput'
      tags: *ref_35
      x-speakeasy-group: hris.timeoffbalances
  /marketingautomation/actions:
    get:
      operationId: listMarketingautomationAction
      summary: List Actions
      parameters:
        - name: x-connection-token
          required: true
          in: header
          description: The connection token
          schema:
            type: string
        - name: remote_data
          required: false
          in: query
          example: true
          description: Set to true to include data from the original software.
          schema:
            type: boolean
        - name: limit
          required: false
          in: query
          example: 10
          description: Set to get the number of records.
          schema:
            default: 30
            type: number
        - name: cursor
          required: false
          in: query
          example: 1b8b05bb-5273-4012-b520-8657b0b90874
          description: Set to get the number of records after this cursor.
          schema:
            type: string
      responses:
        '200':
          description: ''
          content:
            application/json:
              schema:
                allOf:
                  - $ref: '#/components/schemas/PaginatedDto'
                  - properties:
                      data:
                        type: array
                        items:
                          $ref: >-
                            #/components/schemas/UnifiedMarketingautomationActionOutput
      tags: &ref_36
        - marketingautomation/actions
      x-speakeasy-group: marketingautomation.actions
      x-speakeasy-pagination:
        type: cursor
        inputs:
          - name: cursor
            in: parameters
            type: cursor
        outputs:
          nextCursor: $.next_cursor
    post:
      operationId: createMarketingautomationAction
      summary: Create Action
      description: Create a action in any supported Marketingautomation software
      parameters:
        - name: x-connection-token
          required: true
          in: header
          description: The connection token
          schema:
            type: string
        - name: remote_data
          required: false
          in: query
          description: >-
            Set to true to include data from the original Marketingautomation
            software.
          example: false
          schema:
            type: boolean
      requestBody:
        required: true
        content:
          application/json:
            schema:
              $ref: '#/components/schemas/UnifiedMarketingautomationActionInput'
      responses:
        '201':
          description: ''
          content:
            application/json:
              schema:
                $ref: '#/components/schemas/UnifiedMarketingautomationActionOutput'
      tags: *ref_36
      x-speakeasy-group: marketingautomation.actions
  /marketingautomation/actions/{id}:
    get:
      operationId: retrieveMarketingautomationAction
      summary: Retrieve Actions
      description: Retrieve Actions from any connected Marketingautomation software
      parameters:
        - name: x-connection-token
          required: true
          in: header
          description: The connection token
          schema:
            type: string
        - name: id
          required: true
          in: path
          description: id of the action you want to retrieve.
          example: 801f9ede-c698-4e66-a7fc-48d19eebaa4f
          schema:
            type: string
        - name: remote_data
          required: false
          in: query
          description: >-
            Set to true to include data from the original Marketingautomation
            software.
          example: false
          schema:
            type: boolean
      responses:
        '200':
          description: ''
          content:
            application/json:
              schema:
                $ref: '#/components/schemas/UnifiedMarketingautomationActionOutput'
      tags: *ref_36
      x-speakeasy-group: marketingautomation.actions
  /marketingautomation/automations:
    get:
      operationId: listMarketingautomationAutomations
      summary: List Automations
      parameters:
        - name: x-connection-token
          required: true
          in: header
          description: The connection token
          schema:
            type: string
        - name: remote_data
          required: false
          in: query
          example: true
          description: Set to true to include data from the original software.
          schema:
            type: boolean
        - name: limit
          required: false
          in: query
          example: 10
          description: Set to get the number of records.
          schema:
            default: 30
            type: number
        - name: cursor
          required: false
          in: query
          example: 1b8b05bb-5273-4012-b520-8657b0b90874
          description: Set to get the number of records after this cursor.
          schema:
            type: string
      responses:
        '200':
          description: ''
          content:
            application/json:
              schema:
                allOf:
                  - $ref: '#/components/schemas/PaginatedDto'
                  - properties:
                      data:
                        type: array
                        items:
                          $ref: >-
                            #/components/schemas/UnifiedMarketingautomationAutomationOutput
      tags: &ref_37
        - marketingautomation/automations
      x-speakeasy-group: marketingautomation.automations
      x-speakeasy-pagination:
        type: cursor
        inputs:
          - name: cursor
            in: parameters
            type: cursor
        outputs:
          nextCursor: $.next_cursor
    post:
      operationId: createMarketingautomationAutomation
      summary: Create Automation
      description: Create a automation in any supported Marketingautomation software
      parameters:
        - name: x-connection-token
          required: true
          in: header
          description: The connection token
          schema:
            type: string
        - name: remote_data
          required: false
          in: query
          description: >-
            Set to true to include data from the original Marketingautomation
            software.
          example: false
          schema:
            type: boolean
      requestBody:
        required: true
        content:
          application/json:
            schema:
              $ref: '#/components/schemas/UnifiedMarketingautomationAutomationInput'
      responses:
        '201':
          description: ''
          content:
            application/json:
              schema:
                $ref: >-
                  #/components/schemas/UnifiedMarketingautomationAutomationOutput
      tags: *ref_37
      x-speakeasy-group: marketingautomation.automations
  /marketingautomation/automations/{id}:
    get:
      operationId: retrieveMarketingautomationAutomation
      summary: Retrieve Automation
      description: Retrieve an Automation from any connected Marketingautomation software
      parameters:
        - name: x-connection-token
          required: true
          in: header
          description: The connection token
          schema:
            type: string
        - name: id
          required: true
          in: path
          description: id of the automation you want to retrieve.
          example: 801f9ede-c698-4e66-a7fc-48d19eebaa4f
          schema:
            type: string
        - name: remote_data
          required: false
          in: query
          description: >-
            Set to true to include data from the original Marketingautomation
            software.
          example: false
          schema:
            type: boolean
      responses:
        '200':
          description: ''
          content:
            application/json:
              schema:
                $ref: >-
                  #/components/schemas/UnifiedMarketingautomationAutomationOutput
      tags: *ref_37
      x-speakeasy-group: marketingautomation.automations
  /marketingautomation/campaigns:
    get:
      operationId: listMarketingautomationCampaigns
      summary: List Campaigns
      parameters:
        - name: x-connection-token
          required: true
          in: header
          description: The connection token
          schema:
            type: string
        - name: remote_data
          required: false
          in: query
          example: true
          description: Set to true to include data from the original software.
          schema:
            type: boolean
        - name: limit
          required: false
          in: query
          example: 10
          description: Set to get the number of records.
          schema:
            default: 30
            type: number
        - name: cursor
          required: false
          in: query
          example: 1b8b05bb-5273-4012-b520-8657b0b90874
          description: Set to get the number of records after this cursor.
          schema:
            type: string
      responses:
        '200':
          description: ''
          content:
            application/json:
              schema:
                allOf:
                  - $ref: '#/components/schemas/PaginatedDto'
                  - properties:
                      data:
                        type: array
                        items:
                          $ref: >-
                            #/components/schemas/UnifiedMarketingautomationCampaignOutput
      tags: &ref_38
        - marketingautomation/campaigns
      x-speakeasy-group: marketingautomation.campaigns
      x-speakeasy-pagination:
        type: cursor
        inputs:
          - name: cursor
            in: parameters
            type: cursor
        outputs:
          nextCursor: $.next_cursor
    post:
      operationId: createMarketingautomationCampaign
      summary: Create Campaign
      description: Create a campaign in any supported Marketingautomation software
      parameters:
        - name: x-connection-token
          required: true
          in: header
          description: The connection token
          schema:
            type: string
        - name: remote_data
          required: false
          in: query
          description: >-
            Set to true to include data from the original Marketingautomation
            software.
          example: false
          schema:
            type: boolean
      requestBody:
        required: true
        content:
          application/json:
            schema:
              $ref: '#/components/schemas/UnifiedMarketingautomationCampaignInput'
      responses:
        '201':
          description: ''
          content:
            application/json:
              schema:
                $ref: '#/components/schemas/UnifiedMarketingautomationCampaignOutput'
      tags: *ref_38
      x-speakeasy-group: marketingautomation.campaigns
  /marketingautomation/campaigns/{id}:
    get:
      operationId: retrieveMarketingautomationCampaign
      summary: Retrieve Campaign
      description: Retrieve a Campaign from any connected Marketingautomation software
      parameters:
        - name: x-connection-token
          required: true
          in: header
          description: The connection token
          schema:
            type: string
        - name: id
          required: true
          in: path
          description: id of the campaign you want to retrieve.
          example: 801f9ede-c698-4e66-a7fc-48d19eebaa4f
          schema:
            type: string
        - name: remote_data
          required: false
          in: query
          description: >-
            Set to true to include data from the original Marketingautomation
            software.
          example: false
          schema:
            type: boolean
      responses:
        '200':
          description: ''
          content:
            application/json:
              schema:
                $ref: '#/components/schemas/UnifiedMarketingautomationCampaignOutput'
      tags: *ref_38
      x-speakeasy-group: marketingautomation.campaigns
  /marketingautomation/contacts:
    get:
      operationId: listMarketingAutomationContacts
      summary: List  Contacts
      parameters:
        - name: x-connection-token
          required: true
          in: header
          description: The connection token
          schema:
            type: string
        - name: remote_data
          required: false
          in: query
          example: true
          description: Set to true to include data from the original software.
          schema:
            type: boolean
        - name: limit
          required: false
          in: query
          example: 10
          description: Set to get the number of records.
          schema:
            default: 30
            type: number
        - name: cursor
          required: false
          in: query
          example: 1b8b05bb-5273-4012-b520-8657b0b90874
          description: Set to get the number of records after this cursor.
          schema:
            type: string
      responses:
        '200':
          description: ''
          content:
            application/json:
              schema:
                allOf:
                  - $ref: '#/components/schemas/PaginatedDto'
                  - properties:
                      data:
                        type: array
                        items:
                          $ref: >-
                            #/components/schemas/UnifiedMarketingautomationContactOutput
      tags: &ref_39
        - marketingautomation/contacts
      x-speakeasy-group: marketingautomation.contacts
      x-speakeasy-pagination:
        type: cursor
        inputs:
          - name: cursor
            in: parameters
            type: cursor
        outputs:
          nextCursor: $.next_cursor
    post:
      operationId: createMarketingAutomationContact
      summary: Create Contact
      description: Create a contact in any supported Marketingautomation software
      parameters:
        - name: x-connection-token
          required: true
          in: header
          description: The connection token
          schema:
            type: string
        - name: remote_data
          required: false
          in: query
          description: >-
            Set to true to include data from the original Marketingautomation
            software.
          example: false
          schema:
            type: boolean
      requestBody:
        required: true
        content:
          application/json:
            schema:
              $ref: '#/components/schemas/UnifiedMarketingautomationContactInput'
      responses:
        '201':
          description: ''
          content:
            application/json:
              schema:
                $ref: '#/components/schemas/UnifiedMarketingautomationContactOutput'
      tags: *ref_39
      x-speakeasy-group: marketingautomation.contacts
  /marketingautomation/contacts/{id}:
    get:
      operationId: retrieveMarketingAutomationContact
      summary: Retrieve Contacts
      description: Retrieve Contacts from any connected Marketingautomation software
      parameters:
        - name: x-connection-token
          required: true
          in: header
          description: The connection token
          schema:
            type: string
        - name: id
          required: true
          in: path
          description: id of the contact you want to retrieve.
          example: 801f9ede-c698-4e66-a7fc-48d19eebaa4f
          schema:
            type: string
        - name: remote_data
          required: false
          in: query
          description: >-
            Set to true to include data from the original Marketingautomation
            software.
          example: false
          schema:
            type: boolean
      responses:
        '200':
          description: ''
          content:
            application/json:
              schema:
                $ref: '#/components/schemas/UnifiedMarketingautomationContactOutput'
      tags: *ref_39
      x-speakeasy-group: marketingautomation.contacts
  /marketingautomation/emails:
    get:
      operationId: listMarketingautomationEmails
      summary: List Emails
      parameters:
        - name: x-connection-token
          required: true
          in: header
          description: The connection token
          schema:
            type: string
        - name: remote_data
          required: false
          in: query
          example: true
          description: Set to true to include data from the original software.
          schema:
            type: boolean
        - name: limit
          required: false
          in: query
          example: 10
          description: Set to get the number of records.
          schema:
            default: 30
            type: number
        - name: cursor
          required: false
          in: query
          example: 1b8b05bb-5273-4012-b520-8657b0b90874
          description: Set to get the number of records after this cursor.
          schema:
            type: string
      responses:
        '200':
          description: ''
          content:
            application/json:
              schema:
                allOf:
                  - $ref: '#/components/schemas/PaginatedDto'
                  - properties:
                      data:
                        type: array
                        items:
                          $ref: >-
                            #/components/schemas/UnifiedMarketingautomationEmailOutput
      tags: &ref_40
        - marketingautomation/emails
      x-speakeasy-group: marketingautomation.emails
      x-speakeasy-pagination:
        type: cursor
        inputs:
          - name: cursor
            in: parameters
            type: cursor
        outputs:
          nextCursor: $.next_cursor
  /marketingautomation/emails/{id}:
    get:
      operationId: retrieveMarketingautomationEmail
      summary: Retrieve Email
      description: Retrieve an Email from any connected Marketingautomation software
      parameters:
        - name: x-connection-token
          required: true
          in: header
          description: The connection token
          schema:
            type: string
        - name: id
          required: true
          in: path
          description: id of the email you want to retrieve.
          example: 801f9ede-c698-4e66-a7fc-48d19eebaa4f
          schema:
            type: string
        - name: remote_data
          required: false
          in: query
          description: >-
            Set to true to include data from the original Marketingautomation
            software.
          example: false
          schema:
            type: boolean
      responses:
        '200':
          description: ''
          content:
            application/json:
              schema:
                $ref: '#/components/schemas/UnifiedMarketingautomationEmailOutput'
      tags: *ref_40
      x-speakeasy-group: marketingautomation.emails
  /marketingautomation/events:
    get:
      operationId: listMarketingAutomationEvents
      summary: List Events
      parameters:
        - name: x-connection-token
          required: true
          in: header
          description: The connection token
          schema:
            type: string
        - name: remote_data
          required: false
          in: query
          example: true
          description: Set to true to include data from the original software.
          schema:
            type: boolean
        - name: limit
          required: false
          in: query
          example: 10
          description: Set to get the number of records.
          schema:
            default: 30
            type: number
        - name: cursor
          required: false
          in: query
          example: 1b8b05bb-5273-4012-b520-8657b0b90874
          description: Set to get the number of records after this cursor.
          schema:
            type: string
      responses:
        '200':
          description: ''
          content:
            application/json:
              schema:
                allOf:
                  - $ref: '#/components/schemas/PaginatedDto'
                  - properties:
                      data:
                        type: array
                        items:
                          $ref: >-
                            #/components/schemas/UnifiedMarketingautomationEventOutput
      tags: &ref_41
        - marketingautomation/events
      x-speakeasy-group: marketingautomation.events
      x-speakeasy-pagination:
        type: cursor
        inputs:
          - name: cursor
            in: parameters
            type: cursor
        outputs:
          nextCursor: $.next_cursor
  /marketingautomation/events/{id}:
    get:
      operationId: retrieveMarketingautomationEvent
      summary: Retrieve Event
      description: Retrieve an Event from any connected Marketingautomation software
      parameters:
        - name: x-connection-token
          required: true
          in: header
          description: The connection token
          schema:
            type: string
        - name: id
          required: true
          in: path
          description: id of the event you want to retrieve.
          example: 801f9ede-c698-4e66-a7fc-48d19eebaa4f
          schema:
            type: string
        - name: remote_data
          required: false
          in: query
          description: >-
            Set to true to include data from the original Marketingautomation
            software.
          example: false
          schema:
            type: boolean
      responses:
        '200':
          description: ''
          content:
            application/json:
              schema:
                $ref: '#/components/schemas/UnifiedMarketingautomationEventOutput'
      tags: *ref_41
      x-speakeasy-group: marketingautomation.events
  /marketingautomation/lists:
    get:
      operationId: listMarketingautomationLists
      summary: List Lists
      parameters:
        - name: x-connection-token
          required: true
          in: header
          description: The connection token
          schema:
            type: string
        - name: remote_data
          required: false
          in: query
          example: true
          description: Set to true to include data from the original software.
          schema:
            type: boolean
        - name: limit
          required: false
          in: query
          example: 10
          description: Set to get the number of records.
          schema:
            default: 30
            type: number
        - name: cursor
          required: false
          in: query
          example: 1b8b05bb-5273-4012-b520-8657b0b90874
          description: Set to get the number of records after this cursor.
          schema:
            type: string
      responses:
        '200':
          description: ''
          content:
            application/json:
              schema:
                allOf:
                  - $ref: '#/components/schemas/PaginatedDto'
                  - properties:
                      data:
                        type: array
                        items:
                          $ref: >-
                            #/components/schemas/UnifiedMarketingautomationListOutput
      tags: &ref_42
        - marketingautomation/lists
      x-speakeasy-group: marketingautomation.lists
      x-speakeasy-pagination:
        type: cursor
        inputs:
          - name: cursor
            in: parameters
            type: cursor
        outputs:
          nextCursor: $.next_cursor
    post:
      operationId: createMarketingautomationList
      summary: Create Lists
      description: Create Lists in any supported Marketingautomation software
      parameters:
        - name: x-connection-token
          required: true
          in: header
          description: The connection token
          schema:
            type: string
        - name: remote_data
          required: false
          in: query
          description: >-
            Set to true to include data from the original Marketingautomation
            software.
          schema:
            type: boolean
      requestBody:
        required: true
        content:
          application/json:
            schema:
              $ref: '#/components/schemas/UnifiedMarketingautomationListInput'
      responses:
        '201':
          description: ''
          content:
            application/json:
              schema:
                $ref: '#/components/schemas/UnifiedMarketingautomationListOutput'
      tags: *ref_42
      x-speakeasy-group: marketingautomation.lists
  /marketingautomation/lists/{id}:
    get:
      operationId: retrieveMarketingautomationList
      summary: Retrieve List
      description: Retrieve a List from any connected Marketingautomation software
      parameters:
        - name: x-connection-token
          required: true
          in: header
          description: The connection token
          schema:
            type: string
        - name: id
          required: true
          in: path
          description: id of the list you want to retrieve.
          example: 801f9ede-c698-4e66-a7fc-48d19eebaa4f
          schema:
            type: string
        - name: remote_data
          required: false
          in: query
          description: >-
            Set to true to include data from the original Marketingautomation
            software.
          example: false
          schema:
            type: boolean
      responses:
        '200':
          description: ''
          content:
            application/json:
              schema:
                $ref: '#/components/schemas/UnifiedMarketingautomationListOutput'
      tags: *ref_42
      x-speakeasy-group: marketingautomation.lists
  /marketingautomation/messages:
    get:
      operationId: listMarketingautomationMessages
      summary: List Messages
      parameters:
        - name: x-connection-token
          required: true
          in: header
          description: The connection token
          schema:
            type: string
        - name: remote_data
          required: false
          in: query
          example: true
          description: Set to true to include data from the original software.
          schema:
            type: boolean
        - name: limit
          required: false
          in: query
          example: 10
          description: Set to get the number of records.
          schema:
            default: 30
            type: number
        - name: cursor
          required: false
          in: query
          example: 1b8b05bb-5273-4012-b520-8657b0b90874
          description: Set to get the number of records after this cursor.
          schema:
            type: string
      responses:
        '200':
          description: ''
          content:
            application/json:
              schema:
                allOf:
                  - $ref: '#/components/schemas/PaginatedDto'
                  - properties:
                      data:
                        type: array
                        items:
                          $ref: >-
                            #/components/schemas/UnifiedMarketingautomationMessageOutput
      tags: &ref_43
        - marketingautomation/messages
      x-speakeasy-group: marketingautomation.messages
      x-speakeasy-pagination:
        type: cursor
        inputs:
          - name: cursor
            in: parameters
            type: cursor
        outputs:
          nextCursor: $.next_cursor
  /marketingautomation/messages/{id}:
    get:
      operationId: retrieveMarketingautomationMessage
      summary: Retrieve Messages
      description: Retrieve Messages from any connected Marketingautomation software
      parameters:
        - name: x-connection-token
          required: true
          in: header
          description: The connection token
          schema:
            type: string
        - name: id
          required: true
          in: path
          description: id of the message you want to retrieve.
          example: 801f9ede-c698-4e66-a7fc-48d19eebaa4f
          schema:
            type: string
        - name: remote_data
          required: false
          in: query
          description: >-
            Set to true to include data from the original Marketingautomation
            software.
          example: false
          schema:
            type: boolean
      responses:
        '200':
          description: ''
          content:
            application/json:
              schema:
                $ref: '#/components/schemas/UnifiedMarketingautomationMessageOutput'
      tags: *ref_43
      x-speakeasy-group: marketingautomation.messages
  /marketingautomation/templates:
    get:
      operationId: listMarketingautomationTemplates
      summary: List Templates
      parameters:
        - name: x-connection-token
          required: true
          in: header
          description: The connection token
          schema:
            type: string
        - name: remote_data
          required: false
          in: query
          example: true
          description: Set to true to include data from the original software.
          schema:
            type: boolean
        - name: limit
          required: false
          in: query
          example: 10
          description: Set to get the number of records.
          schema:
            default: 30
            type: number
        - name: cursor
          required: false
          in: query
          example: 1b8b05bb-5273-4012-b520-8657b0b90874
          description: Set to get the number of records after this cursor.
          schema:
            type: string
      responses:
        '200':
          description: ''
          content:
            application/json:
              schema:
                allOf:
                  - $ref: '#/components/schemas/PaginatedDto'
                  - properties:
                      data:
                        type: array
                        items:
                          $ref: >-
                            #/components/schemas/UnifiedMarketingautomationTemplateOutput
      tags: &ref_44
        - marketingautomation/templates
      x-speakeasy-group: marketingautomation.templates
      x-speakeasy-pagination:
        type: cursor
        inputs:
          - name: cursor
            in: parameters
            type: cursor
        outputs:
          nextCursor: $.next_cursor
    post:
      operationId: createMarketingautomationTemplate
      summary: Create Template
      description: Create a template in any supported Marketingautomation software
      parameters:
        - name: x-connection-token
          required: true
          in: header
          description: The connection token
          schema:
            type: string
        - name: remote_data
          required: false
          in: query
          description: >-
            Set to true to include data from the original Marketingautomation
            software.
          schema:
            type: boolean
      requestBody:
        required: true
        content:
          application/json:
            schema:
              $ref: '#/components/schemas/UnifiedMarketingautomationTemplateInput'
      responses:
        '201':
          description: ''
          content:
            application/json:
              schema:
                $ref: '#/components/schemas/UnifiedMarketingautomationTemplateOutput'
      tags: *ref_44
      x-speakeasy-group: marketingautomation.templates
  /marketingautomation/templates/{id}:
    get:
      operationId: retrieveMarketingautomationTemplate
      summary: Retrieve Template
      description: Retrieve a Template from any connected Marketingautomation software
      parameters:
        - name: x-connection-token
          required: true
          in: header
          description: The connection token
          schema:
            type: string
        - name: id
          required: true
          in: path
          description: id of the template you want to retrieve.
          example: 801f9ede-c698-4e66-a7fc-48d19eebaa4f
          schema:
            type: string
        - name: remote_data
          required: false
          in: query
          description: >-
            Set to true to include data from the original Marketingautomation
            software.
          example: false
          schema:
            type: boolean
      responses:
        '200':
          description: ''
          content:
            application/json:
              schema:
                $ref: '#/components/schemas/UnifiedMarketingautomationTemplateOutput'
      tags: *ref_44
      x-speakeasy-group: marketingautomation.templates
  /marketingautomation/users:
    get:
      operationId: listMarketingAutomationUsers
      summary: List  Users
      parameters:
        - name: x-connection-token
          required: true
          in: header
          description: The connection token
          schema:
            type: string
        - name: remote_data
          required: false
          in: query
          example: true
          description: Set to true to include data from the original software.
          schema:
            type: boolean
        - name: limit
          required: false
          in: query
          example: 10
          description: Set to get the number of records.
          schema:
            default: 30
            type: number
        - name: cursor
          required: false
          in: query
          example: 1b8b05bb-5273-4012-b520-8657b0b90874
          description: Set to get the number of records after this cursor.
          schema:
            type: string
      responses:
        '200':
          description: ''
          content:
            application/json:
              schema:
                allOf:
                  - $ref: '#/components/schemas/PaginatedDto'
                  - properties:
                      data:
                        type: array
                        items:
                          $ref: >-
                            #/components/schemas/UnifiedMarketingautomationUserOutput
      tags: &ref_45
        - marketingautomation/users
      x-speakeasy-group: marketingautomation.users
      x-speakeasy-pagination:
        type: cursor
        inputs:
          - name: cursor
            in: parameters
            type: cursor
        outputs:
          nextCursor: $.next_cursor
  /marketingautomation/users/{id}:
    get:
      operationId: retrieveMarketingAutomationUser
      summary: Retrieve Users
      description: Retrieve Users from any connected Marketingautomation software
      parameters:
        - name: x-connection-token
          required: true
          in: header
          description: The connection token
          schema:
            type: string
        - name: id
          required: true
          in: path
          description: id of the user you want to retrieve.
          example: 801f9ede-c698-4e66-a7fc-48d19eebaa4f
          schema:
            type: string
        - name: remote_data
          required: false
          in: query
          description: >-
            Set to true to include data from the original Marketingautomation
            software.
          example: false
          schema:
            type: boolean
      responses:
        '200':
          description: ''
          content:
            application/json:
              schema:
                $ref: '#/components/schemas/UnifiedMarketingautomationUserOutput'
      tags: *ref_45
      x-speakeasy-group: marketingautomation.users
  /ats/activities:
    get:
      operationId: listAtsActivity
      summary: List  Activities
      parameters:
        - name: x-connection-token
          required: true
          in: header
          description: The connection token
          schema:
            type: string
        - name: remote_data
          required: false
          in: query
          example: true
          description: Set to true to include data from the original software.
          schema:
            type: boolean
        - name: limit
          required: false
          in: query
          example: 10
          description: Set to get the number of records.
          schema:
            default: 30
            type: number
        - name: cursor
          required: false
          in: query
          example: 1b8b05bb-5273-4012-b520-8657b0b90874
          description: Set to get the number of records after this cursor.
          schema:
            type: string
      responses:
        '200':
          description: ''
          content:
            application/json:
              schema:
                allOf:
                  - $ref: '#/components/schemas/PaginatedDto'
                  - properties:
                      data:
                        type: array
                        items:
                          $ref: '#/components/schemas/UnifiedAtsActivityOutput'
      tags: &ref_46
        - ats/activities
      x-speakeasy-group: ats.activities
      x-speakeasy-pagination:
        type: cursor
        inputs:
          - name: cursor
            in: parameters
            type: cursor
        outputs:
          nextCursor: $.next_cursor
    post:
      operationId: createAtsActivity
      summary: Create Activities
      description: Create Activities in any supported Ats software
      parameters:
        - name: x-connection-token
          required: true
          in: header
          description: The connection token
          schema:
            type: string
        - name: remote_data
          required: false
          in: query
          description: Set to true to include data from the original Ats software.
          example: false
          schema:
            type: boolean
      requestBody:
        required: true
        content:
          application/json:
            schema:
              $ref: '#/components/schemas/UnifiedAtsActivityInput'
      responses:
        '201':
          description: ''
          content:
            application/json:
              schema:
                $ref: '#/components/schemas/UnifiedAtsActivityOutput'
      tags: *ref_46
      x-speakeasy-group: ats.activities
  /ats/activities/{id}:
    get:
      operationId: retrieveAtsActivity
      summary: Retrieve Activities
      description: Retrieve Activities from any connected Ats software
      parameters:
        - name: x-connection-token
          required: true
          in: header
          description: The connection token
          schema:
            type: string
        - name: id
          required: true
          in: path
          description: id of the activity you want to retrieve.
          example: 801f9ede-c698-4e66-a7fc-48d19eebaa4f
          schema:
            type: string
        - name: remote_data
          required: false
          in: query
          description: Set to true to include data from the original Ats software.
          example: false
          schema:
            type: boolean
      responses:
        '200':
          description: ''
          content:
            application/json:
              schema:
                $ref: '#/components/schemas/UnifiedAtsActivityOutput'
      tags: *ref_46
      x-speakeasy-group: ats.activities
  /ats/applications:
    get:
      operationId: listAtsApplication
      summary: List  Applications
      parameters:
        - name: x-connection-token
          required: true
          in: header
          description: The connection token
          schema:
            type: string
        - name: remote_data
          required: false
          in: query
          example: true
          description: Set to true to include data from the original software.
          schema:
            type: boolean
        - name: limit
          required: false
          in: query
          example: 10
          description: Set to get the number of records.
          schema:
            default: 30
            type: number
        - name: cursor
          required: false
          in: query
          example: 1b8b05bb-5273-4012-b520-8657b0b90874
          description: Set to get the number of records after this cursor.
          schema:
            type: string
      responses:
        '200':
          description: ''
          content:
            application/json:
              schema:
                allOf:
                  - $ref: '#/components/schemas/PaginatedDto'
                  - properties:
                      data:
                        type: array
                        items:
                          $ref: '#/components/schemas/UnifiedAtsApplicationOutput'
      tags: &ref_47
        - ats/applications
      x-speakeasy-group: ats.applications
      x-speakeasy-pagination:
        type: cursor
        inputs:
          - name: cursor
            in: parameters
            type: cursor
        outputs:
          nextCursor: $.next_cursor
    post:
      operationId: createAtsApplication
      summary: Create Applications
      description: Create Applications in any supported Ats software
      parameters:
        - name: x-connection-token
          required: true
          in: header
          description: The connection token
          schema:
            type: string
        - name: remote_data
          required: false
          in: query
          description: Set to true to include data from the original Ats software.
          example: false
          schema:
            type: boolean
      requestBody:
        required: true
        content:
          application/json:
            schema:
              $ref: '#/components/schemas/UnifiedAtsApplicationInput'
      responses:
        '201':
          description: ''
          content:
            application/json:
              schema:
                $ref: '#/components/schemas/UnifiedAtsApplicationOutput'
      tags: *ref_47
      x-speakeasy-group: ats.applications
  /ats/applications/{id}:
    get:
      operationId: retrieveAtsApplication
      summary: Retrieve Applications
      description: Retrieve Applications from any connected Ats software
      parameters:
        - name: x-connection-token
          required: true
          in: header
          description: The connection token
          schema:
            type: string
        - name: id
          required: true
          in: path
          description: id of the application you want to retrieve.
          example: 801f9ede-c698-4e66-a7fc-48d19eebaa4f
          schema:
            type: string
        - name: remote_data
          required: false
          in: query
          description: Set to true to include data from the original Ats software.
          example: false
          schema:
            type: boolean
      responses:
        '200':
          description: ''
          content:
            application/json:
              schema:
                $ref: '#/components/schemas/UnifiedAtsApplicationOutput'
      tags: *ref_47
      x-speakeasy-group: ats.applications
  /ats/attachments:
    get:
      operationId: listAtsAttachment
      summary: List  Attachments
      parameters:
        - name: x-connection-token
          required: true
          in: header
          description: The connection token
          schema:
            type: string
        - name: remote_data
          required: false
          in: query
          example: true
          description: Set to true to include data from the original software.
          schema:
            type: boolean
        - name: limit
          required: false
          in: query
          example: 10
          description: Set to get the number of records.
          schema:
            default: 30
            type: number
        - name: cursor
          required: false
          in: query
          example: 1b8b05bb-5273-4012-b520-8657b0b90874
          description: Set to get the number of records after this cursor.
          schema:
            type: string
      responses:
        '200':
          description: ''
          content:
            application/json:
              schema:
                allOf:
                  - $ref: '#/components/schemas/PaginatedDto'
                  - properties:
                      data:
                        type: array
                        items:
                          $ref: '#/components/schemas/UnifiedAtsAttachmentOutput'
      tags: &ref_48
        - ats/attachments
      x-speakeasy-group: ats.attachments
      x-speakeasy-pagination:
        type: cursor
        inputs:
          - name: cursor
            in: parameters
            type: cursor
        outputs:
          nextCursor: $.next_cursor
    post:
      operationId: createAtsAttachment
      summary: Create Attachments
      description: Create Attachments in any supported ATS software
      parameters:
        - name: x-connection-token
          required: true
          in: header
          description: The connection token
          schema:
            type: string
        - name: remote_data
          required: false
          in: query
          description: Set to true to include data from the original Ats software.
          example: false
          schema:
            type: boolean
      requestBody:
        required: true
        content:
          application/json:
            schema:
              $ref: '#/components/schemas/UnifiedAtsAttachmentInput'
      responses:
        '201':
          description: ''
          content:
            application/json:
              schema:
                $ref: '#/components/schemas/UnifiedAtsAttachmentOutput'
      tags: *ref_48
      x-speakeasy-group: ats.attachments
  /ats/attachments/{id}:
    get:
      operationId: retrieveAtsAttachment
      summary: Retrieve Attachments
      description: Retrieve Attachments from any connected Ats software
      parameters:
        - name: x-connection-token
          required: true
          in: header
          description: The connection token
          schema:
            type: string
        - name: id
          required: true
          in: path
          description: id of the attachment you want to retrieve.
          example: 801f9ede-c698-4e66-a7fc-48d19eebaa4f
          schema:
            type: string
        - name: remote_data
          required: false
          in: query
          description: Set to true to include data from the original Ats software.
          example: false
          schema:
            type: boolean
      responses:
        '200':
          description: ''
          content:
            application/json:
              schema:
                $ref: '#/components/schemas/UnifiedAtsAttachmentOutput'
      tags: *ref_48
      x-speakeasy-group: ats.attachments
  /ats/candidates:
    get:
      operationId: listAtsCandidate
      summary: List  Candidates
      parameters:
        - name: x-connection-token
          required: true
          in: header
          description: The connection token
          schema:
            type: string
        - name: remote_data
          required: false
          in: query
          example: true
          description: Set to true to include data from the original software.
          schema:
            type: boolean
        - name: limit
          required: false
          in: query
          example: 10
          description: Set to get the number of records.
          schema:
            default: 30
            type: number
        - name: cursor
          required: false
          in: query
          example: 1b8b05bb-5273-4012-b520-8657b0b90874
          description: Set to get the number of records after this cursor.
          schema:
            type: string
      responses:
        '200':
          description: ''
          content:
            application/json:
              schema:
                allOf:
                  - $ref: '#/components/schemas/PaginatedDto'
                  - properties:
                      data:
                        type: array
                        items:
                          $ref: '#/components/schemas/UnifiedAtsCandidateOutput'
      tags: &ref_49
        - ats/candidates
      x-speakeasy-group: ats.candidates
      x-speakeasy-pagination:
        type: cursor
        inputs:
          - name: cursor
            in: parameters
            type: cursor
        outputs:
          nextCursor: $.next_cursor
    post:
      operationId: createAtsCandidate
      summary: Create Candidates
      description: Create Candidates in any supported Ats software
      parameters:
        - name: x-connection-token
          required: true
          in: header
          description: The connection token
          schema:
            type: string
        - name: remote_data
          required: false
          in: query
          description: Set to true to include data from the original Ats software.
          example: false
          schema:
            type: boolean
      requestBody:
        required: true
        content:
          application/json:
            schema:
              $ref: '#/components/schemas/UnifiedAtsCandidateInput'
      responses:
        '201':
          description: ''
          content:
            application/json:
              schema:
                $ref: '#/components/schemas/UnifiedAtsCandidateOutput'
      tags: *ref_49
      x-speakeasy-group: ats.candidates
  /ats/candidates/{id}:
    get:
      operationId: retrieveAtsCandidate
      summary: Retrieve Candidates
      description: Retrieve Candidates from any connected Ats software
      parameters:
        - name: x-connection-token
          required: true
          in: header
          description: The connection token
          schema:
            type: string
        - name: id
          required: true
          in: path
          description: id of the candidate you want to retrieve.
          example: 801f9ede-c698-4e66-a7fc-48d19eebaa4f
          schema:
            type: string
        - name: remote_data
          required: false
          in: query
          description: Set to true to include data from the original Ats software.
          example: false
          schema:
            type: boolean
      responses:
        '200':
          description: ''
          content:
            application/json:
              schema:
                $ref: '#/components/schemas/UnifiedAtsCandidateOutput'
      tags: *ref_49
      x-speakeasy-group: ats.candidates
  /ats/departments:
    get:
      operationId: listAtsDepartments
      summary: List  Departments
      parameters:
        - name: x-connection-token
          required: true
          in: header
          description: The connection token
          schema:
            type: string
        - name: remote_data
          required: false
          in: query
          example: true
          description: Set to true to include data from the original software.
          schema:
            type: boolean
        - name: limit
          required: false
          in: query
          example: 10
          description: Set to get the number of records.
          schema:
            default: 30
            type: number
        - name: cursor
          required: false
          in: query
          example: 1b8b05bb-5273-4012-b520-8657b0b90874
          description: Set to get the number of records after this cursor.
          schema:
            type: string
      responses:
        '200':
          description: ''
          content:
            application/json:
              schema:
                allOf:
                  - $ref: '#/components/schemas/PaginatedDto'
                  - properties:
                      data:
                        type: array
                        items:
                          $ref: '#/components/schemas/UnifiedAtsDepartmentOutput'
      tags: &ref_50
        - ats/departments
      x-speakeasy-group: ats.departments
      x-speakeasy-pagination:
        type: cursor
        inputs:
          - name: cursor
            in: parameters
            type: cursor
        outputs:
          nextCursor: $.next_cursor
  /ats/departments/{id}:
    get:
      operationId: retrieveAtsDepartment
      summary: Retrieve Departments
      description: Retrieve Departments from any connected Ats software
      parameters:
        - name: x-connection-token
          required: true
          in: header
          description: The connection token
          schema:
            type: string
        - name: id
          required: true
          in: path
          description: id of the department you want to retrieve.
          example: 801f9ede-c698-4e66-a7fc-48d19eebaa4f
          schema:
            type: string
        - name: remote_data
          required: false
          in: query
          description: Set to true to include data from the original Ats software.
          example: false
          schema:
            type: boolean
      responses:
        '200':
          description: ''
          content:
            application/json:
              schema:
                $ref: '#/components/schemas/UnifiedAtsDepartmentOutput'
      tags: *ref_50
      x-speakeasy-group: ats.departments
  /ats/interviews:
    get:
      operationId: listAtsInterview
      summary: List  Interviews
      parameters:
        - name: x-connection-token
          required: true
          in: header
          description: The connection token
          schema:
            type: string
        - name: remote_data
          required: false
          in: query
          example: true
          description: Set to true to include data from the original software.
          schema:
            type: boolean
        - name: limit
          required: false
          in: query
          example: 10
          description: Set to get the number of records.
          schema:
            default: 30
            type: number
        - name: cursor
          required: false
          in: query
          example: 1b8b05bb-5273-4012-b520-8657b0b90874
          description: Set to get the number of records after this cursor.
          schema:
            type: string
      responses:
        '200':
          description: ''
          content:
            application/json:
              schema:
                allOf:
                  - $ref: '#/components/schemas/PaginatedDto'
                  - properties:
                      data:
                        type: array
                        items:
                          $ref: '#/components/schemas/UnifiedAtsInterviewOutput'
      tags: &ref_51
        - ats/interviews
      x-speakeasy-group: ats.interviews
      x-speakeasy-pagination:
        type: cursor
        inputs:
          - name: cursor
            in: parameters
            type: cursor
        outputs:
          nextCursor: $.next_cursor
    post:
      operationId: createAtsInterview
      summary: Create Interviews
      description: Create Interviews in any supported Ats software
      parameters:
        - name: x-connection-token
          required: true
          in: header
          description: The connection token
          schema:
            type: string
        - name: remote_data
          required: false
          in: query
          description: Set to true to include data from the original Ats software.
          example: false
          schema:
            type: boolean
      requestBody:
        required: true
        content:
          application/json:
            schema:
              $ref: '#/components/schemas/UnifiedAtsInterviewInput'
      responses:
        '201':
          description: ''
          content:
            application/json:
              schema:
                $ref: '#/components/schemas/UnifiedAtsInterviewOutput'
      tags: *ref_51
      x-speakeasy-group: ats.interviews
  /ats/interviews/{id}:
    get:
      operationId: retrieveAtsInterview
      summary: Retrieve Interviews
      description: Retrieve Interviews from any connected Ats software
      parameters:
        - name: x-connection-token
          required: true
          in: header
          description: The connection token
          schema:
            type: string
        - name: id
          required: true
          in: path
          description: id of the interview you want to retrieve.
          example: 801f9ede-c698-4e66-a7fc-48d19eebaa4f
          schema:
            type: string
        - name: remote_data
          required: false
          in: query
          description: Set to true to include data from the original Ats software.
          example: false
          schema:
            type: boolean
      responses:
        '200':
          description: ''
          content:
            application/json:
              schema:
                $ref: '#/components/schemas/UnifiedAtsInterviewOutput'
      tags: *ref_51
      x-speakeasy-group: ats.interviews
  /ats/jobinterviewstages:
    get:
      operationId: listAtsJobInterviewStage
      summary: List  JobInterviewStages
      parameters:
        - name: x-connection-token
          required: true
          in: header
          description: The connection token
          schema:
            type: string
        - name: remote_data
          required: false
          in: query
          example: true
          description: Set to true to include data from the original software.
          schema:
            type: boolean
        - name: limit
          required: false
          in: query
          example: 10
          description: Set to get the number of records.
          schema:
            default: 30
            type: number
        - name: cursor
          required: false
          in: query
          example: 1b8b05bb-5273-4012-b520-8657b0b90874
          description: Set to get the number of records after this cursor.
          schema:
            type: string
      responses:
        '200':
          description: ''
          content:
            application/json:
              schema:
                allOf:
                  - $ref: '#/components/schemas/PaginatedDto'
                  - properties:
                      data:
                        type: array
                        items:
                          $ref: >-
                            #/components/schemas/UnifiedAtsJobinterviewstageOutput
      tags: &ref_52
        - ats/jobinterviewstages
      x-speakeasy-group: ats.jobinterviewstages
      x-speakeasy-pagination:
        type: cursor
        inputs:
          - name: cursor
            in: parameters
            type: cursor
        outputs:
          nextCursor: $.next_cursor
  /ats/jobinterviewstages/{id}:
    get:
      operationId: retrieveAtsJobInterviewStage
      summary: Retrieve Job Interview Stages
      description: Retrieve Job Interview Stages from any connected Ats software
      parameters:
        - name: x-connection-token
          required: true
          in: header
          description: The connection token
          schema:
            type: string
        - name: id
          required: true
          in: path
          description: id of the jobinterviewstage you want to retrieve.
          example: 801f9ede-c698-4e66-a7fc-48d19eebaa4f
          schema:
            type: string
        - name: remote_data
          required: false
          in: query
          description: Set to true to include data from the original Ats software.
          example: false
          schema:
            type: boolean
      responses:
        '200':
          description: ''
          content:
            application/json:
              schema:
                $ref: '#/components/schemas/UnifiedAtsJobinterviewstageOutput'
      tags: *ref_52
      x-speakeasy-group: ats.jobinterviewstages
  /ats/jobs:
    get:
      operationId: listAtsJob
      summary: List  Jobs
      parameters:
        - name: x-connection-token
          required: true
          in: header
          description: The connection token
          schema:
            type: string
        - name: remote_data
          required: false
          in: query
          example: true
          description: Set to true to include data from the original software.
          schema:
            type: boolean
        - name: limit
          required: false
          in: query
          example: 10
          description: Set to get the number of records.
          schema:
            default: 30
            type: number
        - name: cursor
          required: false
          in: query
          example: 1b8b05bb-5273-4012-b520-8657b0b90874
          description: Set to get the number of records after this cursor.
          schema:
            type: string
      responses:
        '200':
          description: ''
          content:
            application/json:
              schema:
                allOf:
                  - $ref: '#/components/schemas/PaginatedDto'
                  - properties:
                      data:
                        type: array
                        items:
                          $ref: '#/components/schemas/UnifiedAtsJobOutput'
      tags: &ref_53
        - ats/jobs
      x-speakeasy-group: ats.jobs
      x-speakeasy-pagination:
        type: cursor
        inputs:
          - name: cursor
            in: parameters
            type: cursor
        outputs:
          nextCursor: $.next_cursor
  /ats/jobs/{id}:
    get:
      operationId: retrieveAtsJob
      summary: Retrieve Jobs
      description: Retrieve Jobs from any connected Ats software
      parameters:
        - name: x-connection-token
          required: true
          in: header
          description: The connection token
          schema:
            type: string
        - name: id
          required: true
          in: path
          description: id of the job you want to retrieve.
          example: 801f9ede-c698-4e66-a7fc-48d19eebaa4f
          schema:
            type: string
        - name: remote_data
          required: false
          in: query
          description: Set to true to include data from the original Ats software.
          example: false
          schema:
            type: boolean
      responses:
        '200':
          description: ''
          content:
            application/json:
              schema:
                $ref: '#/components/schemas/UnifiedAtsJobOutput'
      tags: *ref_53
      x-speakeasy-group: ats.jobs
  /ats/offers:
    get:
      operationId: listAtsOffer
      summary: List  Offers
      parameters:
        - name: x-connection-token
          required: true
          in: header
          description: The connection token
          schema:
            type: string
        - name: remote_data
          required: false
          in: query
          example: true
          description: Set to true to include data from the original software.
          schema:
            type: boolean
        - name: limit
          required: false
          in: query
          example: 10
          description: Set to get the number of records.
          schema:
            default: 30
            type: number
        - name: cursor
          required: false
          in: query
          example: 1b8b05bb-5273-4012-b520-8657b0b90874
          description: Set to get the number of records after this cursor.
          schema:
            type: string
      responses:
        '200':
          description: ''
          content:
            application/json:
              schema:
                allOf:
                  - $ref: '#/components/schemas/PaginatedDto'
                  - properties:
                      data:
                        type: array
                        items:
                          $ref: '#/components/schemas/UnifiedAtsOfferOutput'
      tags: &ref_54
        - ats/offers
      x-speakeasy-group: ats.offers
      x-speakeasy-pagination:
        type: cursor
        inputs:
          - name: cursor
            in: parameters
            type: cursor
        outputs:
          nextCursor: $.next_cursor
  /ats/offers/{id}:
    get:
      operationId: retrieveAtsOffer
      summary: Retrieve Offers
      description: Retrieve Offers from any connected Ats software
      parameters:
        - name: x-connection-token
          required: true
          in: header
          description: The connection token
          schema:
            type: string
        - name: id
          required: true
          in: path
          description: id of the offer you want to retrieve.
          example: 801f9ede-c698-4e66-a7fc-48d19eebaa4f
          schema:
            type: string
        - name: remote_data
          required: false
          in: query
          description: Set to true to include data from the original Ats software.
          example: false
          schema:
            type: boolean
      responses:
        '200':
          description: ''
          content:
            application/json:
              schema:
                $ref: '#/components/schemas/UnifiedAtsOfferOutput'
      tags: *ref_54
      x-speakeasy-group: ats.offers
  /ats/offices:
    get:
      operationId: listAtsOffice
      summary: List Offices
      parameters:
        - name: x-connection-token
          required: true
          in: header
          description: The connection token
          schema:
            type: string
        - name: remote_data
          required: false
          in: query
          example: true
          description: Set to true to include data from the original software.
          schema:
            type: boolean
        - name: limit
          required: false
          in: query
          example: 10
          description: Set to get the number of records.
          schema:
            default: 30
            type: number
        - name: cursor
          required: false
          in: query
          example: 1b8b05bb-5273-4012-b520-8657b0b90874
          description: Set to get the number of records after this cursor.
          schema:
            type: string
      responses:
        '200':
          description: ''
          content:
            application/json:
              schema:
                allOf:
                  - $ref: '#/components/schemas/PaginatedDto'
                  - properties:
                      data:
                        type: array
                        items:
                          $ref: '#/components/schemas/UnifiedAtsOfficeOutput'
      tags: &ref_55
        - ats/offices
      x-speakeasy-group: ats.offices
      x-speakeasy-pagination:
        type: cursor
        inputs:
          - name: cursor
            in: parameters
            type: cursor
        outputs:
          nextCursor: $.next_cursor
  /ats/offices/{id}:
    get:
      operationId: retrieveAtsOffice
      summary: Retrieve Offices
      description: Retrieve Offices from any connected Ats software
      parameters:
        - name: x-connection-token
          required: true
          in: header
          description: The connection token
          schema:
            type: string
        - name: id
          required: true
          in: path
          description: id of the office you want to retrieve.
          example: 801f9ede-c698-4e66-a7fc-48d19eebaa4f
          schema:
            type: string
        - name: remote_data
          required: false
          in: query
          description: Set to true to include data from the original Ats software.
          example: false
          schema:
            type: boolean
      responses:
        '200':
          description: ''
          content:
            application/json:
              schema:
                $ref: '#/components/schemas/UnifiedAtsOfficeOutput'
      tags: *ref_55
      x-speakeasy-group: ats.offices
  /ats/rejectreasons:
    get:
      operationId: listAtsRejectReasons
      summary: List  RejectReasons
      parameters:
        - name: x-connection-token
          required: true
          in: header
          description: The connection token
          schema:
            type: string
        - name: remote_data
          required: false
          in: query
          example: true
          description: Set to true to include data from the original software.
          schema:
            type: boolean
        - name: limit
          required: false
          in: query
          example: 10
          description: Set to get the number of records.
          schema:
            default: 30
            type: number
        - name: cursor
          required: false
          in: query
          example: 1b8b05bb-5273-4012-b520-8657b0b90874
          description: Set to get the number of records after this cursor.
          schema:
            type: string
      responses:
        '200':
          description: ''
          content:
            application/json:
              schema:
                allOf:
                  - $ref: '#/components/schemas/PaginatedDto'
                  - properties:
                      data:
                        type: array
                        items:
                          $ref: '#/components/schemas/UnifiedAtsRejectreasonOutput'
      tags: &ref_56
        - ats/rejectreasons
      x-speakeasy-group: ats.rejectreasons
      x-speakeasy-pagination:
        type: cursor
        inputs:
          - name: cursor
            in: parameters
            type: cursor
        outputs:
          nextCursor: $.next_cursor
  /ats/rejectreasons/{id}:
    get:
      operationId: retrieveAtsRejectReason
      summary: Retrieve Reject Reasons
      description: Retrieve Reject Reasons from any connected Ats software
      parameters:
        - name: x-connection-token
          required: true
          in: header
          description: The connection token
          schema:
            type: string
        - name: id
          required: true
          in: path
          description: id of the rejectreason you want to retrieve.
          example: 801f9ede-c698-4e66-a7fc-48d19eebaa4f
          schema:
            type: string
        - name: remote_data
          required: false
          in: query
          description: Set to true to include data from the original Ats software.
          example: false
          schema:
            type: boolean
      responses:
        '200':
          description: ''
          content:
            application/json:
              schema:
                $ref: '#/components/schemas/UnifiedAtsRejectreasonOutput'
      tags: *ref_56
      x-speakeasy-group: ats.rejectreasons
  /ats/scorecards:
    get:
      operationId: listAtsScorecard
      summary: List  ScoreCards
      parameters:
        - name: x-connection-token
          required: true
          in: header
          description: The connection token
          schema:
            type: string
        - name: remote_data
          required: false
          in: query
          example: true
          description: Set to true to include data from the original software.
          schema:
            type: boolean
        - name: limit
          required: false
          in: query
          example: 10
          description: Set to get the number of records.
          schema:
            default: 30
            type: number
        - name: cursor
          required: false
          in: query
          example: 1b8b05bb-5273-4012-b520-8657b0b90874
          description: Set to get the number of records after this cursor.
          schema:
            type: string
      responses:
        '200':
          description: ''
          content:
            application/json:
              schema:
                allOf:
                  - $ref: '#/components/schemas/PaginatedDto'
                  - properties:
                      data:
                        type: array
                        items:
                          $ref: '#/components/schemas/UnifiedAtsScorecardOutput'
      tags: &ref_57
        - ats/scorecards
      x-speakeasy-group: ats.scorecards
      x-speakeasy-pagination:
        type: cursor
        inputs:
          - name: cursor
            in: parameters
            type: cursor
        outputs:
          nextCursor: $.next_cursor
  /ats/scorecards/{id}:
    get:
      operationId: retrieveAtsScorecard
      summary: Retrieve Score Cards
      description: Retrieve Score Cards from any connected Ats software
      parameters:
        - name: x-connection-token
          required: true
          in: header
          description: The connection token
          schema:
            type: string
        - name: id
          required: true
          in: path
          description: id of the scorecard you want to retrieve.
          example: 801f9ede-c698-4e66-a7fc-48d19eebaa4f
          schema:
            type: string
        - name: remote_data
          required: false
          in: query
          description: Set to true to include data from the original Ats software.
          example: false
          schema:
            type: boolean
      responses:
        '200':
          description: ''
          content:
            application/json:
              schema:
                $ref: '#/components/schemas/UnifiedAtsScorecardOutput'
      tags: *ref_57
      x-speakeasy-group: ats.scorecards
  /ats/tags:
    get:
      operationId: listAtsTags
      summary: List  Tags
      parameters:
        - name: x-connection-token
          required: true
          in: header
          description: The connection token
          schema:
            type: string
        - name: remote_data
          required: false
          in: query
          example: true
          description: Set to true to include data from the original software.
          schema:
            type: boolean
        - name: limit
          required: false
          in: query
          example: 10
          description: Set to get the number of records.
          schema:
            default: 30
            type: number
        - name: cursor
          required: false
          in: query
          example: 1b8b05bb-5273-4012-b520-8657b0b90874
          description: Set to get the number of records after this cursor.
          schema:
            type: string
      responses:
        '200':
          description: ''
          content:
            application/json:
              schema:
                allOf:
                  - $ref: '#/components/schemas/PaginatedDto'
                  - properties:
                      data:
                        type: array
                        items:
                          $ref: '#/components/schemas/UnifiedAtsTagOutput'
      tags: &ref_58
        - ats/tags
      x-speakeasy-group: ats.tags
      x-speakeasy-pagination:
        type: cursor
        inputs:
          - name: cursor
            in: parameters
            type: cursor
        outputs:
          nextCursor: $.next_cursor
  /ats/tags/{id}:
    get:
      operationId: retrieveAtsTag
      summary: Retrieve Tags
      description: Retrieve Tags from any connected Ats software
      parameters:
        - name: x-connection-token
          required: true
          in: header
          description: The connection token
          schema:
            type: string
        - name: id
          required: true
          in: path
          description: id of the tag you want to retrieve.
          example: 801f9ede-c698-4e66-a7fc-48d19eebaa4f
          schema:
            type: string
        - name: remote_data
          required: false
          in: query
          description: Set to true to include data from the original Ats software.
          example: false
          schema:
            type: boolean
      responses:
        '200':
          description: ''
          content:
            application/json:
              schema:
                $ref: '#/components/schemas/UnifiedAtsTagOutput'
      tags: *ref_58
      x-speakeasy-group: ats.tags
  /ats/users:
    get:
      operationId: listAtsUsers
      summary: List  Users
      parameters:
        - name: x-connection-token
          required: true
          in: header
          description: The connection token
          schema:
            type: string
        - name: remote_data
          required: false
          in: query
          example: true
          description: Set to true to include data from the original software.
          schema:
            type: boolean
        - name: limit
          required: false
          in: query
          example: 10
          description: Set to get the number of records.
          schema:
            default: 30
            type: number
        - name: cursor
          required: false
          in: query
          example: 1b8b05bb-5273-4012-b520-8657b0b90874
          description: Set to get the number of records after this cursor.
          schema:
            type: string
      responses:
        '200':
          description: ''
          content:
            application/json:
              schema:
                allOf:
                  - $ref: '#/components/schemas/PaginatedDto'
                  - properties:
                      data:
                        type: array
                        items:
                          $ref: '#/components/schemas/UnifiedAtsUserOutput'
      tags: &ref_59
        - ats/users
      x-speakeasy-group: ats.users
      x-speakeasy-pagination:
        type: cursor
        inputs:
          - name: cursor
            in: parameters
            type: cursor
        outputs:
          nextCursor: $.next_cursor
  /ats/users/{id}:
    get:
      operationId: retrieveAtsUser
      summary: Retrieve Users
      description: Retrieve Users from any connected Ats software
      parameters:
        - name: x-connection-token
          required: true
          in: header
          description: The connection token
          schema:
            type: string
        - name: id
          required: true
          in: path
          description: id of the user you want to retrieve.
          example: 801f9ede-c698-4e66-a7fc-48d19eebaa4f
          schema:
            type: string
        - name: remote_data
          required: false
          in: query
          description: Set to true to include data from the original Ats software.
          example: false
          schema:
            type: boolean
      responses:
        '200':
          description: ''
          content:
            application/json:
              schema:
                $ref: '#/components/schemas/UnifiedAtsUserOutput'
      tags: *ref_59
      x-speakeasy-group: ats.users
  /ats/eeocs:
    get:
      operationId: listAtsEeocs
      summary: List  Eeocss
      parameters:
        - name: x-connection-token
          required: true
          in: header
          description: The connection token
          schema:
            type: string
        - name: remote_data
          required: false
          in: query
          example: true
          description: Set to true to include data from the original software.
          schema:
            type: boolean
        - name: limit
          required: false
          in: query
          example: 10
          description: Set to get the number of records.
          schema:
            default: 30
            type: number
        - name: cursor
          required: false
          in: query
          example: 1b8b05bb-5273-4012-b520-8657b0b90874
          description: Set to get the number of records after this cursor.
          schema:
            type: string
      responses:
        '200':
          description: ''
          content:
            application/json:
              schema:
                allOf:
                  - $ref: '#/components/schemas/PaginatedDto'
                  - properties:
                      data:
                        type: array
                        items:
                          $ref: '#/components/schemas/UnifiedAtsEeocsOutput'
      tags: &ref_60
        - ats/eeocs
      x-speakeasy-group: ats.eeocs
      x-speakeasy-pagination:
        type: cursor
        inputs:
          - name: cursor
            in: parameters
            type: cursor
        outputs:
          nextCursor: $.next_cursor
  /ats/eeocs/{id}:
    get:
      operationId: retrieveAtsEeocs
      summary: Retrieve Eeocs
      description: Retrieve a eeocs from any connected Ats software
      parameters:
        - name: x-connection-token
          required: true
          in: header
          description: The connection token
          schema:
            type: string
        - name: id
          required: true
          in: path
          description: id of the eeocs you want to retrieve.
          schema:
            type: string
        - name: remote_data
          required: false
          in: query
          description: Set to true to include data from the original Ats software.
          schema:
            type: boolean
      responses:
        '200':
          description: ''
          content:
            application/json:
              schema:
                $ref: '#/components/schemas/UnifiedAtsEeocsOutput'
      tags: *ref_60
      x-speakeasy-group: ats.eeocs
  /accounting/accounts:
    get:
      operationId: listAccountingAccounts
      summary: List  Accounts
      parameters:
        - name: x-connection-token
          required: true
          in: header
          description: The connection token
          schema:
            type: string
        - name: remote_data
          required: false
          in: query
          example: true
          description: Set to true to include data from the original software.
          schema:
            type: boolean
        - name: limit
          required: false
          in: query
          example: 10
          description: Set to get the number of records.
          schema:
            default: 30
            type: number
        - name: cursor
          required: false
          in: query
          example: 1b8b05bb-5273-4012-b520-8657b0b90874
          description: Set to get the number of records after this cursor.
          schema:
            type: string
      responses:
        '200':
          description: ''
          content:
            application/json:
              schema:
                allOf:
                  - $ref: '#/components/schemas/PaginatedDto'
                  - properties:
                      data:
                        type: array
                        items:
                          $ref: '#/components/schemas/UnifiedAccountingAccountOutput'
      tags: &ref_61
        - accounting/accounts
      x-speakeasy-group: accounting.accounts
      x-speakeasy-pagination:
        type: cursor
        inputs:
          - name: cursor
            in: parameters
            type: cursor
        outputs:
          nextCursor: $.next_cursor
    post:
      operationId: createAccountingAccount
      summary: Create Accounts
      description: Create accounts in any supported Accounting software
      parameters:
        - name: x-connection-token
          required: true
          in: header
          description: The connection token
          schema:
            type: string
        - name: remote_data
          required: false
          in: query
          example: false
          description: Set to true to include data from the original Accounting software.
          schema:
            type: boolean
      requestBody:
        required: true
        content:
          application/json:
            schema:
              $ref: '#/components/schemas/UnifiedAccountingAccountInput'
      responses:
        '201':
          description: ''
          content:
            application/json:
              schema:
                $ref: '#/components/schemas/UnifiedAccountingAccountOutput'
      tags: *ref_61
      x-speakeasy-group: accounting.accounts
  /accounting/accounts/{id}:
    get:
      operationId: retrieveAccountingAccount
      summary: Retrieve Accounts
      description: Retrieve Accounts from any connected Accounting software
      parameters:
        - name: x-connection-token
          required: true
          in: header
          description: The connection token
          schema:
            type: string
        - name: id
          required: true
          in: path
          example: 801f9ede-c698-4e66-a7fc-48d19eebaa4f
          description: id of the account you want to retrieve.
          schema:
            type: string
        - name: remote_data
          required: false
          in: query
          example: false
          description: Set to true to include data from the original Accounting software.
          schema:
            type: boolean
      responses:
        '200':
          description: ''
          content:
            application/json:
              schema:
                $ref: '#/components/schemas/UnifiedAccountingAccountOutput'
      tags: *ref_61
      x-speakeasy-group: accounting.accounts
  /accounting/addresses:
    get:
      operationId: listAccountingAddress
      summary: List  Addresss
      parameters:
        - name: x-connection-token
          required: true
          in: header
          description: The connection token
          schema:
            type: string
        - name: remote_data
          required: false
          in: query
          example: true
          description: Set to true to include data from the original software.
          schema:
            type: boolean
        - name: limit
          required: false
          in: query
          example: 10
          description: Set to get the number of records.
          schema:
            default: 30
            type: number
        - name: cursor
          required: false
          in: query
          example: 1b8b05bb-5273-4012-b520-8657b0b90874
          description: Set to get the number of records after this cursor.
          schema:
            type: string
      responses:
        '200':
          description: ''
          content:
            application/json:
              schema:
                allOf:
                  - $ref: '#/components/schemas/PaginatedDto'
                  - properties:
                      data:
                        type: array
                        items:
                          $ref: '#/components/schemas/UnifiedAccountingAddressOutput'
      tags: &ref_62
        - accounting/addresses
      x-speakeasy-group: accounting.addresses
      x-speakeasy-pagination:
        type: cursor
        inputs:
          - name: cursor
            in: parameters
            type: cursor
        outputs:
          nextCursor: $.next_cursor
  /accounting/addresses/{id}:
    get:
      operationId: retrieveAccountingAddress
      summary: Retrieve Addresses
      description: Retrieve Addresses from any connected Accounting software
      parameters:
        - name: x-connection-token
          required: true
          in: header
          description: The connection token
          schema:
            type: string
        - name: id
          required: true
          in: path
          example: 801f9ede-c698-4e66-a7fc-48d19eebaa4f
          description: id of the address you want to retrieve.
          schema:
            type: string
        - name: remote_data
          required: false
          in: query
          example: false
          description: Set to true to include data from the original Accounting software.
          schema:
            type: boolean
      responses:
        '200':
          description: ''
          content:
            application/json:
              schema:
                $ref: '#/components/schemas/UnifiedAccountingAddressOutput'
      tags: *ref_62
      x-speakeasy-group: accounting.addresses
  /accounting/attachments:
    get:
      operationId: listAccountingAttachments
      summary: List  Attachments
      parameters:
        - name: x-connection-token
          required: true
          in: header
          description: The connection token
          schema:
            type: string
        - name: remote_data
          required: false
          in: query
          example: true
          description: Set to true to include data from the original software.
          schema:
            type: boolean
        - name: limit
          required: false
          in: query
          example: 10
          description: Set to get the number of records.
          schema:
            default: 30
            type: number
        - name: cursor
          required: false
          in: query
          example: 1b8b05bb-5273-4012-b520-8657b0b90874
          description: Set to get the number of records after this cursor.
          schema:
            type: string
      responses:
        '200':
          description: ''
          content:
            application/json:
              schema:
                allOf:
                  - $ref: '#/components/schemas/PaginatedDto'
                  - properties:
                      data:
                        type: array
                        items:
                          $ref: >-
                            #/components/schemas/UnifiedAccountingAttachmentOutput
      tags: &ref_63
        - accounting/attachments
      x-speakeasy-group: accounting.attachments
      x-speakeasy-pagination:
        type: cursor
        inputs:
          - name: cursor
            in: parameters
            type: cursor
        outputs:
          nextCursor: $.next_cursor
    post:
      operationId: createAccountingAttachment
      summary: Create Attachments
      description: Create attachments in any supported Accounting software
      parameters:
        - name: x-connection-token
          required: true
          in: header
          description: The connection token
          schema:
            type: string
        - name: remote_data
          required: false
          in: query
          example: false
          description: Set to true to include data from the original Accounting software.
          schema:
            type: boolean
      requestBody:
        required: true
        content:
          application/json:
            schema:
              $ref: '#/components/schemas/UnifiedAccountingAttachmentInput'
      responses:
        '201':
          description: ''
          content:
            application/json:
              schema:
                $ref: '#/components/schemas/UnifiedAccountingAttachmentOutput'
      tags: *ref_63
      x-speakeasy-group: accounting.attachments
  /accounting/attachments/{id}:
    get:
      operationId: retrieveAccountingAttachment
      summary: Retrieve Attachments
      description: Retrieve attachments from any connected Accounting software
      parameters:
        - name: x-connection-token
          required: true
          in: header
          description: The connection token
          schema:
            type: string
        - name: id
          required: true
          in: path
          example: 801f9ede-c698-4e66-a7fc-48d19eebaa4f
          description: id of the attachment you want to retrieve.
          schema:
            type: string
        - name: remote_data
          required: false
          in: query
          example: false
          description: Set to true to include data from the original Accounting software.
          schema:
            type: boolean
      responses:
        '200':
          description: ''
          content:
            application/json:
              schema:
                $ref: '#/components/schemas/UnifiedAccountingAttachmentOutput'
      tags: *ref_63
      x-speakeasy-group: accounting.attachments
  /accounting/balancesheets:
    get:
      operationId: listAccountingBalanceSheets
      summary: List  BalanceSheets
      parameters:
        - name: x-connection-token
          required: true
          in: header
          description: The connection token
          schema:
            type: string
        - name: remote_data
          required: false
          in: query
          example: true
          description: Set to true to include data from the original software.
          schema:
            type: boolean
        - name: limit
          required: false
          in: query
          example: 10
          description: Set to get the number of records.
          schema:
            default: 30
            type: number
        - name: cursor
          required: false
          in: query
          example: 1b8b05bb-5273-4012-b520-8657b0b90874
          description: Set to get the number of records after this cursor.
          schema:
            type: string
      responses:
        '200':
          description: ''
          content:
            application/json:
              schema:
                allOf:
                  - $ref: '#/components/schemas/PaginatedDto'
                  - properties:
                      data:
                        type: array
                        items:
                          $ref: >-
                            #/components/schemas/UnifiedAccountingBalancesheetOutput
      tags: &ref_64
        - accounting/balancesheets
      x-speakeasy-group: accounting.balancesheets
      x-speakeasy-pagination:
        type: cursor
        inputs:
          - name: cursor
            in: parameters
            type: cursor
        outputs:
          nextCursor: $.next_cursor
  /accounting/balancesheets/{id}:
    get:
      operationId: retrieveAccountingBalanceSheet
      summary: Retrieve BalanceSheets
      description: Retrieve BalanceSheets from any connected Accounting software
      parameters:
        - name: x-connection-token
          required: true
          in: header
          description: The connection token
          schema:
            type: string
        - name: id
          required: true
          in: path
          example: 801f9ede-c698-4e66-a7fc-48d19eebaa4f
          description: id of the balancesheet you want to retrieve.
          schema:
            type: string
        - name: remote_data
          required: false
          in: query
          example: false
          description: Set to true to include data from the original Accounting software.
          schema:
            type: boolean
      responses:
        '200':
          description: ''
          content:
            application/json:
              schema:
                $ref: '#/components/schemas/UnifiedAccountingBalancesheetOutput'
      tags: *ref_64
      x-speakeasy-group: accounting.balancesheets
  /accounting/cashflowstatements:
    get:
      operationId: listAccountingCashflowStatement
      summary: List  CashflowStatements
      parameters:
        - name: x-connection-token
          required: true
          in: header
          description: The connection token
          schema:
            type: string
        - name: remote_data
          required: false
          in: query
          example: true
          description: Set to true to include data from the original software.
          schema:
            type: boolean
        - name: limit
          required: false
          in: query
          example: 10
          description: Set to get the number of records.
          schema:
            default: 30
            type: number
        - name: cursor
          required: false
          in: query
          example: 1b8b05bb-5273-4012-b520-8657b0b90874
          description: Set to get the number of records after this cursor.
          schema:
            type: string
      responses:
        '200':
          description: ''
          content:
            application/json:
              schema:
                allOf:
                  - $ref: '#/components/schemas/PaginatedDto'
                  - properties:
                      data:
                        type: array
                        items:
                          $ref: >-
                            #/components/schemas/UnifiedAccountingCashflowstatementOutput
      tags: &ref_65
        - accounting/cashflowstatements
      x-speakeasy-group: accounting.cashflowstatements
      x-speakeasy-pagination:
        type: cursor
        inputs:
          - name: cursor
            in: parameters
            type: cursor
        outputs:
          nextCursor: $.next_cursor
  /accounting/cashflowstatements/{id}:
    get:
      operationId: retrieveAccountingCashflowStatement
      summary: Retrieve Cashflow Statements
      description: Retrieve Cashflow Statements from any connected Accounting software
      parameters:
        - name: x-connection-token
          required: true
          in: header
          description: The connection token
          schema:
            type: string
        - name: id
          required: true
          in: path
          example: 801f9ede-c698-4e66-a7fc-48d19eebaa4f
          description: id of the cashflowstatement you want to retrieve.
          schema:
            type: string
        - name: remote_data
          required: false
          in: query
          example: false
          description: Set to true to include data from the original Accounting software.
          schema:
            type: boolean
      responses:
        '200':
          description: ''
          content:
            application/json:
              schema:
                $ref: '#/components/schemas/UnifiedAccountingCashflowstatementOutput'
      tags: *ref_65
      x-speakeasy-group: accounting.cashflowstatements
  /accounting/companyinfos:
    get:
      operationId: listAccountingCompanyInfos
      summary: List  CompanyInfos
      parameters:
        - name: x-connection-token
          required: true
          in: header
          description: The connection token
          schema:
            type: string
        - name: remote_data
          required: false
          in: query
          example: true
          description: Set to true to include data from the original software.
          schema:
            type: boolean
        - name: limit
          required: false
          in: query
          example: 10
          description: Set to get the number of records.
          schema:
            default: 30
            type: number
        - name: cursor
          required: false
          in: query
          example: 1b8b05bb-5273-4012-b520-8657b0b90874
          description: Set to get the number of records after this cursor.
          schema:
            type: string
      responses:
        '200':
          description: ''
          content:
            application/json:
              schema:
                allOf:
                  - $ref: '#/components/schemas/PaginatedDto'
                  - properties:
                      data:
                        type: array
                        items:
                          $ref: >-
                            #/components/schemas/UnifiedAccountingCompanyinfoOutput
      tags: &ref_66
        - accounting/companyinfos
      x-speakeasy-group: accounting.companyinfos
      x-speakeasy-pagination:
        type: cursor
        inputs:
          - name: cursor
            in: parameters
            type: cursor
        outputs:
          nextCursor: $.next_cursor
  /accounting/companyinfos/{id}:
    get:
      operationId: retrieveAccountingCompanyInfo
      summary: Retrieve Company Infos
      description: Retrieve Company Infos from any connected Accounting software
      parameters:
        - name: x-connection-token
          required: true
          in: header
          description: The connection token
          schema:
            type: string
        - name: id
          required: true
          in: path
          example: 801f9ede-c698-4e66-a7fc-48d19eebaa4f
          description: id of the companyinfo you want to retrieve.
          schema:
            type: string
        - name: remote_data
          required: false
          in: query
          example: false
          description: Set to true to include data from the original Accounting software.
          schema:
            type: boolean
      responses:
        '200':
          description: ''
          content:
            application/json:
              schema:
                $ref: '#/components/schemas/UnifiedAccountingCompanyinfoOutput'
      tags: *ref_66
      x-speakeasy-group: accounting.companyinfos
  /accounting/contacts:
    get:
      operationId: listAccountingContacts
      summary: List  Contacts
      parameters:
        - name: x-connection-token
          required: true
          in: header
          description: The connection token
          schema:
            type: string
        - name: remote_data
          required: false
          in: query
          example: true
          description: Set to true to include data from the original software.
          schema:
            type: boolean
        - name: limit
          required: false
          in: query
          example: 10
          description: Set to get the number of records.
          schema:
            default: 30
            type: number
        - name: cursor
          required: false
          in: query
          example: 1b8b05bb-5273-4012-b520-8657b0b90874
          description: Set to get the number of records after this cursor.
          schema:
            type: string
      responses:
        '200':
          description: ''
          content:
            application/json:
              schema:
                allOf:
                  - $ref: '#/components/schemas/PaginatedDto'
                  - properties:
                      data:
                        type: array
                        items:
                          $ref: '#/components/schemas/UnifiedAccountingContactOutput'
      tags: &ref_67
        - accounting/contacts
      x-speakeasy-group: accounting.contacts
      x-speakeasy-pagination:
        type: cursor
        inputs:
          - name: cursor
            in: parameters
            type: cursor
        outputs:
          nextCursor: $.next_cursor
    post:
      operationId: createAccountingContact
      summary: Create Contacts
      description: Create contacts in any supported Accounting software
      parameters:
        - name: x-connection-token
          required: true
          in: header
          description: The connection token
          schema:
            type: string
        - name: remote_data
          required: false
          in: query
          example: false
          description: Set to true to include data from the original Accounting software.
          schema:
            type: boolean
      requestBody:
        required: true
        content:
          application/json:
            schema:
              $ref: '#/components/schemas/UnifiedAccountingContactInput'
      responses:
        '201':
          description: ''
          content:
            application/json:
              schema:
                $ref: '#/components/schemas/UnifiedAccountingContactOutput'
      tags: *ref_67
      x-speakeasy-group: accounting.contacts
  /accounting/contacts/{id}:
    get:
      operationId: retrieveAccountingContact
      summary: Retrieve Contacts
      description: Retrieve Contacts from any connected Accounting software
      parameters:
        - name: x-connection-token
          required: true
          in: header
          description: The connection token
          schema:
            type: string
        - name: id
          required: true
          in: path
          example: 801f9ede-c698-4e66-a7fc-48d19eebaa4f
          description: id of the contact you want to retrieve.
          schema:
            type: string
        - name: remote_data
          required: false
          in: query
          example: false
          description: Set to true to include data from the original Accounting software.
          schema:
            type: boolean
      responses:
        '200':
          description: ''
          content:
            application/json:
              schema:
                $ref: '#/components/schemas/UnifiedAccountingContactOutput'
      tags: *ref_67
      x-speakeasy-group: accounting.contacts
  /accounting/creditnotes:
    get:
      operationId: listAccountingCreditNote
      summary: List  CreditNotes
      parameters:
        - name: x-connection-token
          required: true
          in: header
          description: The connection token
          schema:
            type: string
        - name: remote_data
          required: false
          in: query
          example: true
          description: Set to true to include data from the original software.
          schema:
            type: boolean
        - name: limit
          required: false
          in: query
          example: 10
          description: Set to get the number of records.
          schema:
            default: 30
            type: number
        - name: cursor
          required: false
          in: query
          example: 1b8b05bb-5273-4012-b520-8657b0b90874
          description: Set to get the number of records after this cursor.
          schema:
            type: string
      responses:
        '200':
          description: ''
          content:
            application/json:
              schema:
                allOf:
                  - $ref: '#/components/schemas/PaginatedDto'
                  - properties:
                      data:
                        type: array
                        items:
                          $ref: >-
                            #/components/schemas/UnifiedAccountingCreditnoteOutput
      tags: &ref_68
        - accounting/creditnotes
      x-speakeasy-group: accounting.creditnotes
      x-speakeasy-pagination:
        type: cursor
        inputs:
          - name: cursor
            in: parameters
            type: cursor
        outputs:
          nextCursor: $.next_cursor
  /accounting/creditnotes/{id}:
    get:
      operationId: retrieveAccountingCreditNote
      summary: Retrieve Credit Notes
      description: Retrieve Credit Notes from any connected Accounting software
      parameters:
        - name: x-connection-token
          required: true
          in: header
          description: The connection token
          schema:
            type: string
        - name: id
          required: true
          in: path
          example: 801f9ede-c698-4e66-a7fc-48d19eebaa4f
          description: id of the creditnote you want to retrieve.
          schema:
            type: string
        - name: remote_data
          required: false
          in: query
          example: false
          description: Set to true to include data from the original Accounting software.
          schema:
            type: boolean
      responses:
        '200':
          description: ''
          content:
            application/json:
              schema:
                $ref: '#/components/schemas/UnifiedAccountingCreditnoteOutput'
      tags: *ref_68
      x-speakeasy-group: accounting.creditnotes
  /accounting/expenses:
    get:
      operationId: listAccountingExpense
      summary: List  Expenses
      parameters:
        - name: x-connection-token
          required: true
          in: header
          description: The connection token
          schema:
            type: string
        - name: remote_data
          required: false
          in: query
          example: true
          description: Set to true to include data from the original software.
          schema:
            type: boolean
        - name: limit
          required: false
          in: query
          example: 10
          description: Set to get the number of records.
          schema:
            default: 30
            type: number
        - name: cursor
          required: false
          in: query
          example: 1b8b05bb-5273-4012-b520-8657b0b90874
          description: Set to get the number of records after this cursor.
          schema:
            type: string
      responses:
        '200':
          description: ''
          content:
            application/json:
              schema:
                allOf:
                  - $ref: '#/components/schemas/PaginatedDto'
                  - properties:
                      data:
                        type: array
                        items:
                          $ref: '#/components/schemas/UnifiedAccountingExpenseOutput'
      tags: &ref_69
        - accounting/expenses
      x-speakeasy-group: accounting.expenses
      x-speakeasy-pagination:
        type: cursor
        inputs:
          - name: cursor
            in: parameters
            type: cursor
        outputs:
          nextCursor: $.next_cursor
    post:
      operationId: createAccountingExpense
      summary: Create Expenses
      description: Create Expenses in any supported Accounting software
      parameters:
        - name: x-connection-token
          required: true
          in: header
          description: The connection token
          schema:
            type: string
        - name: remote_data
          required: false
          in: query
          example: false
          description: Set to true to include data from the original Accounting software.
          schema:
            type: boolean
      requestBody:
        required: true
        content:
          application/json:
            schema:
              $ref: '#/components/schemas/UnifiedAccountingExpenseInput'
      responses:
        '201':
          description: ''
          content:
            application/json:
              schema:
                $ref: '#/components/schemas/UnifiedAccountingExpenseOutput'
      tags: *ref_69
      x-speakeasy-group: accounting.expenses
  /accounting/expenses/{id}:
    get:
      operationId: retrieveAccountingExpense
      summary: Retrieve Expenses
      description: Retrieve Expenses from any connected Accounting software
      parameters:
        - name: x-connection-token
          required: true
          in: header
          description: The connection token
          schema:
            type: string
        - name: id
          required: true
          in: path
          example: 801f9ede-c698-4e66-a7fc-48d19eebaa4f
          description: id of the expense you want to retrieve.
          schema:
            type: string
        - name: remote_data
          required: false
          in: query
          example: false
          description: Set to true to include data from the original Accounting software.
          schema:
            type: boolean
      responses:
        '200':
          description: ''
          content:
            application/json:
              schema:
                $ref: '#/components/schemas/UnifiedAccountingExpenseOutput'
      tags: *ref_69
      x-speakeasy-group: accounting.expenses
  /accounting/incomestatements:
    get:
      operationId: listAccountingIncomeStatement
      summary: List  IncomeStatements
      parameters:
        - name: x-connection-token
          required: true
          in: header
          description: The connection token
          schema:
            type: string
        - name: remote_data
          required: false
          in: query
          example: true
          description: Set to true to include data from the original software.
          schema:
            type: boolean
        - name: limit
          required: false
          in: query
          example: 10
          description: Set to get the number of records.
          schema:
            default: 30
            type: number
        - name: cursor
          required: false
          in: query
          example: 1b8b05bb-5273-4012-b520-8657b0b90874
          description: Set to get the number of records after this cursor.
          schema:
            type: string
      responses:
        '200':
          description: ''
          content:
            application/json:
              schema:
                allOf:
                  - $ref: '#/components/schemas/PaginatedDto'
                  - properties:
                      data:
                        type: array
                        items:
                          $ref: >-
                            #/components/schemas/UnifiedAccountingIncomestatementOutput
      tags: &ref_70
        - accounting/incomestatements
      x-speakeasy-group: accounting.incomestatements
      x-speakeasy-pagination:
        type: cursor
        inputs:
          - name: cursor
            in: parameters
            type: cursor
        outputs:
          nextCursor: $.next_cursor
  /accounting/incomestatements/{id}:
    get:
      operationId: retrieveAccountingIncomeStatement
      summary: Retrieve Income Statements
      description: Retrieve Income Statements from any connected Accounting software
      parameters:
        - name: x-connection-token
          required: true
          in: header
          description: The connection token
          schema:
            type: string
        - name: id
          required: true
          in: path
          example: 801f9ede-c698-4e66-a7fc-48d19eebaa4f
          description: id of the incomestatement you want to retrieve.
          schema:
            type: string
        - name: remote_data
          required: false
          in: query
          example: false
          description: Set to true to include data from the original Accounting software.
          schema:
            type: boolean
      responses:
        '200':
          description: ''
          content:
            application/json:
              schema:
                $ref: '#/components/schemas/UnifiedAccountingIncomestatementOutput'
      tags: *ref_70
      x-speakeasy-group: accounting.incomestatements
  /accounting/invoices:
    get:
      operationId: listAccountingInvoice
      summary: List  Invoices
      parameters:
        - name: x-connection-token
          required: true
          in: header
          description: The connection token
          schema:
            type: string
        - name: remote_data
          required: false
          in: query
          example: true
          description: Set to true to include data from the original software.
          schema:
            type: boolean
        - name: limit
          required: false
          in: query
          example: 10
          description: Set to get the number of records.
          schema:
            default: 30
            type: number
        - name: cursor
          required: false
          in: query
          example: 1b8b05bb-5273-4012-b520-8657b0b90874
          description: Set to get the number of records after this cursor.
          schema:
            type: string
      responses:
        '200':
          description: ''
          content:
            application/json:
              schema:
                allOf:
                  - $ref: '#/components/schemas/PaginatedDto'
                  - properties:
                      data:
                        type: array
                        items:
                          $ref: '#/components/schemas/UnifiedAccountingInvoiceOutput'
      tags: &ref_71
        - accounting/invoices
      x-speakeasy-group: accounting.invoices
      x-speakeasy-pagination:
        type: cursor
        inputs:
          - name: cursor
            in: parameters
            type: cursor
        outputs:
          nextCursor: $.next_cursor
    post:
      operationId: createAccountingInvoice
      summary: Create Invoices
      description: Create invoices in any supported Accounting software
      parameters:
        - name: x-connection-token
          required: true
          in: header
          description: The connection token
          schema:
            type: string
        - name: remote_data
          required: false
          in: query
          example: false
          description: Set to true to include data from the original Accounting software.
          schema:
            type: boolean
      requestBody:
        required: true
        content:
          application/json:
            schema:
              $ref: '#/components/schemas/UnifiedAccountingInvoiceInput'
      responses:
        '201':
          description: ''
          content:
            application/json:
              schema:
                $ref: '#/components/schemas/UnifiedAccountingInvoiceOutput'
      tags: *ref_71
      x-speakeasy-group: accounting.invoices
  /accounting/invoices/{id}:
    get:
      operationId: retrieveAccountingInvoice
      summary: Retrieve Invoices
      description: Retrieve Invoices from any connected Accounting software
      parameters:
        - name: x-connection-token
          required: true
          in: header
          description: The connection token
          schema:
            type: string
        - name: id
          required: true
          in: path
          example: 801f9ede-c698-4e66-a7fc-48d19eebaa4f
          description: id of the invoice you want to retrieve.
          schema:
            type: string
        - name: remote_data
          required: false
          in: query
          example: false
          description: Set to true to include data from the original Accounting software.
          schema:
            type: boolean
      responses:
        '200':
          description: ''
          content:
            application/json:
              schema:
                $ref: '#/components/schemas/UnifiedAccountingInvoiceOutput'
      tags: *ref_71
      x-speakeasy-group: accounting.invoices
  /accounting/items:
    get:
      operationId: listAccountingItem
      summary: List  Items
      parameters:
        - name: x-connection-token
          required: true
          in: header
          description: The connection token
          schema:
            type: string
        - name: remote_data
          required: false
          in: query
          example: true
          description: Set to true to include data from the original software.
          schema:
            type: boolean
        - name: limit
          required: false
          in: query
          example: 10
          description: Set to get the number of records.
          schema:
            default: 30
            type: number
        - name: cursor
          required: false
          in: query
          example: 1b8b05bb-5273-4012-b520-8657b0b90874
          description: Set to get the number of records after this cursor.
          schema:
            type: string
      responses:
        '200':
          description: ''
          content:
            application/json:
              schema:
                allOf:
                  - $ref: '#/components/schemas/PaginatedDto'
                  - properties:
                      data:
                        type: array
                        items:
                          $ref: '#/components/schemas/UnifiedAccountingItemOutput'
      tags: &ref_72
        - accounting/items
      x-speakeasy-group: accounting.items
      x-speakeasy-pagination:
        type: cursor
        inputs:
          - name: cursor
            in: parameters
            type: cursor
        outputs:
          nextCursor: $.next_cursor
  /accounting/items/{id}:
    get:
      operationId: retrieveAccountingItem
      summary: Retrieve Items
      description: Retrieve Items from any connected Accounting software
      parameters:
        - name: x-connection-token
          required: true
          in: header
          description: The connection token
          schema:
            type: string
        - name: id
          required: true
          in: path
          example: 801f9ede-c698-4e66-a7fc-48d19eebaa4f
          description: id of the item you want to retrieve.
          schema:
            type: string
        - name: remote_data
          required: false
          in: query
          example: false
          description: Set to true to include data from the original Accounting software.
          schema:
            type: boolean
      responses:
        '200':
          description: ''
          content:
            application/json:
              schema:
                $ref: '#/components/schemas/UnifiedAccountingItemOutput'
      tags: *ref_72
      x-speakeasy-group: accounting.items
  /accounting/journalentries:
    get:
      operationId: listAccountingJournalEntry
      summary: List  JournalEntrys
      parameters:
        - name: x-connection-token
          required: true
          in: header
          description: The connection token
          schema:
            type: string
        - name: remote_data
          required: false
          in: query
          example: true
          description: Set to true to include data from the original software.
          schema:
            type: boolean
        - name: limit
          required: false
          in: query
          example: 10
          description: Set to get the number of records.
          schema:
            default: 30
            type: number
        - name: cursor
          required: false
          in: query
          example: 1b8b05bb-5273-4012-b520-8657b0b90874
          description: Set to get the number of records after this cursor.
          schema:
            type: string
      responses:
        '200':
          description: ''
          content:
            application/json:
              schema:
                allOf:
                  - $ref: '#/components/schemas/PaginatedDto'
                  - properties:
                      data:
                        type: array
                        items:
                          $ref: >-
                            #/components/schemas/UnifiedAccountingJournalentryOutput
      tags: &ref_73
        - accounting/journalentries
      x-speakeasy-group: accounting.journalentries
      x-speakeasy-pagination:
        type: cursor
        inputs:
          - name: cursor
            in: parameters
            type: cursor
        outputs:
          nextCursor: $.next_cursor
    post:
      operationId: createAccountingJournalEntry
      summary: Create Journal Entries
      description: Create Journal Entries in any supported Accounting software
      parameters:
        - name: x-connection-token
          required: true
          in: header
          description: The connection token
          schema:
            type: string
        - name: remote_data
          required: false
          in: query
          example: false
          description: Set to true to include data from the original Accounting software.
          schema:
            type: boolean
      requestBody:
        required: true
        content:
          application/json:
            schema:
              $ref: '#/components/schemas/UnifiedAccountingJournalentryInput'
      responses:
        '201':
          description: ''
          content:
            application/json:
              schema:
                $ref: '#/components/schemas/UnifiedAccountingJournalentryOutput'
      tags: *ref_73
      x-speakeasy-group: accounting.journalentries
  /accounting/journalentries/{id}:
    get:
      operationId: retrieveAccountingJournalEntry
      summary: Retrieve Journal Entries
      description: Retrieve Journal Entries from any connected Accounting software
      parameters:
        - name: x-connection-token
          required: true
          in: header
          description: The connection token
          schema:
            type: string
        - name: id
          required: true
          in: path
          example: 801f9ede-c698-4e66-a7fc-48d19eebaa4f
          description: id of the journalentry you want to retrieve.
          schema:
            type: string
        - name: remote_data
          required: false
          in: query
          example: false
          description: Set to true to include data from the original Accounting software.
          schema:
            type: boolean
      responses:
        '200':
          description: ''
          content:
            application/json:
              schema:
                $ref: '#/components/schemas/UnifiedAccountingJournalentryOutput'
      tags: *ref_73
      x-speakeasy-group: accounting.journalentries
  /accounting/payments:
    get:
      operationId: listAccountingPayment
      summary: List  Payments
      parameters:
        - name: x-connection-token
          required: true
          in: header
          description: The connection token
          schema:
            type: string
        - name: remote_data
          required: false
          in: query
          example: true
          description: Set to true to include data from the original software.
          schema:
            type: boolean
        - name: limit
          required: false
          in: query
          example: 10
          description: Set to get the number of records.
          schema:
            default: 30
            type: number
        - name: cursor
          required: false
          in: query
          example: 1b8b05bb-5273-4012-b520-8657b0b90874
          description: Set to get the number of records after this cursor.
          schema:
            type: string
      responses:
        '200':
          description: ''
          content:
            application/json:
              schema:
                allOf:
                  - $ref: '#/components/schemas/PaginatedDto'
                  - properties:
                      data:
                        type: array
                        items:
                          $ref: '#/components/schemas/UnifiedAccountingPaymentOutput'
      tags: &ref_74
        - accounting/payments
      x-speakeasy-group: accounting.payments
      x-speakeasy-pagination:
        type: cursor
        inputs:
          - name: cursor
            in: parameters
            type: cursor
        outputs:
          nextCursor: $.next_cursor
    post:
      operationId: createAccountingPayment
      summary: Create Payments
      description: Create Payments in any supported Accounting software
      parameters:
        - name: x-connection-token
          required: true
          in: header
          description: The connection token
          schema:
            type: string
        - name: remote_data
          required: false
          in: query
          example: false
          description: Set to true to include data from the original Accounting software.
          schema:
            type: boolean
      requestBody:
        required: true
        content:
          application/json:
            schema:
              $ref: '#/components/schemas/UnifiedAccountingPaymentInput'
      responses:
        '201':
          description: ''
          content:
            application/json:
              schema:
                $ref: '#/components/schemas/UnifiedAccountingPaymentOutput'
      tags: *ref_74
      x-speakeasy-group: accounting.payments
  /accounting/payments/{id}:
    get:
      operationId: retrieveAccountingPayment
      summary: Retrieve Payments
      description: Retrieve Payments from any connected Accounting software
      parameters:
        - name: x-connection-token
          required: true
          in: header
          description: The connection token
          schema:
            type: string
        - name: id
          required: true
          in: path
          example: 801f9ede-c698-4e66-a7fc-48d19eebaa4f
          description: id of the payment you want to retrieve.
          schema:
            type: string
        - name: remote_data
          required: false
          in: query
          example: false
          description: Set to true to include data from the original Accounting software.
          schema:
            type: boolean
      responses:
        '200':
          description: ''
          content:
            application/json:
              schema:
                $ref: '#/components/schemas/UnifiedAccountingPaymentOutput'
      tags: *ref_74
      x-speakeasy-group: accounting.payments
  /accounting/phonenumbers:
    get:
      operationId: listAccountingPhonenumber
      summary: List  PhoneNumbers
      parameters:
        - name: x-connection-token
          required: true
          in: header
          description: The connection token
          schema:
            type: string
        - name: remote_data
          required: false
          in: query
          example: true
          description: Set to true to include data from the original software.
          schema:
            type: boolean
        - name: limit
          required: false
          in: query
          example: 10
          description: Set to get the number of records.
          schema:
            default: 30
            type: number
        - name: cursor
          required: false
          in: query
          example: 1b8b05bb-5273-4012-b520-8657b0b90874
          description: Set to get the number of records after this cursor.
          schema:
            type: string
      responses:
        '200':
          description: ''
          content:
            application/json:
              schema:
                allOf:
                  - $ref: '#/components/schemas/PaginatedDto'
                  - properties:
                      data:
                        type: array
                        items:
                          $ref: >-
                            #/components/schemas/UnifiedAccountingPhonenumberOutput
      tags: &ref_75
        - accounting/phonenumbers
      x-speakeasy-group: accounting.phonenumbers
      x-speakeasy-pagination:
        type: cursor
        inputs:
          - name: cursor
            in: parameters
            type: cursor
        outputs:
          nextCursor: $.next_cursor
  /accounting/phonenumbers/{id}:
    get:
      operationId: retrieveAccountingPhonenumber
      summary: Retrieve Phone Numbers
      description: Retrieve Phone Numbers from any connected Accounting software
      parameters:
        - name: x-connection-token
          required: true
          in: header
          description: The connection token
          schema:
            type: string
        - name: id
          required: true
          in: path
          example: 801f9ede-c698-4e66-a7fc-48d19eebaa4f
          description: id of the phonenumber you want to retrieve.
          schema:
            type: string
        - name: remote_data
          required: false
          in: query
          example: false
          description: Set to true to include data from the original Accounting software.
          schema:
            type: boolean
      responses:
        '200':
          description: ''
          content:
            application/json:
              schema:
                $ref: '#/components/schemas/UnifiedAccountingPhonenumberOutput'
      tags: *ref_75
      x-speakeasy-group: accounting.phonenumbers
  /accounting/purchaseorders:
    get:
      operationId: listAccountingPurchaseOrder
      summary: List  PurchaseOrders
      parameters:
        - name: x-connection-token
          required: true
          in: header
          description: The connection token
          schema:
            type: string
        - name: remote_data
          required: false
          in: query
          example: true
          description: Set to true to include data from the original software.
          schema:
            type: boolean
        - name: limit
          required: false
          in: query
          example: 10
          description: Set to get the number of records.
          schema:
            default: 30
            type: number
        - name: cursor
          required: false
          in: query
          example: 1b8b05bb-5273-4012-b520-8657b0b90874
          description: Set to get the number of records after this cursor.
          schema:
            type: string
      responses:
        '200':
          description: ''
          content:
            application/json:
              schema:
                allOf:
                  - $ref: '#/components/schemas/PaginatedDto'
                  - properties:
                      data:
                        type: array
                        items:
                          $ref: >-
                            #/components/schemas/UnifiedAccountingPurchaseorderOutput
      tags: &ref_76
        - accounting/purchaseorders
      x-speakeasy-group: accounting.purchaseorders
      x-speakeasy-pagination:
        type: cursor
        inputs:
          - name: cursor
            in: parameters
            type: cursor
        outputs:
          nextCursor: $.next_cursor
    post:
      operationId: createAccountingPurchaseOrder
      summary: Create Purchase Orders
      description: Create Purchase Orders in any supported Accounting software
      parameters:
        - name: x-connection-token
          required: true
          in: header
          description: The connection token
          schema:
            type: string
        - name: remote_data
          required: false
          in: query
          example: false
          description: Set to true to include data from the original Accounting software.
          schema:
            type: boolean
      requestBody:
        required: true
        content:
          application/json:
            schema:
              $ref: '#/components/schemas/UnifiedAccountingPurchaseorderInput'
      responses:
        '201':
          description: ''
          content:
            application/json:
              schema:
                $ref: '#/components/schemas/UnifiedAccountingPurchaseorderOutput'
      tags: *ref_76
      x-speakeasy-group: accounting.purchaseorders
  /accounting/purchaseorders/{id}:
    get:
      operationId: retrieveAccountingPurchaseOrder
      summary: Retrieve Purchase Orders
      description: Retrieve Purchase Orders from any connected Accounting software
      parameters:
        - name: x-connection-token
          required: true
          in: header
          description: The connection token
          schema:
            type: string
        - name: id
          required: true
          in: path
          example: 801f9ede-c698-4e66-a7fc-48d19eebaa4f
          description: id of the purchaseorder you want to retrieve.
          schema:
            type: string
        - name: remote_data
          required: false
          in: query
          example: false
          description: Set to true to include data from the original Accounting software.
          schema:
            type: boolean
      responses:
        '200':
          description: ''
          content:
            application/json:
              schema:
                $ref: '#/components/schemas/UnifiedAccountingPurchaseorderOutput'
      tags: *ref_76
      x-speakeasy-group: accounting.purchaseorders
  /accounting/taxrates:
    get:
      operationId: listAccountingTaxRate
      summary: List  TaxRates
      parameters:
        - name: x-connection-token
          required: true
          in: header
          description: The connection token
          schema:
            type: string
        - name: remote_data
          required: false
          in: query
          example: true
          description: Set to true to include data from the original software.
          schema:
            type: boolean
        - name: limit
          required: false
          in: query
          example: 10
          description: Set to get the number of records.
          schema:
            default: 30
            type: number
        - name: cursor
          required: false
          in: query
          example: 1b8b05bb-5273-4012-b520-8657b0b90874
          description: Set to get the number of records after this cursor.
          schema:
            type: string
      responses:
        '200':
          description: ''
          content:
            application/json:
              schema:
                allOf:
                  - $ref: '#/components/schemas/PaginatedDto'
                  - properties:
                      data:
                        type: array
                        items:
                          $ref: '#/components/schemas/UnifiedAccountingTaxrateOutput'
      tags: &ref_77
        - accounting/taxrates
      x-speakeasy-group: accounting.taxrates
      x-speakeasy-pagination:
        type: cursor
        inputs:
          - name: cursor
            in: parameters
            type: cursor
        outputs:
          nextCursor: $.next_cursor
  /accounting/taxrates/{id}:
    get:
      operationId: retrieveAccountingTaxRate
      summary: Retrieve Tax Rates
      description: Retrieve Tax Rates from any connected Accounting software
      parameters:
        - name: x-connection-token
          required: true
          in: header
          description: The connection token
          schema:
            type: string
        - name: id
          required: true
          in: path
          example: 801f9ede-c698-4e66-a7fc-48d19eebaa4f
          description: id of the taxrate you want to retrieve.
          schema:
            type: string
        - name: remote_data
          required: false
          in: query
          example: false
          description: Set to true to include data from the original Accounting software.
          schema:
            type: boolean
      responses:
        '200':
          description: ''
          content:
            application/json:
              schema:
                $ref: '#/components/schemas/UnifiedAccountingTaxrateOutput'
      tags: *ref_77
      x-speakeasy-group: accounting.taxrates
  /accounting/trackingcategories:
    get:
      operationId: listAccountingTrackingCategorys
      summary: List  TrackingCategorys
      parameters:
        - name: x-connection-token
          required: true
          in: header
          description: The connection token
          schema:
            type: string
        - name: remote_data
          required: false
          in: query
          example: true
          description: Set to true to include data from the original software.
          schema:
            type: boolean
        - name: limit
          required: false
          in: query
          example: 10
          description: Set to get the number of records.
          schema:
            default: 30
            type: number
        - name: cursor
          required: false
          in: query
          example: 1b8b05bb-5273-4012-b520-8657b0b90874
          description: Set to get the number of records after this cursor.
          schema:
            type: string
      responses:
        '200':
          description: ''
          content:
            application/json:
              schema:
                allOf:
                  - $ref: '#/components/schemas/PaginatedDto'
                  - properties:
                      data:
                        type: array
                        items:
                          $ref: >-
                            #/components/schemas/UnifiedAccountingTrackingcategoryOutput
      tags: &ref_78
        - accounting/trackingcategories
      x-speakeasy-group: accounting.trackingcategories
      x-speakeasy-pagination:
        type: cursor
        inputs:
          - name: cursor
            in: parameters
            type: cursor
        outputs:
          nextCursor: $.next_cursor
  /accounting/trackingcategories/{id}:
    get:
      operationId: retrieveAccountingTrackingCategory
      summary: Retrieve Tracking Categories
      description: Retrieve Tracking Categories from any connected Accounting software
      parameters:
        - name: x-connection-token
          required: true
          in: header
          description: The connection token
          schema:
            type: string
        - name: id
          required: true
          in: path
          example: 801f9ede-c698-4e66-a7fc-48d19eebaa4f
          description: id of the trackingcategory you want to retrieve.
          schema:
            type: string
        - name: remote_data
          required: false
          in: query
          example: false
          description: Set to true to include data from the original Accounting software.
          schema:
            type: boolean
      responses:
        '200':
          description: ''
          content:
            application/json:
              schema:
                $ref: '#/components/schemas/UnifiedAccountingTrackingcategoryOutput'
      tags: *ref_78
      x-speakeasy-group: accounting.trackingcategories
  /accounting/transactions:
    get:
      operationId: listAccountingTransaction
      summary: List  Transactions
      parameters:
        - name: x-connection-token
          required: true
          in: header
          description: The connection token
          schema:
            type: string
        - name: remote_data
          required: false
          in: query
          example: true
          description: Set to true to include data from the original software.
          schema:
            type: boolean
        - name: limit
          required: false
          in: query
          example: 10
          description: Set to get the number of records.
          schema:
            default: 30
            type: number
        - name: cursor
          required: false
          in: query
          example: 1b8b05bb-5273-4012-b520-8657b0b90874
          description: Set to get the number of records after this cursor.
          schema:
            type: string
      responses:
        '200':
          description: ''
          content:
            application/json:
              schema:
                allOf:
                  - $ref: '#/components/schemas/PaginatedDto'
                  - properties:
                      data:
                        type: array
                        items:
                          $ref: >-
                            #/components/schemas/UnifiedAccountingTransactionOutput
      tags: &ref_79
        - accounting/transactions
      x-speakeasy-group: accounting.transactions
      x-speakeasy-pagination:
        type: cursor
        inputs:
          - name: cursor
            in: parameters
            type: cursor
        outputs:
          nextCursor: $.next_cursor
  /accounting/transactions/{id}:
    get:
      operationId: retrieveAccountingTransaction
      summary: Retrieve Transactions
      description: Retrieve Transactions from any connected Accounting software
      parameters:
        - name: x-connection-token
          required: true
          in: header
          description: The connection token
          schema:
            type: string
        - name: id
          required: true
          in: path
          example: 801f9ede-c698-4e66-a7fc-48d19eebaa4f
          description: id of the transaction you want to retrieve.
          schema:
            type: string
        - name: remote_data
          required: false
          in: query
          example: false
          description: Set to true to include data from the original Accounting software.
          schema:
            type: boolean
      responses:
        '200':
          description: ''
          content:
            application/json:
              schema:
                $ref: '#/components/schemas/UnifiedAccountingTransactionOutput'
      tags: *ref_79
      x-speakeasy-group: accounting.transactions
  /accounting/vendorcredits:
    get:
      operationId: listAccountingVendorCredit
      summary: List  VendorCredits
      parameters:
        - name: x-connection-token
          required: true
          in: header
          description: The connection token
          schema:
            type: string
        - name: remote_data
          required: false
          in: query
          example: true
          description: Set to true to include data from the original software.
          schema:
            type: boolean
        - name: limit
          required: false
          in: query
          example: 10
          description: Set to get the number of records.
          schema:
            default: 30
            type: number
        - name: cursor
          required: false
          in: query
          example: 1b8b05bb-5273-4012-b520-8657b0b90874
          description: Set to get the number of records after this cursor.
          schema:
            type: string
      responses:
        '200':
          description: ''
          content:
            application/json:
              schema:
                allOf:
                  - $ref: '#/components/schemas/PaginatedDto'
                  - properties:
                      data:
                        type: array
                        items:
                          $ref: >-
                            #/components/schemas/UnifiedAccountingVendorcreditOutput
      tags: &ref_80
        - accounting/vendorcredits
      x-speakeasy-group: accounting.vendorcredits
      x-speakeasy-pagination:
        type: cursor
        inputs:
          - name: cursor
            in: parameters
            type: cursor
        outputs:
          nextCursor: $.next_cursor
  /accounting/vendorcredits/{id}:
    get:
      operationId: retrieveAccountingVendorCredit
      summary: Retrieve Vendor Credits
      description: Retrieve Vendor Credits from any connected Accounting software
      parameters:
        - name: x-connection-token
          required: true
          in: header
          description: The connection token
          schema:
            type: string
        - name: id
          required: true
          in: path
          example: 801f9ede-c698-4e66-a7fc-48d19eebaa4f
          description: id of the vendorcredit you want to retrieve.
          schema:
            type: string
        - name: remote_data
          required: false
          in: query
          example: false
          description: Set to true to include data from the original Accounting software.
          schema:
            type: boolean
      responses:
        '200':
          description: ''
          content:
            application/json:
              schema:
                $ref: '#/components/schemas/UnifiedAccountingVendorcreditOutput'
      tags: *ref_80
      x-speakeasy-group: accounting.vendorcredits
  /filestorage/drives:
    get:
      operationId: listFilestorageDrives
      summary: List Drives
      parameters:
        - name: x-connection-token
          required: true
          in: header
          description: The connection token
          schema:
            type: string
        - name: remote_data
          required: false
          in: query
          example: true
          description: Set to true to include data from the original software.
          schema:
            type: boolean
        - name: limit
          required: false
          in: query
          example: 10
          description: Set to get the number of records.
          schema:
            default: 30
            type: number
        - name: cursor
          required: false
          in: query
          example: 1b8b05bb-5273-4012-b520-8657b0b90874
          description: Set to get the number of records after this cursor.
          schema:
            type: string
      responses:
        '200':
          description: ''
          content:
            application/json:
              schema:
                allOf:
                  - $ref: '#/components/schemas/PaginatedDto'
                  - properties:
                      data:
                        type: array
                        items:
                          $ref: '#/components/schemas/UnifiedFilestorageDriveOutput'
      tags: &ref_81
        - filestorage/drives
      x-speakeasy-group: filestorage.drives
      x-speakeasy-pagination:
        type: cursor
        inputs:
          - name: cursor
            in: parameters
            type: cursor
        outputs:
          nextCursor: $.next_cursor
  /filestorage/drives/{id}:
    get:
      operationId: retrieveFilestorageDrive
      summary: Retrieve Drive
      description: Retrieve a Drive from any connected file storage service
      parameters:
        - name: x-connection-token
          required: true
          in: header
          description: The connection token
          schema:
            type: string
        - name: id
          required: true
          in: path
          description: id of the drive you want to retrieve.
          example: 801f9ede-c698-4e66-a7fc-48d19eebaa4f
          schema:
            type: string
        - name: remote_data
          required: false
          in: query
          description: Set to true to include data from the original file storage service.
          example: false
          schema:
            type: boolean
      responses:
        '200':
          description: ''
          content:
            application/json:
              schema:
                $ref: '#/components/schemas/UnifiedFilestorageDriveOutput'
      tags: *ref_81
      x-speakeasy-group: filestorage.drives
  /filestorage/files:
    get:
      operationId: listFilestorageFile
      summary: List  Files
      parameters:
        - name: x-connection-token
          required: true
          in: header
          description: The connection token
          schema:
            type: string
        - name: remote_data
          required: false
          in: query
          example: true
          description: Set to true to include data from the original software.
          schema:
            type: boolean
        - name: limit
          required: false
          in: query
          example: 10
          description: Set to get the number of records.
          schema:
            default: 30
            type: number
        - name: cursor
          required: false
          in: query
          example: 1b8b05bb-5273-4012-b520-8657b0b90874
          description: Set to get the number of records after this cursor.
          schema:
            type: string
      responses:
        '200':
          description: ''
          content:
            application/json:
              schema:
                allOf:
                  - $ref: '#/components/schemas/PaginatedDto'
                  - properties:
                      data:
                        type: array
                        items:
                          $ref: '#/components/schemas/UnifiedFilestorageFileOutput'
      tags: &ref_82
        - filestorage/files
      x-speakeasy-group: filestorage.files
      x-speakeasy-pagination:
        type: cursor
        inputs:
          - name: cursor
            in: parameters
            type: cursor
        outputs:
          nextCursor: $.next_cursor
    post:
      operationId: createFilestorageFile
      summary: Create Files
      description: Create Files in any supported Filestorage software
      parameters:
        - name: x-connection-token
          required: true
          in: header
          description: The connection token
          schema:
            type: string
        - name: remote_data
          required: false
          in: query
          example: false
          description: Set to true to include data from the original Accounting software.
          schema:
            type: boolean
      requestBody:
        required: true
        content:
          application/json:
            schema:
              $ref: '#/components/schemas/UnifiedFilestorageFileInput'
      responses:
        '201':
          description: ''
          content:
            application/json:
              schema:
                $ref: '#/components/schemas/UnifiedFilestorageFileOutput'
      tags: *ref_82
      x-speakeasy-group: filestorage.files
  /filestorage/files/{id}:
    get:
      operationId: retrieveFilestorageFile
      summary: Retrieve Files
      description: Retrieve Files from any connected Filestorage software
      parameters:
        - name: x-connection-token
          required: true
          in: header
          description: The connection token
          schema:
            type: string
        - name: id
          required: true
          in: path
          description: id of the file you want to retrieve.
          example: 801f9ede-c698-4e66-a7fc-48d19eebaa4f
          schema:
            type: string
        - name: remote_data
          required: false
          in: query
          description: Set to true to include data from the original File Storage software.
          example: false
          schema:
            type: boolean
      responses:
        '200':
          description: ''
          content:
            application/json:
              schema:
                $ref: '#/components/schemas/UnifiedFilestorageFileOutput'
      tags: *ref_82
      x-speakeasy-group: filestorage.files
  /filestorage/folders:
    get:
      operationId: listFilestorageFolder
      summary: List  Folders
      parameters:
        - name: x-connection-token
          required: true
          in: header
          description: The connection token
          schema:
            type: string
        - name: remote_data
          required: false
          in: query
          example: true
          description: Set to true to include data from the original software.
          schema:
            type: boolean
        - name: limit
          required: false
          in: query
          example: 10
          description: Set to get the number of records.
          schema:
            default: 30
            type: number
        - name: cursor
          required: false
          in: query
          example: 1b8b05bb-5273-4012-b520-8657b0b90874
          description: Set to get the number of records after this cursor.
          schema:
            type: string
      responses:
        '200':
          description: ''
          content:
            application/json:
              schema:
                allOf:
                  - $ref: '#/components/schemas/PaginatedDto'
                  - properties:
                      data:
                        type: array
                        items:
                          $ref: '#/components/schemas/UnifiedFilestorageFolderOutput'
      tags: &ref_83
        - filestorage/folders
      x-speakeasy-group: filestorage.folders
      x-speakeasy-pagination:
        type: cursor
        inputs:
          - name: cursor
            in: parameters
            type: cursor
        outputs:
          nextCursor: $.next_cursor
    post:
      operationId: createFilestorageFolder
      summary: Create Folders
      description: Create Folders in any supported Filestorage software
      parameters:
        - name: x-connection-token
          required: true
          in: header
          description: The connection token
          schema:
            type: string
        - name: remote_data
          required: false
          in: query
          example: false
          description: Set to true to include data from the original Accounting software.
          schema:
            type: boolean
      requestBody:
        required: true
        content:
          application/json:
            schema:
              $ref: '#/components/schemas/UnifiedFilestorageFolderInput'
      responses:
        '201':
          description: ''
          content:
            application/json:
              schema:
                $ref: '#/components/schemas/UnifiedFilestorageFolderOutput'
      tags: *ref_83
      x-speakeasy-group: filestorage.folders
  /filestorage/folders/{id}:
    get:
      operationId: retrieveFilestorageFolder
      summary: Retrieve Folders
      description: Retrieve Folders from any connected Filestorage software
      parameters:
        - name: x-connection-token
          required: true
          in: header
          description: The connection token
          schema:
            type: string
        - name: id
          required: true
          in: path
          description: id of the folder you want to retrieve.
          example: 801f9ede-c698-4e66-a7fc-48d19eebaa4f
          schema:
            type: string
        - name: remote_data
          required: false
          in: query
          description: Set to true to include data from the original File Storage software.
          example: false
          schema:
            type: boolean
      responses:
        '200':
          description: ''
          content:
            application/json:
              schema:
                $ref: '#/components/schemas/UnifiedFilestorageFolderOutput'
      tags: *ref_83
      x-speakeasy-group: filestorage.folders
  /filestorage/groups:
    get:
      operationId: listFilestorageGroup
      summary: List  Groups
      parameters:
        - name: x-connection-token
          required: true
          in: header
          description: The connection token
          schema:
            type: string
        - name: remote_data
          required: false
          in: query
          example: true
          description: Set to true to include data from the original software.
          schema:
            type: boolean
        - name: limit
          required: false
          in: query
          example: 10
          description: Set to get the number of records.
          schema:
            default: 30
            type: number
        - name: cursor
          required: false
          in: query
          example: 1b8b05bb-5273-4012-b520-8657b0b90874
          description: Set to get the number of records after this cursor.
          schema:
            type: string
      responses:
        '200':
          description: ''
          content:
            application/json:
              schema:
                allOf:
                  - $ref: '#/components/schemas/PaginatedDto'
                  - properties:
                      data:
                        type: array
                        items:
                          $ref: '#/components/schemas/UnifiedFilestorageGroupOutput'
      tags: &ref_84
        - filestorage/groups
      x-speakeasy-group: filestorage.groups
      x-speakeasy-pagination:
        type: cursor
        inputs:
          - name: cursor
            in: parameters
            type: cursor
        outputs:
          nextCursor: $.next_cursor
  /filestorage/groups/{id}:
    get:
      operationId: retrieveFilestorageGroup
      summary: Retrieve Groups
      description: Retrieve Groups from any connected Filestorage software
      parameters:
        - name: x-connection-token
          required: true
          in: header
          description: The connection token
          schema:
            type: string
        - name: id
          required: true
          in: path
          description: id of the permission you want to retrieve.
          example: 801f9ede-c698-4e66-a7fc-48d19eebaa4f
          schema:
            type: string
        - name: remote_data
          required: false
          in: query
          description: Set to true to include data from the original File Storage software.
          example: false
          schema:
            type: boolean
      responses:
        '200':
          description: ''
          content:
            application/json:
              schema:
                $ref: '#/components/schemas/UnifiedFilestorageGroupOutput'
      tags: *ref_84
      x-speakeasy-group: filestorage.groups
  /filestorage/users:
    get:
      operationId: listFilestorageUsers
      summary: List Users
      parameters:
        - name: x-connection-token
          required: true
          in: header
          description: The connection token
          schema:
            type: string
        - name: remote_data
          required: false
          in: query
          example: true
          description: Set to true to include data from the original software.
          schema:
            type: boolean
        - name: limit
          required: false
          in: query
          example: 10
          description: Set to get the number of records.
          schema:
            default: 30
            type: number
        - name: cursor
          required: false
          in: query
          example: 1b8b05bb-5273-4012-b520-8657b0b90874
          description: Set to get the number of records after this cursor.
          schema:
            type: string
      responses:
        '200':
          description: ''
          content:
            application/json:
              schema:
                allOf:
                  - $ref: '#/components/schemas/PaginatedDto'
                  - properties:
                      data:
                        type: array
                        items:
                          $ref: '#/components/schemas/UnifiedFilestorageUserOutput'
      tags: &ref_85
        - filestorage/users
      x-speakeasy-group: filestorage.users
      x-speakeasy-pagination:
        type: cursor
        inputs:
          - name: cursor
            in: parameters
            type: cursor
        outputs:
          nextCursor: $.next_cursor
  /filestorage/users/{id}:
    get:
      operationId: retrieveFilestorageUser
      summary: Retrieve Users
      description: Retrieve Users from any connected Filestorage software
      parameters:
        - name: x-connection-token
          required: true
          in: header
          description: The connection token
          schema:
            type: string
        - name: id
          required: true
          in: path
          description: id of the permission you want to retrieve.
          example: 801f9ede-c698-4e66-a7fc-48d19eebaa4f
          schema:
            type: string
        - name: remote_data
          required: false
          in: query
          description: Set to true to include data from the original File Storage software.
          example: false
          schema:
            type: boolean
      responses:
        '200':
          description: ''
          content:
            application/json:
              schema:
                $ref: '#/components/schemas/UnifiedFilestorageUserOutput'
      tags: *ref_85
      x-speakeasy-group: filestorage.users
  /ecommerce/products:
    get:
      operationId: listEcommerceProducts
      summary: List Products
      parameters:
        - name: x-connection-token
          required: true
          in: header
          description: The connection token
          schema:
            type: string
        - name: remote_data
          required: false
          in: query
          example: true
          description: Set to true to include data from the original software.
          schema:
            type: boolean
        - name: limit
          required: false
          in: query
          example: 10
          description: Set to get the number of records.
          schema:
            default: 30
            type: number
        - name: cursor
          required: false
          in: query
          example: 1b8b05bb-5273-4012-b520-8657b0b90874
          description: Set to get the number of records after this cursor.
          schema:
            type: string
      responses:
        '200':
          description: ''
          content:
            application/json:
              schema:
                allOf:
                  - $ref: '#/components/schemas/PaginatedDto'
                  - properties:
                      data:
                        type: array
                        items:
                          $ref: '#/components/schemas/UnifiedEcommerceProductOutput'
      tags: &ref_86
        - ecommerce/products
      x-speakeasy-group: ecommerce.products
      x-speakeasy-pagination:
        type: cursor
        inputs:
          - name: cursor
            in: parameters
            type: cursor
        outputs:
          nextCursor: $.next_cursor
    post:
      operationId: createEcommerceProduct
      summary: Create Products
      description: Create Products in any supported Ecommerce software
      parameters:
        - name: x-connection-token
          required: true
          in: header
          description: The connection token
          schema:
            type: string
        - name: remote_data
          required: false
          in: query
          example: false
          description: Set to true to include data from the original Accounting software.
          schema:
            type: boolean
      requestBody:
        required: true
        content:
          application/json:
            schema:
              $ref: '#/components/schemas/UnifiedEcommerceProductInput'
      responses:
        '201':
          description: ''
          content:
            application/json:
              schema:
                $ref: '#/components/schemas/UnifiedEcommerceProductOutput'
      tags: *ref_86
      x-speakeasy-group: ecommerce.products
  /ecommerce/products/{id}:
    get:
      operationId: retrieveEcommerceProduct
      summary: Retrieve Products
      description: Retrieve products from any connected Ats software
      parameters:
        - name: x-connection-token
          required: true
          in: header
          description: The connection token
          schema:
            type: string
        - name: id
          required: true
          in: path
          description: id of the product you want to retrieve.
          schema:
            type: string
        - name: remote_data
          required: false
          in: query
          description: Set to true to include data from the original Ats software.
          schema:
            type: boolean
      responses:
        '200':
          description: ''
          content:
            application/json:
              schema:
                $ref: '#/components/schemas/UnifiedEcommerceProductOutput'
      tags: *ref_86
      x-speakeasy-group: ecommerce.products
  /ecommerce/orders:
    get:
      operationId: listEcommerceOrders
      summary: List Orders
      parameters:
        - name: x-connection-token
          required: true
          in: header
          description: The connection token
          schema:
            type: string
        - name: remote_data
          required: false
          in: query
          example: true
          description: Set to true to include data from the original software.
          schema:
            type: boolean
        - name: limit
          required: false
          in: query
          example: 10
          description: Set to get the number of records.
          schema:
            default: 30
            type: number
        - name: cursor
          required: false
          in: query
          example: 1b8b05bb-5273-4012-b520-8657b0b90874
          description: Set to get the number of records after this cursor.
          schema:
            type: string
      responses:
        '200':
          description: ''
          content:
            application/json:
              schema:
                allOf:
                  - $ref: '#/components/schemas/PaginatedDto'
                  - properties:
                      data:
                        type: array
                        items:
                          $ref: '#/components/schemas/UnifiedEcommerceOrderOutput'
      tags: &ref_87
        - ecommerce/orders
      x-speakeasy-group: ecommerce.orders
      x-speakeasy-pagination:
        type: cursor
        inputs:
          - name: cursor
            in: parameters
            type: cursor
        outputs:
          nextCursor: $.next_cursor
    post:
      operationId: createEcommerceOrder
      summary: Create Orders
      description: Create Orders in any supported Ecommerce software
      parameters:
        - name: x-connection-token
          required: true
          in: header
          description: The connection token
          schema:
            type: string
        - name: remote_data
          required: false
          in: query
          example: false
          description: Set to true to include data from the original Accounting software.
          schema:
            type: boolean
      requestBody:
        required: true
        content:
          application/json:
            schema:
              $ref: '#/components/schemas/UnifiedEcommerceOrderInput'
      responses:
        '201':
          description: ''
          content:
            application/json:
              schema:
                $ref: '#/components/schemas/UnifiedEcommerceOrderOutput'
      tags: *ref_87
      x-speakeasy-group: ecommerce.orders
  /ecommerce/orders/{id}:
    get:
      operationId: retrieveEcommerceOrder
      summary: Retrieve Orders
      description: Retrieve orders from any connected Ats software
      parameters:
        - name: x-connection-token
          required: true
          in: header
          description: The connection token
          schema:
            type: string
        - name: id
          required: true
          in: path
          description: id of the order you want to retrieve.
          schema:
            type: string
        - name: remote_data
          required: false
          in: query
          description: Set to true to include data from the original Ats software.
          schema:
            type: boolean
      responses:
        '200':
          description: ''
          content:
            application/json:
              schema:
                $ref: '#/components/schemas/UnifiedEcommerceOrderOutput'
      tags: *ref_87
      x-speakeasy-group: ecommerce.orders
  /ecommerce/customers:
    get:
      operationId: listEcommerceCustomers
      summary: List Customers
      parameters:
        - name: x-connection-token
          required: true
          in: header
          description: The connection token
          schema:
            type: string
        - name: remote_data
          required: false
          in: query
          example: true
          description: Set to true to include data from the original software.
          schema:
            type: boolean
        - name: limit
          required: false
          in: query
          example: 10
          description: Set to get the number of records.
          schema:
            default: 30
            type: number
        - name: cursor
          required: false
          in: query
          example: 1b8b05bb-5273-4012-b520-8657b0b90874
          description: Set to get the number of records after this cursor.
          schema:
            type: string
      responses:
        '200':
          description: ''
          content:
            application/json:
              schema:
                allOf:
                  - $ref: '#/components/schemas/PaginatedDto'
                  - properties:
                      data:
                        type: array
                        items:
                          $ref: '#/components/schemas/UnifiedEcommerceCustomerOutput'
      tags: &ref_88
        - ecommerce/customers
      x-speakeasy-group: ecommerce.customers
      x-speakeasy-pagination:
        type: cursor
        inputs:
          - name: cursor
            in: parameters
            type: cursor
        outputs:
          nextCursor: $.next_cursor
  /ecommerce/customers/{id}:
    get:
      operationId: retrieveEcommerceCustomer
      summary: Retrieve Customers
      description: Retrieve customers from any connected Ats software
      parameters:
        - name: x-connection-token
          required: true
          in: header
          description: The connection token
          schema:
            type: string
        - name: id
          required: true
          in: path
          description: id of the customer you want to retrieve.
          schema:
            type: string
        - name: remote_data
          required: false
          in: query
          description: Set to true to include data from the original Ats software.
          schema:
            type: boolean
      responses:
        '200':
          description: ''
          content:
            application/json:
              schema:
                $ref: '#/components/schemas/UnifiedEcommerceCustomerOutput'
      tags: *ref_88
      x-speakeasy-group: ecommerce.customers
  /ecommerce/fulfillments:
    get:
      operationId: listEcommerceFulfillments
      summary: List Fulfillments
      parameters:
        - name: x-connection-token
          required: true
          in: header
          description: The connection token
          schema:
            type: string
        - name: remote_data
          required: false
          in: query
          example: true
          description: Set to true to include data from the original software.
          schema:
            type: boolean
        - name: limit
          required: false
          in: query
          example: 10
          description: Set to get the number of records.
          schema:
            default: 30
            type: number
        - name: cursor
          required: false
          in: query
          example: 1b8b05bb-5273-4012-b520-8657b0b90874
          description: Set to get the number of records after this cursor.
          schema:
            type: string
      responses:
        '200':
          description: ''
          content:
            application/json:
              schema:
                allOf:
                  - $ref: '#/components/schemas/PaginatedDto'
                  - properties:
                      data:
                        type: array
                        items:
                          $ref: >-
                            #/components/schemas/UnifiedEcommerceFulfillmentOutput
      tags: &ref_89
        - ecommerce/fulfillments
      x-speakeasy-group: ecommerce.fulfillments
      x-speakeasy-pagination:
        type: cursor
        inputs:
          - name: cursor
            in: parameters
            type: cursor
        outputs:
          nextCursor: $.next_cursor
  /ecommerce/fulfillments/{id}:
    get:
      operationId: retrieveEcommerceFulfillment
      summary: Retrieve Fulfillments
      description: Retrieve fulfillments from any connected Ats software
      parameters:
        - name: x-connection-token
          required: true
          in: header
          description: The connection token
          schema:
            type: string
        - name: id
          required: true
          in: path
          description: id of the fulfillment you want to retrieve.
          schema:
            type: string
        - name: remote_data
          required: false
          in: query
          description: Set to true to include data from the original Ats software.
          schema:
            type: boolean
      responses:
        '200':
          description: ''
          content:
            application/json:
              schema:
                $ref: '#/components/schemas/UnifiedEcommerceFulfillmentOutput'
      tags: *ref_89
      x-speakeasy-group: ecommerce.fulfillments
  /ticketing/attachments:
    get:
      operationId: listTicketingAttachments
      summary: List  Attachments
      parameters:
        - name: x-connection-token
          required: true
          in: header
          description: The connection token
          schema:
            type: string
        - name: remote_data
          required: false
          in: query
          example: true
          description: Set to true to include data from the original software.
          schema:
            type: boolean
        - name: limit
          required: false
          in: query
          example: 10
          description: Set to get the number of records.
          schema:
            default: 30
            type: number
        - name: cursor
          required: false
          in: query
          example: 1b8b05bb-5273-4012-b520-8657b0b90874
          description: Set to get the number of records after this cursor.
          schema:
            type: string
      responses:
        '200':
          description: ''
          content:
            application/json:
              schema:
                allOf:
                  - $ref: '#/components/schemas/PaginatedDto'
                  - properties:
                      data:
                        type: array
                        items:
                          $ref: >-
                            #/components/schemas/UnifiedTicketingAttachmentOutput
      tags: &ref_90
        - ticketing/attachments
      x-speakeasy-group: ticketing.attachments
      x-speakeasy-pagination:
        type: cursor
        inputs:
          - name: cursor
            in: parameters
            type: cursor
        outputs:
          nextCursor: $.next_cursor
    post:
      operationId: createTicketingAttachment
      summary: Create Attachments
      description: Create Attachments in any supported Ticketing software
      parameters:
        - name: x-connection-token
          required: true
          in: header
          description: The connection token
          schema:
            type: string
        - name: remote_data
          required: false
          in: query
          description: Set to true to include data from the original Ticketing software.
          schema:
            type: boolean
      requestBody:
        required: true
        content:
          application/json:
            schema:
              $ref: '#/components/schemas/UnifiedTicketingAttachmentInput'
      responses:
        '201':
          description: ''
          content:
            application/json:
              schema:
                $ref: '#/components/schemas/UnifiedTicketingAttachmentOutput'
      tags: *ref_90
      x-speakeasy-group: ticketing.attachments
  /ticketing/attachments/{id}:
    get:
      operationId: retrieveTicketingAttachment
      summary: Retrieve Attachments
      description: Retrieve Attachments from any connected Ticketing software
      parameters:
        - name: x-connection-token
          required: true
          in: header
          description: The connection token
          schema:
            type: string
        - name: id
          required: true
          in: path
          description: id of the attachment you want to retrive.
          example: 801f9ede-c698-4e66-a7fc-48d19eebaa4f
          schema:
            type: string
        - name: remote_data
          required: false
          in: query
          description: Set to true to include data from the original Ticketing software.
          example: false
          schema:
            type: boolean
      responses:
        '200':
          description: ''
          content:
            application/json:
              schema:
                $ref: '#/components/schemas/UnifiedTicketingAttachmentOutput'
      tags: *ref_90
      x-speakeasy-group: ticketing.attachments
info:
  title: Panora API
  description: A unified API to ship integrations
  version: '1.0'
  contact: {}
tags: []
servers:
  - url: https://api.panora.dev
    description: Production server
  - url: https://api-sandbox.panora.dev
    description: Sandbox server
  - url: https://api-dev.panora.dev
    description: Development server
components:
  securitySchemes:
    api_key:
      type: apiKey
      in: header
      name: x-api-key
  schemas:
    LoginDto:
      type: object
      properties:
        id_user:
          type: string
        email:
          type: string
        password_hash:
          type: string
      required:
        - email
        - password_hash
    Connection:
      type: object
      properties:
        id_connection:
          type: string
          example: 123e4567-e89b-12d3-a456-426614174000
          description: Unique identifier for the connection
        status:
          type: string
          example: active
          description: Status of the connection
        provider_slug:
          type: string
          example: hubspot
          description: Slug for the provider
        vertical:
          type: string
          example: crm
          description: Vertical category of the connection
        account_url:
          type: string
          example: https://example.com/account
          description: URL of the account
        token_type:
          type: string
          example: oauth2
          enum:
            - oauth2
            - apikey
            - basic
          description: Strategy type
        access_token:
          type: string
          example: access_token_example
          description: Access token for the connection
        refresh_token:
          type: string
          example: refresh_token_example
          description: Refresh token for the connection
        expiration_timestamp:
          format: date-time
          type: string
          example: '2024-10-01T12:00:00Z'
          description: Expiration timestamp of the access token
        created_at:
          format: date-time
          type: string
          example: '2024-10-01T12:00:00Z'
          description: Timestamp when the connection was created
        connection_token:
          type: string
          example: 123e4567-e89b-12d3-a456-426614174000
          description: UUID Token for the connection
        id_project:
          type: string
          example: 123e4567-e89b-12d3-a456-426614174001
          description: Project ID associated with the connection
        id_linked_user:
          type: string
          example: 123e4567-e89b-12d3-a456-426614174002
          description: Linked user ID associated with the connection
      required:
        - id_connection
        - status
        - provider_slug
        - vertical
        - account_url
        - token_type
        - access_token
        - refresh_token
        - expiration_timestamp
        - created_at
        - connection_token
        - id_project
        - id_linked_user
    WebhookResponse:
      type: object
      properties:
        id_webhook_endpoint:
          type: string
          example: 801f9ede-c698-4e66-a7fc-48d19eebaa4f
          nullable: true
          description: The unique UUID of the webhook.
        endpoint_description:
          type: string
          nullable: true
          example: Webhook to receive connection events
          description: The description of the webhook.
        url:
          type: string
          example: https://acme.com/webhook_receiver
          nullable: true
          description: The endpoint url of the webhook.
        secret:
          type: string
          example: 801f9ede-c698-4e66-a7fc-48d19eebaa4f
          description: The secret of the webhook.
        active:
          type: boolean
          example: true
          nullable: true
          description: The status of the webhook.
        created_at:
          format: date-time
          type: string
          example: '2024-10-01T12:00:00Z'
          description: The created date of the webhook.
          nullable: true
        scope:
          example:
            - connection.created
          nullable: true
          description: The events that the webhook listen to.
          type: array
          items:
            type: string
        id_project:
          type: string
          example: 801f9ede-c698-4e66-a7fc-48d19eebaa4f
          nullable: true
          description: The project id tied to the webhook.
        last_update:
          format: date-time
          type: string
          nullable: true
          example: '2024-10-01T12:00:00Z'
          description: The last update date of the webhook.
      required:
        - id_webhook_endpoint
        - endpoint_description
        - url
        - secret
        - active
        - created_at
        - scope
        - id_project
        - last_update
    WebhookDto:
      type: object
      properties:
        url:
          type: string
          example: https://acme.com/webhook_receiver
          nullable: true
          description: The endpoint url of the webhook.
        description:
          type: string
          example: Webhook to receive connection events
          nullable: true
          description: The description of the webhook.
        scope:
          example:
            - connection.created
          nullable: true
          description: The events that the webhook listen to.
          type: array
          items:
            type: string
      required:
        - url
        - scope
    SignatureVerificationDto:
      type: object
      properties:
        payload:
          type: object
          additionalProperties: true
          nullable: true
          description: The payload event of the webhook.
        signature:
          type: string
          nullable: true
          description: The signature of the webhook.
        secret:
          type: string
          nullable: true
          description: The secret of the webhook.
      required:
        - payload
        - signature
        - secret
    PaginatedDto:
      type: object
      properties:
        prev_cursor:
          type: string
          nullable: true
        next_cursor:
          type: string
          nullable: true
        data:
          type: array
          items:
            type: object
      required:
        - prev_cursor
        - next_cursor
        - data
    UnifiedTicketingCommentInput:
      type: object
      properties:
        body:
          type: string
          nullable: true
          example: Assigned to Eric !
          description: The body of the comment
        html_body:
          type: string
          nullable: true
          example: <p>Assigned to Eric !</p>
          description: The html body of the comment
        is_private:
          type: boolean
          nullable: true
          example: false
          description: The public status of the comment
        creator_type:
          type: string
          nullable: true
          example: USER
          enum: &ref_120
            - USER
            - CONTACT
          description: >-
            The creator type of the comment. Authorized values are either USER
            or CONTACT
        ticket_id:
          type: string
          nullable: true
          example: 801f9ede-c698-4e66-a7fc-48d19eebaa4f
          description: The UUID of the ticket the comment is tied to
        contact_id:
          type: string
          nullable: true
          example: 801f9ede-c698-4e66-a7fc-48d19eebaa4f
          description: >-
            The UUID of the contact which the comment belongs to (if no user_id
            specified)
        user_id:
          type: string
          nullable: true
          example: 801f9ede-c698-4e66-a7fc-48d19eebaa4f
          description: >-
            The UUID of the user which the comment belongs to (if no contact_id
            specified)
        attachments:
          type: array
          items: &ref_121
            oneOf:
              - type: string
              - $ref: '#/components/schemas/UnifiedTicketingAttachmentOutput'
          nullable: true
          example: &ref_122
            - 801f9ede-c698-4e66-a7fc-48d19eebaa4f
          description: The attachements UUIDs tied to the comment
      required:
        - body
    UnifiedTicketingTicketOutput:
      type: object
      properties:
        name:
          type: string
          example: Customer Service Inquiry
          nullable: true
          description: The name of the ticket
        status:
          type: string
          example: OPEN
          enum: &ref_91
            - OPEN
            - CLOSED
          nullable: true
          description: The status of the ticket. Authorized values are OPEN or CLOSED.
        description:
          type: string
          example: Help customer
          nullable: true
          description: The description of the ticket
        due_date:
          format: date-time
          type: string
          example: '2024-10-01T12:00:00Z'
          nullable: true
          description: The date the ticket is due
        type:
          type: string
          example: BUG
          enum: &ref_92
            - BUG
            - SUBTASK
            - TASK
            - TO-DO
          nullable: true
          description: >-
            The type of the ticket. Authorized values are PROBLEM, QUESTION, or
            TASK
        parent_ticket:
          type: string
          example: 801f9ede-c698-4e66-a7fc-48d19eebaa4f
          nullable: true
          description: The UUID of the parent ticket
        collections:
          type: array
          items: &ref_93
            oneOf:
              - type: string
              - $ref: '#/components/schemas/UnifiedTicketingCollectionOutput'
          example: &ref_94
            - 801f9ede-c698-4e66-a7fc-48d19eebaa4f
          nullable: true
          description: The collection UUIDs the ticket belongs to
        tags:
          type: array
          items: &ref_95
            oneOf:
              - type: string
              - $ref: '#/components/schemas/UnifiedTicketingTagOutput'
          example: &ref_96
            - my_tag
            - urgent_tag
          nullable: true
          description: The tags names of the ticket
        completed_at:
          format: date-time
          type: string
          example: '2024-10-01T12:00:00Z'
          nullable: true
          description: The date the ticket has been completed
        priority:
          type: string
          example: HIGH
          enum: &ref_97
            - HIGH
            - MEDIUM
            - LOW
          nullable: true
          description: >-
            The priority of the ticket. Authorized values are HIGH, MEDIUM or
            LOW.
        assigned_to:
          example: &ref_98
            - 801f9ede-c698-4e66-a7fc-48d19eebaa4f
          nullable: true
          description: The users UUIDs the ticket is assigned to
          type: array
          items:
            type: string
        comment:
          example: &ref_99
            content: Assigned the issue !
          nullable: true
          description: The comment of the ticket
          allOf:
            - $ref: '#/components/schemas/UnifiedTicketingCommentInput'
        account_id:
          type: string
          example: 801f9ede-c698-4e66-a7fc-48d19eebaa4f
          nullable: true
          description: The UUID of the account which the ticket belongs to
        contact_id:
          type: string
          example: 801f9ede-c698-4e66-a7fc-48d19eebaa4f
          nullable: true
          description: The UUID of the contact which the ticket belongs to
        attachments:
          type: array
          items: &ref_100
            oneOf:
              - type: string
              - $ref: '#/components/schemas/UnifiedTicketingAttachmentInput'
          example: &ref_101
            - 801f9ede-c698-4e66-a7fc-48d19eebaa4f
          description: The attachements UUIDs tied to the ticket
          nullable: true
        field_mappings:
          type: object
          example: &ref_102
            fav_dish: broccoli
            fav_color: red
          nullable: true
          description: >-
            The custom field mappings of the ticket between the remote 3rd party
            & Panora
          additionalProperties: true
        id:
          type: string
          example: 801f9ede-c698-4e66-a7fc-48d19eebaa4f
          nullable: true
          description: The UUID of the ticket
        remote_id:
          type: string
          example: id_1
          nullable: true
          description: The id of the ticket in the context of the 3rd Party
        remote_data:
          type: object
          example:
            key1: value1
            key2: 42
            key3: true
          nullable: true
          additionalProperties: true
          description: The remote data of the ticket in the context of the 3rd Party
        created_at:
          format: date-time
          type: string
          example: '2024-10-01T12:00:00Z'
          nullable: true
          description: The created date of the object
        modified_at:
          format: date-time
          type: string
          example: '2024-10-01T12:00:00Z'
          nullable: true
          description: The modified date of the object
      required:
        - name
        - description
    UnifiedTicketingTicketInput:
      type: object
      properties:
        name:
          type: string
          example: Customer Service Inquiry
          nullable: true
          description: The name of the ticket
        status:
          type: string
          example: OPEN
          enum: *ref_91
          nullable: true
          description: The status of the ticket. Authorized values are OPEN or CLOSED.
        description:
          type: string
          example: Help customer
          nullable: true
          description: The description of the ticket
        due_date:
          format: date-time
          type: string
          example: '2024-10-01T12:00:00Z'
          nullable: true
          description: The date the ticket is due
        type:
          type: string
          example: BUG
          enum: *ref_92
          nullable: true
          description: >-
            The type of the ticket. Authorized values are PROBLEM, QUESTION, or
            TASK
        parent_ticket:
          type: string
          example: 801f9ede-c698-4e66-a7fc-48d19eebaa4f
          nullable: true
          description: The UUID of the parent ticket
        collections:
          type: array
          items: *ref_93
          example: *ref_94
          nullable: true
          description: The collection UUIDs the ticket belongs to
        tags:
          type: array
          items: *ref_95
          example: *ref_96
          nullable: true
          description: The tags names of the ticket
        completed_at:
          format: date-time
          type: string
          example: '2024-10-01T12:00:00Z'
          nullable: true
          description: The date the ticket has been completed
        priority:
          type: string
          example: HIGH
          enum: *ref_97
          nullable: true
          description: >-
            The priority of the ticket. Authorized values are HIGH, MEDIUM or
            LOW.
        assigned_to:
          example: *ref_98
          nullable: true
          description: The users UUIDs the ticket is assigned to
          type: array
          items:
            type: string
        comment:
          example: *ref_99
          nullable: true
          description: The comment of the ticket
          allOf:
            - $ref: '#/components/schemas/UnifiedTicketingCommentInput'
        account_id:
          type: string
          example: 801f9ede-c698-4e66-a7fc-48d19eebaa4f
          nullable: true
          description: The UUID of the account which the ticket belongs to
        contact_id:
          type: string
          example: 801f9ede-c698-4e66-a7fc-48d19eebaa4f
          nullable: true
          description: The UUID of the contact which the ticket belongs to
        attachments:
          type: array
          items: *ref_100
          example: *ref_101
          description: The attachements UUIDs tied to the ticket
          nullable: true
        field_mappings:
          type: object
          example: *ref_102
          nullable: true
          description: >-
            The custom field mappings of the ticket between the remote 3rd party
            & Panora
          additionalProperties: true
      required:
        - name
        - description
    UnifiedTicketingUserOutput:
      type: object
      properties:
        name:
          type: string
          nullable: true
          description: The name of the user
          example: John Doe
        email_address:
          type: string
          nullable: true
          description: The email address of the user
          example: john.doe@example.com
        teams:
          nullable: true
          description: The teams whose the user is part of
          example:
            - team1
            - team2
          type: array
          items:
            type: string
        account_id:
          type: string
          nullable: true
          description: The account or organization the user is part of
          example: 801f9ede-c698-4e66-a7fc-48d19eebaa4f
        field_mappings:
          type: object
          example:
            fav_dish: broccoli
            fav_color: red
          nullable: true
          description: >-
            The custom field mappings of the user between the remote 3rd party &
            Panora
          additionalProperties: true
        id:
          type: string
          example: 801f9ede-c698-4e66-a7fc-48d19eebaa4f
          nullable: true
          description: The UUID of the user
        remote_id:
          type: string
          example: id_1
          nullable: true
          description: The id of the user in the context of the 3rd Party
        remote_data:
          type: object
          example:
            key1: value1
            key2: 42
            key3: true
          nullable: true
          additionalProperties: true
          description: The remote data of the user in the context of the 3rd Party
        created_at:
          format: date-time
          type: string
          example: '2024-10-01T12:00:00Z'
          nullable: true
          description: The created date of the object
        modified_at:
          format: date-time
          type: string
          example: '2023-10-01T12:00:00Z'
          nullable: true
          description: The modified date of the object
      required:
        - name
        - email_address
    UnifiedTicketingAccountOutput:
      type: object
      properties:
        name:
          type: string
          example: My Personal Account
          nullable: true
          description: The name of the account
        domains:
          example:
            - acme.com
            - acme-test.com
          nullable: true
          description: The domains of the account
          type: array
          items:
            type: string
        field_mappings:
          type: object
          example:
            fav_dish: broccoli
            fav_color: red
          nullable: true
          description: >-
            The custom field mappings of the account between the remote 3rd
            party & Panora
          additionalProperties: true
        id:
          type: string
          example: 801f9ede-c698-4e66-a7fc-48d19eebaa4f
          nullable: true
          description: The UUID of the account
        remote_id:
          type: string
          example: id_1
          description: The remote ID of the account in the context of the 3rd Party
          nullable: true
        remote_data:
          type: object
          example:
            fav_dish: broccoli
            fav_color: red
          nullable: true
          additionalProperties: true
          description: The remote data of the account in the context of the 3rd Party
        created_at:
          format: date-time
          type: string
          example: '2024-10-01T12:00:00Z'
          description: The created date of the account
          nullable: true
        modified_at:
          format: date-time
          type: string
          example: '2024-10-01T12:00:00Z'
          description: The modified date of the account
          nullable: true
      required:
        - name
    UnifiedTicketingContactOutput:
      type: object
      properties:
        name:
          type: string
          example: Joe
          nullable: true
          description: The name of the contact
        email_address:
          type: string
          example: joedoe@acme.org
          nullable: true
          description: The email address of the contact
        phone_number:
          type: string
          example: +33 6 50 11 11 10
          nullable: true
<<<<<<< HEAD
          description: The phone number of the contact
        details:
          type: string
          example: Contact Details
          nullable: true
          description: The details of the contact
        field_mappings:
=======
          description: The events that the webhook listen to.
          type: array
          items:
            type: string
      required:
        - url
        - scope
    SignatureVerificationDto:
      type: object
      properties:
        payload:
>>>>>>> 76f53e14
          type: object
          example:
            fav_dish: broccoli
            fav_color: red
          nullable: true
          description: >-
            The custom field mappings of the contact between the remote 3rd
            party & Panora
          additionalProperties: true
        id:
          type: string
          example: 801f9ede-c698-4e66-a7fc-48d19eebaa4f
          description: The UUID of the contact
        remote_id:
          type: string
          example: id_1
          description: The remote ID of the contact in the context of the 3rd Party
          nullable: true
        remote_data:
          type: object
          example:
            fav_dish: broccoli
            fav_color: red
          nullable: true
          additionalProperties: true
          description: The remote data of the contact in the context of the 3rd Party
        created_at:
          format: date-time
          type: string
          example: '2024-10-01T12:00:00Z'
          nullable: true
          description: The created date of the object
        modified_at:
          format: date-time
          type: string
          example: '2024-10-01T12:00:00Z'
          nullable: true
          description: The modified date of the object
      required:
        - name
        - email_address
    ResyncStatusDto:
      type: object
      properties:
        timestamp:
          format: date-time
          type: string
          example: ''
          nullable: true
        vertical:
          type: string
          example: ticketing
          enum:
            - ticketing
            - ats
            - accounting
            - hris
            - crm
            - filestorage
            - ecommerce
            - marketingautomation
          nullable: true
        provider:
          type: string
          example: gitlab
          nullable: true
        status:
          type: string
          example: success
          enum:
            - success
            - fail
          nullable: true
      required:
        - timestamp
        - vertical
        - provider
        - status
    Email:
      type: object
      properties:
        email_address:
          type: string
          nullable: true
          description: The email address
        email_address_type:
          type: string
          enum:
            - PERSONAL
            - WORK
          nullable: true
          description: >-
            The email address type. Authorized values are either PERSONAL or
            WORK.
        owner_type:
          type: string
          enum:
            - COMPANY
            - CONTACT
          nullable: true
          description: The owner type of an email
      required:
        - email_address
        - email_address_type
    Address:
      type: object
      properties:
        street_1:
          type: string
          nullable: true
          example: 5th Avenue
          description: The street
        street_2:
          type: string
          nullable: true
          example: Street 2
          description: 'More information about the street '
        city:
          type: string
          nullable: true
          example: New York
          description: The city
        state:
          type: string
          example: New York
          nullable: true
          description: The state
        postal_code:
          type: string
          example: '10001'
          nullable: true
          description: The postal code
        country:
          type: string
          example: United States of America
          nullable: true
          description: The country
        address_type:
          type: string
          enum:
            - PERSONAL
            - WORK
          nullable: true
          example: PERSONAL
          description: The address type. Authorized values are either PERSONAL or WORK.
        owner_type:
          type: string
          nullable: true
          description: The owner type of the address
      required:
        - street_1
        - street_2
        - city
        - state
        - postal_code
        - country
        - address_type
        - owner_type
    Phone:
      type: object
      properties:
        phone_number:
          type: string
          nullable: true
          description: >-
            The phone number starting with a plus (+) followed by the country
            code (e.g +336676778890 for France)
        phone_type:
          type: string
          enum:
            - MOBILE
            - WORK
          nullable: true
          description: The phone type. Authorized values are either MOBILE or WORK
        owner_type:
          type: string
          nullable: true
          description: The owner type of a phone number
      required:
        - phone_number
        - phone_type
    UnifiedCrmCompanyOutput:
      type: object
      properties:
        name:
          type: string
          example: Acme
          description: The name of the company
          nullable: true
        industry:
          type: string
          example: ACCOUNTING
          enum: &ref_103
            - ACCOUNTING
            - AIRLINES_AVIATION
            - ALTERNATIVE_DISPUTE_RESOLUTION
            - ALTERNATIVE_MEDICINE
            - ANIMATION
            - APPAREL_FASHION
            - ARCHITECTURE_PLANNING
            - ARTS_AND_CRAFTS
            - AUTOMOTIVE
            - AVIATION_AEROSPACE
            - BANKING
            - BIOTECHNOLOGY
            - BROADCAST_MEDIA
            - BUILDING_MATERIALS
            - BUSINESS_SUPPLIES_AND_EQUIPMENT
            - CAPITAL_MARKETS
            - CHEMICALS
            - CIVIC_SOCIAL_ORGANIZATION
            - CIVIL_ENGINEERING
            - COMMERCIAL_REAL_ESTATE
            - COMPUTER_NETWORK_SECURITY
            - COMPUTER_GAMES
            - COMPUTER_HARDWARE
            - COMPUTER_NETWORKING
            - COMPUTER_SOFTWARE
            - INTERNET
            - CONSTRUCTION
            - CONSUMER_ELECTRONICS
            - CONSUMER_GOODS
            - CONSUMER_SERVICES
            - COSMETICS
            - DAIRY
            - DEFENSE_SPACE
            - DESIGN
            - EDUCATION_MANAGEMENT
            - E_LEARNING
            - ELECTRICAL_ELECTRONIC_MANUFACTURING
            - ENTERTAINMENT
            - ENVIRONMENTAL_SERVICES
            - EVENTS_SERVICES
            - EXECUTIVE_OFFICE
            - FACILITIES_SERVICES
            - FARMING
            - FINANCIAL_SERVICES
            - FINE_ART
            - FISHERY
            - FOOD_BEVERAGES
            - FOOD_PRODUCTION
            - FUND_RAISING
            - FURNITURE
            - GAMBLING_CASINOS
            - GLASS_CERAMICS_CONCRETE
            - GOVERNMENT_ADMINISTRATION
            - GOVERNMENT_RELATIONS
            - GRAPHIC_DESIGN
            - HEALTH_WELLNESS_AND_FITNESS
            - HIGHER_EDUCATION
            - HOSPITAL_HEALTH_CARE
            - HOSPITALITY
            - HUMAN_RESOURCES
            - IMPORT_AND_EXPORT
            - INDIVIDUAL_FAMILY_SERVICES
            - INDUSTRIAL_AUTOMATION
            - INFORMATION_SERVICES
            - INFORMATION_TECHNOLOGY_AND_SERVICES
            - INSURANCE
            - INTERNATIONAL_AFFAIRS
            - INTERNATIONAL_TRADE_AND_DEVELOPMENT
            - INVESTMENT_BANKING
            - INVESTMENT_MANAGEMENT
            - JUDICIARY
            - LAW_ENFORCEMENT
            - LAW_PRACTICE
            - LEGAL_SERVICES
            - LEGISLATIVE_OFFICE
            - LEISURE_TRAVEL_TOURISM
            - LIBRARIES
            - LOGISTICS_AND_SUPPLY_CHAIN
            - LUXURY_GOODS_JEWELRY
            - MACHINERY
            - MANAGEMENT_CONSULTING
            - MARITIME
            - MARKET_RESEARCH
            - MARKETING_AND_ADVERTISING
            - MECHANICAL_OR_INDUSTRIAL_ENGINEERING
            - MEDIA_PRODUCTION
            - MEDICAL_DEVICES
            - MEDICAL_PRACTICE
            - MENTAL_HEALTH_CARE
            - MILITARY
            - MINING_METALS
            - MOTION_PICTURES_AND_FILM
            - MUSEUMS_AND_INSTITUTIONS
            - MUSIC
            - NANOTECHNOLOGY
            - NEWSPAPERS
            - NON_PROFIT_ORGANIZATION_MANAGEMENT
            - OIL_ENERGY
            - ONLINE_MEDIA
            - OUTSOURCING_OFFSHORING
            - PACKAGE_FREIGHT_DELIVERY
            - PACKAGING_AND_CONTAINERS
            - PAPER_FOREST_PRODUCTS
            - PERFORMING_ARTS
            - PHARMACEUTICALS
            - PHILANTHROPY
            - PHOTOGRAPHY
            - PLASTICS
            - POLITICAL_ORGANIZATION
            - PRIMARY_SECONDARY_EDUCATION
            - PRINTING
            - PROFESSIONAL_TRAINING_COACHING
            - PROGRAM_DEVELOPMENT
            - PUBLIC_POLICY
            - PUBLIC_RELATIONS_AND_COMMUNICATIONS
            - PUBLIC_SAFETY
            - PUBLISHING
            - RAILROAD_MANUFACTURE
            - RANCHING
            - REAL_ESTATE
            - RECREATIONAL_FACILITIES_AND_SERVICES
            - RELIGIOUS_INSTITUTIONS
            - RENEWABLES_ENVIRONMENT
            - RESEARCH
            - RESTAURANTS
            - RETAIL
            - SECURITY_AND_INVESTIGATIONS
            - SEMICONDUCTORS
            - SHIPBUILDING
            - SPORTING_GOODS
            - SPORTS
            - STAFFING_AND_RECRUITING
            - SUPERMARKETS
            - TELECOMMUNICATIONS
            - TEXTILES
            - THINK_TANKS
            - TOBACCO
            - TRANSLATION_AND_LOCALIZATION
            - TRANSPORTATION_TRUCKING_RAILROAD
            - UTILITIES
            - VENTURE_CAPITAL_PRIVATE_EQUITY
            - VETERINARY
            - WAREHOUSING
            - WHOLESALE
            - WINE_AND_SPIRITS
            - WIRELESS
            - WRITING_AND_EDITING
          description: >-
            The industry of the company. Authorized values can be found in the
            Industry enum.
          nullable: true
        number_of_employees:
          type: number
          example: 10
          description: The number of employees of the company
          nullable: true
        user_id:
          type: string
          example: 801f9ede-c698-4e66-a7fc-48d19eebaa4f
          description: The UUID of the user who owns the company
          nullable: true
        email_addresses:
          description: The email addresses of the company
          example: &ref_104
            - email_address: acme@gmail.com
              email_address_type: WORK
          nullable: true
          type: array
          items:
            $ref: '#/components/schemas/Email'
        addresses:
          description: The addresses of the company
          example: &ref_105
            - street_1: 5th Avenue
              city: New York
              state: NY
              country: USA
              address_type: WORK
          nullable: true
          type: array
          items:
            $ref: '#/components/schemas/Address'
        phone_numbers:
          description: The phone numbers of the company
          example: &ref_106
            - phone_number: '+33660606067'
              phone_type: WORK
          nullable: true
          type: array
          items:
            $ref: '#/components/schemas/Phone'
        field_mappings:
          type: object
          example: &ref_107
            fav_dish: broccoli
            fav_color: red
          description: >-
            The custom field mappings of the company between the remote 3rd
            party & Panora
          nullable: true
          additionalProperties: true
        id:
          type: string
          description: The UUID of the company
          example: 801f9ede-c698-4e66-a7fc-48d19eebaa4f
          nullable: true
        remote_id:
          type: string
          example: id_1
          description: The id of the company in the context of the Crm 3rd Party
          nullable: true
        remote_data:
          type: object
          example:
            fav_dish: broccoli
            fav_color: red
          description: The remote data of the company in the context of the Crm 3rd Party
          nullable: true
          additionalProperties: true
        created_at:
          type: object
          example: '2024-10-01T12:00:00Z'
          description: The created date of the object
          nullable: true
        modified_at:
          type: object
          example: '2024-10-01T12:00:00Z'
          description: The modified date of the object
          nullable: true
      required:
        - name
    UnifiedCrmCompanyInput:
      type: object
      properties:
        name:
          type: string
          example: Acme
          description: The name of the company
          nullable: true
        industry:
          type: string
          example: ACCOUNTING
          enum: *ref_103
          description: >-
            The industry of the company. Authorized values can be found in the
            Industry enum.
          nullable: true
        number_of_employees:
          type: number
          example: 10
          description: The number of employees of the company
          nullable: true
        user_id:
          type: string
          example: 801f9ede-c698-4e66-a7fc-48d19eebaa4f
          description: The UUID of the user who owns the company
          nullable: true
        email_addresses:
          description: The email addresses of the company
          example: *ref_104
          nullable: true
          type: array
          items:
            $ref: '#/components/schemas/Email'
        addresses:
          description: The addresses of the company
          example: *ref_105
          nullable: true
          type: array
          items:
            $ref: '#/components/schemas/Address'
        phone_numbers:
          description: The phone numbers of the company
          example: *ref_106
          nullable: true
          type: array
          items:
            $ref: '#/components/schemas/Phone'
        field_mappings:
          type: object
          example: *ref_107
          description: >-
            The custom field mappings of the company between the remote 3rd
            party & Panora
          nullable: true
          additionalProperties: true
      required:
        - name
    UnifiedCrmContactOutput:
      type: object
      properties:
        first_name:
          type: string
          description: The first name of the contact
          example: John
          nullable: true
        last_name:
          type: string
          description: The last name of the contact
          example: Doe
          nullable: true
        email_addresses:
          nullable: true
          description: The email addresses of the contact
          example: &ref_108
            - email: john.doe@example.com
              type: WORK
          type: array
          items:
            $ref: '#/components/schemas/Email'
        phone_numbers:
          nullable: true
          description: The phone numbers of the contact
          example: &ref_109
            - phone: '1234567890'
              type: WORK
          type: array
          items:
            $ref: '#/components/schemas/Phone'
        addresses:
          nullable: true
          description: The addresses of the contact
          example: &ref_110
            - street: 123 Main St
              city: Anytown
              state: CA
              zip: '12345'
              country: USA
              type: WORK
          type: array
          items:
            $ref: '#/components/schemas/Address'
        user_id:
          type: string
          nullable: true
          description: The UUID of the user who owns the contact
          example: 801f9ede-c698-4e66-a7fc-48d19eebaa4f
        field_mappings:
          type: object
          example: &ref_111
            fav_dish: broccoli
            fav_color: red
          nullable: true
          description: >-
            The custom field mappings of the contact between the remote 3rd
            party & Panora
          additionalProperties: true
        id:
          type: string
          description: The UUID of the contact
          example: 801f9ede-c698-4e66-a7fc-48d19eebaa4f
          nullable: true
        remote_id:
          type: string
          example: id_1
          nullable: true
          description: The id of the contact in the context of the Crm 3rd Party
        remote_data:
          type: object
          example:
            fav_dish: broccoli
            fav_color: red
          nullable: true
          additionalProperties: true
          description: The remote data of the contact in the context of the Crm 3rd Party
        created_at:
          format: date-time
          type: string
          example: '2024-10-01T12:00:00Z'
          nullable: true
          description: The created date of the object
        modified_at:
          format: date-time
          type: string
          example: '2024-10-01T12:00:00Z'
          nullable: true
          description: The modified date of the object
      required:
        - first_name
        - last_name
    UnifiedCrmContactInput:
      type: object
      properties:
        first_name:
          type: string
          description: The first name of the contact
          example: John
          nullable: true
        last_name:
          type: string
          description: The last name of the contact
          example: Doe
          nullable: true
        email_addresses:
          nullable: true
          description: The email addresses of the contact
          example: *ref_108
          type: array
          items:
            $ref: '#/components/schemas/Email'
        phone_numbers:
          nullable: true
          description: The phone numbers of the contact
          example: *ref_109
          type: array
          items:
            $ref: '#/components/schemas/Phone'
        addresses:
          nullable: true
          description: The addresses of the contact
          example: *ref_110
          type: array
          items:
            $ref: '#/components/schemas/Address'
        user_id:
          type: string
          nullable: true
          description: The UUID of the user who owns the contact
          example: 801f9ede-c698-4e66-a7fc-48d19eebaa4f
        field_mappings:
          type: object
          example: *ref_111
          nullable: true
          description: >-
            The custom field mappings of the contact between the remote 3rd
            party & Panora
          additionalProperties: true
      required:
        - first_name
        - last_name
    UnifiedCrmDealOutput:
      type: object
      properties:
        name:
          type: string
          example: Huge Contract with Acme
          description: The name of the deal
          nullable: true
        description:
          type: string
          example: Contract with Sales Operations Team
          description: The description of the deal
          nullable: true
        amount:
          type: number
          example: 1000
          description: The amount of the deal
          nullable: true
        user_id:
          type: string
          nullable: true
          example: 801f9ede-c698-4e66-a7fc-48d19eebaa4f
          description: The UUID of the user who is on the deal
        stage_id:
          type: string
          nullable: true
          example: 801f9ede-c698-4e66-a7fc-48d19eebaa4f
          description: The UUID of the stage of the deal
        company_id:
          type: string
          nullable: true
          example: 801f9ede-c698-4e66-a7fc-48d19eebaa4f
          description: The UUID of the company tied to the deal
        field_mappings:
          type: object
          nullable: true
          example: &ref_112
            fav_dish: broccoli
            fav_color: red
          description: >-
            The custom field mappings of the company between the remote 3rd
            party & Panora
          additionalProperties: true
        id:
          type: string
          nullable: true
          example: 801f9ede-c698-4e66-a7fc-48d19eebaa4f
          description: The UUID of the deal
        remote_id:
          type: string
          nullable: true
          example: id_1
          description: The id of the deal in the context of the Crm 3rd Party
        remote_data:
          type: object
          nullable: true
          example:
            fav_dish: broccoli
            fav_color: red
          additionalProperties: true
          description: The remote data of the deal in the context of the Crm 3rd Party
        created_at:
          format: date-time
          type: string
          nullable: true
          example: '2024-10-01T12:00:00Z'
          description: The created date of the object
        modified_at:
          format: date-time
          type: string
          nullable: true
          example: '2024-10-01T12:00:00Z'
          description: The modified date of the object
      required:
        - name
        - description
        - amount
    UnifiedCrmDealInput:
      type: object
      properties:
        name:
          type: string
          example: Huge Contract with Acme
          description: The name of the deal
          nullable: true
        description:
          type: string
          example: Contract with Sales Operations Team
          description: The description of the deal
          nullable: true
        amount:
          type: number
          example: 1000
          description: The amount of the deal
          nullable: true
        user_id:
          type: string
          nullable: true
          example: 801f9ede-c698-4e66-a7fc-48d19eebaa4f
          description: The UUID of the user who is on the deal
        stage_id:
          type: string
          nullable: true
          example: 801f9ede-c698-4e66-a7fc-48d19eebaa4f
          description: The UUID of the stage of the deal
        company_id:
          type: string
          nullable: true
          example: 801f9ede-c698-4e66-a7fc-48d19eebaa4f
          description: The UUID of the company tied to the deal
        field_mappings:
          type: object
          nullable: true
          example: *ref_112
          description: >-
            The custom field mappings of the company between the remote 3rd
            party & Panora
          additionalProperties: true
      required:
        - name
        - description
        - amount
    UnifiedCrmEngagementOutput:
      type: object
      properties:
        content:
          type: string
          nullable: true
          example: Meeting call with CTO
          description: The content of the engagement
        direction:
          type: string
          nullable: true
          example: INBOUND
          enum: &ref_113
            - INBOUND
            - OUTBOUND
          description: >-
            The direction of the engagement. Authorized values are INBOUND or
            OUTBOUND
        subject:
          type: string
          example: Technical features planning
          nullable: true
          description: The subject of the engagement
        start_at:
          format: date-time
          type: string
          nullable: true
          example: '2024-10-01T12:00:00Z'
          description: The start time of the engagement
        end_time:
          format: date-time
          type: string
          nullable: true
          example: '2024-10-01T22:00:00Z'
          description: The end time of the engagement
        type:
          type: string
          nullable: true
          example: MEETING
          enum: &ref_114
            - EMAIL
            - CALL
            - MEETING
          description: >-
            The type of the engagement. Authorized values are EMAIL, CALL or
            MEETING
        user_id:
          type: string
          nullable: true
          example: 801f9ede-c698-4e66-a7fc-48d19eebaa4f
          description: The UUID of the user tied to the engagement
        company_id:
          type: string
          nullable: true
          example: 801f9ede-c698-4e66-a7fc-48d19eebaa4f
          description: The UUID of the company tied to the engagement
        contacts:
          nullable: true
          example: &ref_115
            - 801f9ede-c698-4e66-a7fc-48d19eebaa4f
          description: The UUIDs of contacts tied to the engagement object
          type: array
          items:
            type: string
        field_mappings:
          type: object
          nullable: true
          example: &ref_116
            fav_dish: broccoli
            fav_color: red
          description: >-
            The custom field mappings of the engagement between the remote 3rd
            party & Panora
          additionalProperties: true
        id:
          type: string
          nullable: true
          example: 801f9ede-c698-4e66-a7fc-48d19eebaa4f
          description: The UUID of the engagement
        remote_id:
          type: string
          nullable: true
          example: id_1
          description: The id of the engagement in the context of the Crm 3rd Party
        remote_data:
          type: object
          example:
            fav_dish: broccoli
            fav_color: red
          additionalProperties: true
          nullable: true
          description: >-
            The remote data of the engagement in the context of the Crm 3rd
            Party
        created_at:
          format: date-time
          type: string
          nullable: true
          example: '2024-10-01T12:00:00Z'
          description: The created date of the object
        modified_at:
          format: date-time
          type: string
          nullable: true
          example: '2024-10-01T12:00:00Z'
          description: The modified date of the object
      required:
        - type
    UnifiedCrmEngagementInput:
      type: object
      properties:
        content:
          type: string
          nullable: true
          example: Meeting call with CTO
          description: The content of the engagement
        direction:
          type: string
          nullable: true
          example: INBOUND
          enum: *ref_113
          description: >-
            The direction of the engagement. Authorized values are INBOUND or
            OUTBOUND
        subject:
          type: string
          example: Technical features planning
          nullable: true
          description: The subject of the engagement
        start_at:
          format: date-time
          type: string
          nullable: true
          example: '2024-10-01T12:00:00Z'
          description: The start time of the engagement
        end_time:
          format: date-time
          type: string
          nullable: true
          example: '2024-10-01T22:00:00Z'
          description: The end time of the engagement
        type:
          type: string
          nullable: true
          example: MEETING
          enum: *ref_114
          description: >-
            The type of the engagement. Authorized values are EMAIL, CALL or
            MEETING
        user_id:
          type: string
          nullable: true
          example: 801f9ede-c698-4e66-a7fc-48d19eebaa4f
          description: The UUID of the user tied to the engagement
        company_id:
          type: string
          nullable: true
          example: 801f9ede-c698-4e66-a7fc-48d19eebaa4f
          description: The UUID of the company tied to the engagement
        contacts:
          nullable: true
          example: *ref_115
          description: The UUIDs of contacts tied to the engagement object
          type: array
          items:
            type: string
        field_mappings:
          type: object
          nullable: true
          example: *ref_116
          description: >-
            The custom field mappings of the engagement between the remote 3rd
            party & Panora
          additionalProperties: true
      required:
        - type
    UnifiedCrmNoteOutput:
      type: object
      properties:
        content:
          type: string
          example: My notes taken during the meeting
          description: The content of the note
          nullable: true
        user_id:
          type: string
          example: 801f9ede-c698-4e66-a7fc-48d19eebaa4f
          description: The UUID of the user tied to the note
          nullable: true
        company_id:
          type: string
          example: 801f9ede-c698-4e66-a7fc-48d19eebaa4f
          nullable: true
          description: The UUID of the company tied to the note
        contact_id:
          type: string
          example: 801f9ede-c698-4e66-a7fc-48d19eebaa4f
          description: The UUID of the contact tied to the note
          nullable: true
        deal_id:
          type: string
          example: 801f9ede-c698-4e66-a7fc-48d19eebaa4f
          nullable: true
          description: The UUID of the deal tied to the note
        field_mappings:
          type: object
          example: &ref_117
            fav_dish: broccoli
            fav_color: red
          nullable: true
          description: >-
            The custom field mappings of the note between the remote 3rd party &
            Panora
          additionalProperties: true
        id:
          type: string
          example: 801f9ede-c698-4e66-a7fc-48d19eebaa4f
          nullable: true
          description: The UUID of the note
        remote_id:
          type: string
          example: id_1
          description: The ID of the note in the context of the Crm 3rd Party
          nullable: true
        remote_data:
          type: object
          example:
            fav_dish: broccoli
            fav_color: red
          nullable: true
          additionalProperties: true
          description: The remote data of the note in the context of the Crm 3rd Party
        created_at:
          format: date-time
          type: string
          example: '2024-10-01T12:00:00Z'
          nullable: true
          description: The created date of the object
        modified_at:
          format: date-time
          type: string
          example: '2024-10-01T12:00:00Z'
          nullable: true
          description: The modified date of the object
      required:
        - content
    UnifiedCrmNoteInput:
      type: object
      properties:
        content:
          type: string
          example: My notes taken during the meeting
          description: The content of the note
          nullable: true
        user_id:
          type: string
          example: 801f9ede-c698-4e66-a7fc-48d19eebaa4f
          description: The UUID of the user tied to the note
          nullable: true
        company_id:
          type: string
          example: 801f9ede-c698-4e66-a7fc-48d19eebaa4f
          nullable: true
          description: The UUID of the company tied to the note
        contact_id:
          type: string
          example: 801f9ede-c698-4e66-a7fc-48d19eebaa4f
          description: The UUID of the contact tied to the note
          nullable: true
        deal_id:
          type: string
          example: 801f9ede-c698-4e66-a7fc-48d19eebaa4f
          nullable: true
          description: The UUID of the deal tied to the note
        field_mappings:
          type: object
          example: *ref_117
          nullable: true
          description: >-
            The custom field mappings of the note between the remote 3rd party &
            Panora
          additionalProperties: true
      required:
        - content
    UnifiedCrmStageOutput:
      type: object
      properties:
        stage_name:
          type: string
          example: Qualified
          description: The name of the stage
          nullable: true
        field_mappings:
          type: object
          example:
            fav_dish: broccoli
            fav_color: red
          description: >-
            The custom field mappings of the stage between the remote 3rd party
            & Panora
          nullable: true
          additionalProperties: true
        id:
          type: string
          example: 801f9ede-c698-4e66-a7fc-48d19eebaa4f
          description: The UUID of the stage
          nullable: true
        remote_id:
          type: string
          example: id_1
          description: The ID of the stage in the context of the Crm 3rd Party
          nullable: true
        remote_data:
          type: object
          example:
            fav_dish: broccoli
            fav_color: red
          description: The remote data of the stage in the context of the Crm 3rd Party
          nullable: true
          additionalProperties: true
        created_at:
          type: object
          example: '2024-10-01T12:00:00Z'
          description: The created date of the object
          nullable: true
        modified_at:
          type: object
          example: '2024-10-01T12:00:00Z'
          description: The modified date of the object
          nullable: true
      required:
        - stage_name
    UnifiedCrmTaskOutput:
      type: object
      properties:
        subject:
          type: string
          example: Answer customers
          description: The subject of the task
          nullable: true
        content:
          type: string
          example: Prepare email campaign
          description: The content of the task
          nullable: true
        status:
          type: string
          example: PENDING
          enum: &ref_118
            - PENDING
            - COMPLETED
          description: The status of the task. Authorized values are PENDING, COMPLETED.
          nullable: true
        due_date:
          type: string
          example: '2024-10-01T12:00:00Z'
          description: The due date of the task
          nullable: true
        finished_date:
          type: string
          example: '2024-10-01T12:00:00Z'
          description: The finished date of the task
          nullable: true
        user_id:
          type: string
          example: 801f9ede-c698-4e66-a7fc-48d19eebaa4f
          description: The UUID of the user tied to the task
          nullable: true
        company_id:
          type: string
          example: 801f9ede-c698-4e66-a7fc-48d19eebaa4f
          description: The UUID of the company tied to the task
          nullable: true
        deal_id:
          type: string
          example: 801f9ede-c698-4e66-a7fc-48d19eebaa4f
          description: The UUID of the deal tied to the task
          nullable: true
        field_mappings:
          type: object
          example: &ref_119
            fav_dish: broccoli
            fav_color: red
          description: >-
            The custom field mappings of the task between the remote 3rd party &
            Panora
          nullable: true
          additionalProperties: true
        id:
          type: string
          example: 801f9ede-c698-4e66-a7fc-48d19eebaa4f
          description: The UUID of the task
          nullable: true
        remote_id:
          type: string
          example: id_1
          description: The ID of the task in the context of the Crm 3rd Party
          nullable: true
        remote_data:
          type: object
          example:
            key1: value1
            key2: 42
            key3: true
          description: The remote data of the task in the context of the Crm 3rd Party
          nullable: true
          additionalProperties: true
        created_at:
          format: date-time
          type: string
          example: '2024-10-01T12:00:00Z'
          description: The created date of the object
          nullable: true
        modified_at:
          format: date-time
          type: string
          example: '2024-10-01T12:00:00Z'
          description: The modified date of the object
          nullable: true
      required:
        - subject
        - content
        - status
    UnifiedCrmTaskInput:
      type: object
      properties:
        subject:
          type: string
          example: Answer customers
          description: The subject of the task
          nullable: true
        content:
          type: string
          example: Prepare email campaign
          description: The content of the task
          nullable: true
        status:
          type: string
          example: PENDING
          enum: *ref_118
          description: The status of the task. Authorized values are PENDING, COMPLETED.
          nullable: true
        due_date:
          type: string
          example: '2024-10-01T12:00:00Z'
          description: The due date of the task
          nullable: true
        finished_date:
          type: string
          example: '2024-10-01T12:00:00Z'
          description: The finished date of the task
          nullable: true
        user_id:
          type: string
          example: 801f9ede-c698-4e66-a7fc-48d19eebaa4f
          description: The UUID of the user tied to the task
          nullable: true
        company_id:
          type: string
          example: 801f9ede-c698-4e66-a7fc-48d19eebaa4f
          description: The UUID of the company tied to the task
          nullable: true
        deal_id:
          type: string
          example: 801f9ede-c698-4e66-a7fc-48d19eebaa4f
          description: The UUID of the deal tied to the task
          nullable: true
        field_mappings:
          type: object
          example: *ref_119
          description: >-
            The custom field mappings of the task between the remote 3rd party &
            Panora
          nullable: true
          additionalProperties: true
      required:
        - subject
        - content
        - status
    UnifiedCrmUserOutput:
      type: object
      properties:
        name:
          type: string
          example: Jane Doe
          description: The name of the user
          nullable: true
        email:
          type: string
          example: jane.doe@example.com
          description: The email of the user
          nullable: true
        field_mappings:
          type: object
          example:
            fav_dish: broccoli
            fav_color: red
          description: >-
            The custom field mappings of the user between the remote 3rd party &
            Panora
          nullable: true
          additionalProperties: true
        id:
          type: string
          example: 801f9ede-c698-4e66-a7fc-48d19eebaa4f
          description: The UUID of the user
          nullable: true
        remote_id:
          type: string
          example: id_1
          description: The id of the user in the context of the Crm 3rd Party
          nullable: true
        remote_data:
          type: object
          example:
            fav_dish: broccoli
            fav_color: red
          description: The remote data of the user in the context of the Crm 3rd Party
          nullable: true
          additionalProperties: true
        created_at:
          format: date-time
          type: string
          example: '2024-10-01T12:00:00Z'
          description: The created date of the object
          nullable: true
        modified_at:
          format: date-time
          type: string
          example: '2024-10-01T12:00:00Z'
          description: The modified date of the object
          nullable: true
      required:
        - name
        - email
    UnifiedTicketingCollectionOutput:
      type: object
      properties:
        name:
          type: string
          example: My Personal Collection
          nullable: true
          description: The name of the collection
        description:
          type: string
          example: Collect issues
          nullable: true
          description: The description of the collection
        collection_type:
          type: string
          example: PROJECT
          enum:
            - PROJECT
            - LIST
          nullable: true
          description: >-
            The type of the collection. Authorized values are either PROJECT or
            LIST 
        id:
          type: string
          example: 801f9ede-c698-4e66-a7fc-48d19eebaa4f
          nullable: true
          description: The UUID of the collection
        remote_id:
          type: string
          example: id_1
          nullable: true
          description: The id of the collection in the context of the 3rd Party
        remote_data:
          type: object
          example:
            fav_dish: broccoli
            fav_color: red
          nullable: true
          additionalProperties: true
          description: The remote data of the collection in the context of the 3rd Party
        created_at:
          format: date-time
          type: string
          example: '2024-10-01T12:00:00Z'
          nullable: true
          description: The created date of the object
        modified_at:
          format: date-time
          type: string
          example: '2024-10-01T12:00:00Z'
          nullable: true
          description: The modified date of the object
      required:
        - name
    UnifiedTicketingCommentOutput:
      type: object
      properties:
        body:
          type: string
          nullable: true
          example: Assigned to Eric !
          description: The body of the comment
        html_body:
          type: string
          nullable: true
          example: <p>Assigned to Eric !</p>
          description: The html body of the comment
        is_private:
          type: boolean
          nullable: true
          example: false
          description: The public status of the comment
        creator_type:
          type: string
          nullable: true
          example: USER
          enum: *ref_120
          description: >-
            The creator type of the comment. Authorized values are either USER
            or CONTACT
        ticket_id:
          type: string
          nullable: true
          example: 801f9ede-c698-4e66-a7fc-48d19eebaa4f
          description: The UUID of the ticket the comment is tied to
        contact_id:
          type: string
          nullable: true
          example: 801f9ede-c698-4e66-a7fc-48d19eebaa4f
          description: >-
            The UUID of the contact which the comment belongs to (if no user_id
            specified)
        user_id:
          type: string
          nullable: true
          example: 801f9ede-c698-4e66-a7fc-48d19eebaa4f
          description: >-
            The UUID of the user which the comment belongs to (if no contact_id
            specified)
        attachments:
          type: array
          items: *ref_121
          nullable: true
          example: *ref_122
          description: The attachements UUIDs tied to the comment
        id:
          type: string
          nullable: true
          example: 801f9ede-c698-4e66-a7fc-48d19eebaa4f
          description: The UUID of the comment
        remote_id:
          type: string
          nullable: true
          example: id_1
          description: The id of the comment in the context of the 3rd Party
        remote_data:
          type: object
          nullable: true
          example:
            fav_dish: broccoli
            fav_color: red
          additionalProperties: true
          description: The remote data of the comment in the context of the 3rd Party
        created_at:
          format: date-time
          type: string
          nullable: true
          example: '2024-10-01T12:00:00Z'
          description: The created date of the object
        modified_at:
          format: date-time
          type: string
          nullable: true
          example: '2024-10-01T12:00:00Z'
          description: The modified date of the object
      required:
        - body
    UnifiedTicketingTagOutput:
      type: object
      properties:
        name:
          type: string
          example: urgent_tag
          nullable: true
          description: The name of the tag
        field_mappings:
          type: object
          example:
            fav_dish: broccoli
            fav_color: red
          nullable: true
          description: >-
            The custom field mappings of the tag between the remote 3rd party &
            Panora
          additionalProperties: true
        id:
          type: string
          example: 801f9ede-c698-4e66-a7fc-48d19eebaa4f
          nullable: true
          description: The UUID of the tag
        remote_id:
          type: string
          example: id_1
          description: The remote ID of the tag in the context of the 3rd Party
          nullable: true
        remote_data:
          type: object
          example:
            fav_dish: broccoli
            fav_color: red
          nullable: true
          additionalProperties: true
          description: The remote data of the tag in the context of the 3rd Party
        created_at:
          format: date-time
          type: string
          example: '2024-10-01T12:00:00Z'
          description: The created date of the tag
          nullable: true
        modified_at:
          format: date-time
          type: string
          example: '2024-10-01T12:00:00Z'
          description: The modified date of the tag
          nullable: true
      required:
        - name
    UnifiedTicketingTeamOutput:
      type: object
      properties:
        name:
          type: string
          example: My team
          nullable: true
          description: The name of the team
        description:
          type: string
          example: Internal members
          nullable: true
          description: The description of the team
        field_mappings:
          type: object
          example:
            fav_dish: broccoli
            fav_color: red
          nullable: true
          description: >-
            The custom field mappings of the team between the remote 3rd party &
            Panora
          additionalProperties: true
        id:
          type: string
          example: 801f9ede-c698-4e66-a7fc-48d19eebaa4f
          nullable: true
          description: The UUID of the team
        remote_id:
          type: string
          example: id_1
          nullable: true
          description: The id of the team in the context of the 3rd Party
        remote_data:
          type: object
          example:
            fav_dish: broccoli
            fav_color: red
          nullable: true
          additionalProperties: true
          description: The remote data of the team in the context of the 3rd Party
        created_at:
          format: date-time
          type: string
          example: '2024-10-01T12:00:00Z'
          nullable: true
          description: The created date of the object
        modified_at:
          format: date-time
          type: string
          example: '2024-10-01T12:00:00Z'
          nullable: true
          description: The modified date of the object
      required:
        - name
    LinkedUserResponse:
      type: object
      properties:
        id_linked_user:
          type: string
          example: 801f9ede-c698-4e66-a7fc-48d19eebaa4f
          nullable: true
        linked_user_origin_id:
          type: string
          example: id_1
          nullable: true
        alias:
          type: string
          example: acme
          nullable: true
        id_project:
          type: string
          example: 801f9ede-c698-4e66-a7fc-48d19eebaa4f
          nullable: true
      required:
        - id_linked_user
        - linked_user_origin_id
        - alias
        - id_project
    CreateLinkedUserDto:
      type: object
      properties:
        linked_user_origin_id:
          type: string
          description: The id of the user in the context of your own software
          example: id_1
        alias:
          type: string
          nullable: true
          description: Your company alias
          example: acme
      required:
        - linked_user_origin_id
        - alias
    CreateBatchLinkedUserDto:
      type: object
      properties:
        linked_user_origin_ids:
          nullable: true
          description: The ids of the users in the context of your own software
          example:
            - id_1
          type: array
          items:
            type: string
        alias:
          type: string
          nullable: true
          description: Your company alias
          example: acme
      required:
        - linked_user_origin_ids
        - alias
    ProjectResponse:
      type: object
      properties:
        id_project:
          type: string
          example: 123e4567-e89b-12d3-a456-426614174000
          description: Unique identifier for the project
        name:
          type: string
          example: My Project
          description: Name of the project
        sync_mode:
          type: string
          example: automatic
          description: Synchronization mode of the project
        pull_frequency:
          type: number
          example: 3600
          description: Frequency of pulling data in seconds
        redirect_url:
          type: string
          example: https://example.com/redirect
          description: Redirect URL for the project
        id_user:
          type: string
          example: 123e4567-e89b-12d3-a456-426614174001
          description: User ID associated with the project
        id_connector_set:
          type: string
          example: 123e4567-e89b-12d3-a456-426614174002
          description: Connector set ID associated with the project
      required:
        - id_project
        - name
        - sync_mode
        - id_user
        - id_connector_set
    CreateProjectDto:
      type: object
      properties:
        name:
          type: string
          example: Project Name
          description: The name of the project
        id_organization:
          type: string
          example: 801f9ede-c698-4e66-a7fc-48d19eebaa4f
          description: The organization ID
        id_user:
          type: string
          example: 801f9ede-c698-4e66-a7fc-48d19eebaa4f
          description: The user ID
      required:
        - name
        - id_user
    CustomFieldResponse:
      type: object
      properties:
        id_attribute:
          type: string
          nullable: true
          example: 801f9ede-c698-4e66-a7fc-48d19eebaa4f
          description: Attribute Id
        status:
          type: string
          nullable: true
          example: ''
          description: Attribute Status
        ressource_owner_type:
          type: string
          example: ''
          nullable: true
          description: Attribute Ressource Owner Type
        slug:
          type: string
          nullable: true
          example: fav_dish
          description: Attribute Slug
        description:
          type: string
          nullable: true
          example: My favorite dish
          description: Attribute Description
        data_type:
          type: string
          nullable: true
          example: string
          enum:
            - string
            - number
          description: Attribute Data Type
        remote_id:
          type: string
          nullable: true
          example: id_1
          description: Attribute Remote Id
        source:
          type: string
          nullable: true
          example: hubspot
          description: Attribute Source
        id_entity:
          type: string
          nullable: true
          example: 801f9ede-c698-4e66-a7fc-48d19eebaa4f
          description: Attribute Entity Id
        id_project:
          type: string
          nullable: true
          example: 801f9ede-c698-4e66-a7fc-48d19eebaa4f
          description: Attribute Project Id
        scope:
          type: string
          nullable: true
          example: ''
          description: Attribute Scope
        id_consumer:
          type: string
          nullable: true
          example: 801f9ede-c698-4e66-a7fc-48d19eebaa4f
          description: Attribute Consumer Id
        created_at:
          format: date-time
          type: string
          nullable: true
          example: '2024-10-01T12:00:00Z'
          description: Attribute Created Date
        modified_at:
          format: date-time
          type: string
          nullable: true
          example: '2024-10-01T12:00:00Z'
          description: Attribute Modified Date
      required:
        - id_attribute
        - status
        - ressource_owner_type
        - slug
        - description
        - data_type
        - remote_id
        - source
        - id_entity
        - id_project
        - scope
        - id_consumer
        - created_at
        - modified_at
    DefineTargetFieldDto:
      type: object
      properties:
        object_type_owner:
          type: string
          example: company
          enum:
            - company
            - contact
            - deal
            - lead
            - note
            - task
            - engagement
            - stage
            - user
          nullable: true
        name:
          type: string
          nullable: true
          example: fav_dish
          description: The name of the target field
        description:
          type: string
          nullable: true
          example: My favorite dish
          description: The description of the target field
        data_type:
          type: string
          nullable: true
          example: string
          enum:
            - string
            - number
          description: The data type of the target field
      required:
        - object_type_owner
        - name
        - description
        - data_type
    CustomFieldCreateDto:
      type: object
      properties:
        object_type_owner:
          type: string
          example: company
          enum:
            - company
            - contact
            - deal
            - lead
            - note
            - task
            - engagement
            - stage
            - user
          nullable: true
        name:
          type: string
          nullable: true
          example: my_favorite_dish
          description: The name of the custom field
        description:
          type: string
          nullable: true
          example: Favorite Dish
          description: The description of the custom field
        data_type:
          type: string
          example: string
          nullable: true
          enum:
            - string
            - number
          description: The data type of the custom field
        source_custom_field_id:
          type: string
          nullable: true
          example: id_1
          description: The source custom field ID
        source_provider:
          type: string
          nullable: true
          example: hubspot
          description: The name of the source software/provider
        linked_user_id:
          type: string
          nullable: true
          example: 801f9ede-c698-4e66-a7fc-48d19eebaa4f
          description: The linked user ID
      required:
        - object_type_owner
        - name
        - description
        - data_type
        - source_custom_field_id
        - source_provider
        - linked_user_id
    MapFieldToProviderDto:
      type: object
      properties:
        attributeId:
          type: string
          nullable: true
          example: 801f9ede-c698-4e66-a7fc-48d19eebaa4f
          description: The attribute ID
        source_custom_field_id:
          type: string
          nullable: true
          example: id_1
          description: The source custom field ID
        source_provider:
          type: string
          nullable: true
          example: hubspot
          description: The source provider
        linked_user_id:
          type: string
          nullable: true
          example: 801f9ede-c698-4e66-a7fc-48d19eebaa4f
          description: The linked user ID
      required:
        - attributeId
        - source_custom_field_id
        - source_provider
        - linked_user_id
    EventResponse:
      type: object
      properties:
        id_event:
          type: string
          example: 123e4567-e89b-12d3-a456-426614174000
          description: Unique identifier for the event
        id_connection:
          type: string
          example: 123e4567-e89b-12d3-a456-426614174001
          description: Connection ID associated with the event
        id_project:
          type: string
          example: 123e4567-e89b-12d3-a456-426614174002
          description: Project ID associated with the event
        type:
          type: string
          example: connection.created
          enum:
            - crm.contact.created
            - crm.contact.pulled
            - crm.company.created
            - crm.company.pulled
            - crm.deal.created
            - crm.deal.pulled
            - crm.engagement.created
            - crm.engagement.pulled
            - crm.note.created
            - crm.note.pulled
            - crm.stage.pulled
            - crm.task.pulled
            - crm.task.created
            - crm.user.pulled
            - ticketing.ticket.created
            - ticketing.ticket.pulled
            - ticketing.comment.created
            - ticketing.comment.pulled
            - ticketing.attachment.created
            - ticketing.attachment.pulled
            - ticketing.collection.pulled
            - ticketing.account.pulled
            - ticketing.contact.pulled
            - ticketing.tag.pulled
            - ticketing.team.pulled
            - ticketing.user.pulled
            - ats.activity.created
            - ats.activity.pulled
            - ats.application.created
            - ats.application.pulled
            - ats.attachment.created
            - ats.attachment.pulled
            - ats.candidate.created
            - ats.candidate.pulled
            - ats.department.pulled
            - ats.eecos.pulled
            - ats.interview.created
            - ats.interview.pulled
            - ats.job.pulled
            - ats.jobinterviewstage.pulled
            - ats.offer.created
            - ats.office.pulled
            - ats.rejectreason.pulled
            - ats.scorecard.pulled
            - ats.tag.pulled
            - ats.user.pulled
            - filestorage.file.created
            - filestorage.file.pulled
            - filestorage.folder.created
            - filestorage.folder.pulled
            - filestorage.group.pulled
            - filestorage.user.pulled
            - filestorage.drive.pulled
            - filestorage.permission.pulled
            - filestorage.sharedlink.pulled
            - connection.created
          description: Scope of the event
        status:
          type: string
          example: success
          enum:
            - success
            - fail
          description: Status of the event
        direction:
          type: string
          example: '0'
          description: Direction of the event
        method:
          type: string
          example: POST
          enum:
            - GET
            - POST
            - PUT
            - DELETE
          description: HTTP method used for the event
        url:
          type: string
          example: /crm/companies
          description: URL associated with the event
        provider:
          type: string
          example: hubspot
          description: Provider associated with the event
        timestamp:
          format: date-time
          type: string
          example: '2024-10-01T12:00:00Z'
          description: Timestamp of the event
        id_linked_user:
          type: string
          example: 123e4567-e89b-12d3-a456-426614174003
          description: Linked user ID associated with the event
      required:
        - id_event
        - id_connection
        - id_project
        - type
        - status
        - direction
        - method
        - url
        - provider
        - timestamp
        - id_linked_user
    PassThroughRequestDto:
      type: object
      properties:
        method:
          enum:
            - GET
            - POST
          type: string
        path:
          type: string
          nullable: true
        data:
          type: object
        request_format:
          oneOf:
            - type: object
              additionalProperties: true
            - type: array
              items:
                type: object
                additionalProperties: true
          nullable: true
        overrideBaseUrl:
          type: object
          additionalProperties: true
          nullable: true
        headers:
          type: object
      required:
        - method
        - path
    UnifiedHrisBankinfoOutput:
      type: object
      properties: {}
    UnifiedHrisBenefitOutput:
      type: object
      properties: {}
    UnifiedHrisCompanyOutput:
      type: object
      properties: {}
    UnifiedHrisDependentOutput:
      type: object
      properties: {}
    UnifiedHrisEmployeepayrollrunOutput:
      type: object
      properties: {}
    UnifiedHrisEmployeeOutput:
      type: object
      properties: {}
    UnifiedHrisEmployeeInput:
      type: object
      properties: {}
    UnifiedHrisEmployerbenefitOutput:
      type: object
      properties: {}
    UnifiedHrisEmploymentOutput:
      type: object
      properties: {}
    UnifiedHrisGroupOutput:
      type: object
      properties: {}
    UnifiedHrisLocationOutput:
      type: object
      properties: {}
    UnifiedHrisPaygroupOutput:
      type: object
      properties: {}
    UnifiedHrisPayrollrunOutput:
      type: object
      properties: {}
    UnifiedHrisTimeoffOutput:
      type: object
      properties: {}
    UnifiedHrisTimeoffInput:
      type: object
      properties: {}
    UnifiedHrisTimeoffbalanceOutput:
      type: object
      properties: {}
    UnifiedMarketingautomationActionOutput:
      type: object
      properties: {}
    UnifiedMarketingautomationActionInput:
      type: object
      properties: {}
    UnifiedMarketingautomationAutomationOutput:
      type: object
      properties: {}
    UnifiedMarketingautomationAutomationInput:
      type: object
      properties: {}
    UnifiedMarketingautomationCampaignOutput:
      type: object
      properties: {}
    UnifiedMarketingautomationCampaignInput:
      type: object
      properties: {}
    UnifiedMarketingautomationContactOutput:
      type: object
      properties: {}
    UnifiedMarketingautomationContactInput:
      type: object
      properties: {}
    UnifiedMarketingautomationEmailOutput:
      type: object
      properties: {}
    UnifiedMarketingautomationEventOutput:
      type: object
      properties: {}
    UnifiedMarketingautomationListOutput:
      type: object
      properties: {}
    UnifiedMarketingautomationListInput:
      type: object
      properties: {}
    UnifiedMarketingautomationMessageOutput:
      type: object
      properties: {}
    UnifiedMarketingautomationTemplateOutput:
      type: object
      properties: {}
    UnifiedMarketingautomationTemplateInput:
      type: object
      properties: {}
    UnifiedMarketingautomationUserOutput:
      type: object
      properties: {}
    UnifiedAtsActivityOutput:
      type: object
      properties:
        activity_type:
          type: string
          enum: &ref_123
            - NOTE
            - EMAIL
            - OTHER
          example: NOTE
          nullable: true
          description: The type of activity
        subject:
          type: string
          example: Email subject
          nullable: true
          description: The subject of the activity
        body:
          type: string
          example: Dear Diana, I love you
          nullable: true
          description: The body of the activity
        visibility:
          type: string
          enum: &ref_124
            - ADMIN_ONLY
            - PUBLIC
            - PRIVATE
          example: PUBLIC
          nullable: true
          description: The visibility of the activity
        candidate_id:
          type: string
          example: 801f9ede-c698-4e66-a7fc-48d19eebaa4f
          nullable: true
          description: The UUID of the candidate
        remote_created_at:
          type: string
          format: date-time
          example: '2024-10-01T12:00:00Z'
          nullable: true
          description: The remote creation date of the activity
        field_mappings:
          type: object
          example: &ref_125
            fav_dish: broccoli
            fav_color: red
          additionalProperties: true
          nullable: true
          description: >-
            The custom field mappings of the object between the remote 3rd party
            & Panora
        id:
          type: string
          example: 801f9ede-c698-4e66-a7fc-48d19eebaa4f
          nullable: true
          description: The UUID of the activity
        remote_id:
          type: string
          example: id_1
          nullable: true
          description: The remote ID of the activity in the context of the 3rd Party
        remote_data:
          type: object
          example:
            fav_dish: broccoli
            fav_color: red
          nullable: true
          additionalProperties: true
          description: The remote data of the activity in the context of the 3rd Party
        created_at:
          format: date-time
          type: string
          example: '2024-10-01T12:00:00Z'
          nullable: true
          description: The created date of the object
        modified_at:
          format: date-time
          type: string
          example: '2024-10-01T12:00:00Z'
          nullable: true
          description: The modified date of the object
    UnifiedAtsActivityInput:
      type: object
      properties:
        activity_type:
          type: string
          enum: *ref_123
          example: NOTE
          nullable: true
          description: The type of activity
        subject:
          type: string
          example: Email subject
          nullable: true
          description: The subject of the activity
        body:
          type: string
          example: Dear Diana, I love you
          nullable: true
          description: The body of the activity
        visibility:
          type: string
          enum: *ref_124
          example: PUBLIC
          nullable: true
          description: The visibility of the activity
        candidate_id:
          type: string
          example: 801f9ede-c698-4e66-a7fc-48d19eebaa4f
          nullable: true
          description: The UUID of the candidate
        remote_created_at:
          type: string
          format: date-time
          example: '2024-10-01T12:00:00Z'
          nullable: true
          description: The remote creation date of the activity
        field_mappings:
          type: object
          example: *ref_125
          additionalProperties: true
          nullable: true
          description: >-
            The custom field mappings of the object between the remote 3rd party
            & Panora
    UnifiedAtsApplicationOutput:
      type: object
      properties:
        applied_at:
          format: date-time
          type: string
          nullable: true
          description: The application date
          example: '2024-10-01T12:00:00Z'
        rejected_at:
          format: date-time
          type: string
          nullable: true
          description: The rejection date
          example: '2024-10-01T12:00:00Z'
        offers:
          nullable: true
          description: The offers UUIDs for the application
          example: &ref_126
            - 801f9ede-c698-4e66-a7fc-48d19eebaa4f
            - 12345678-1234-1234-1234-123456789012
          type: array
          items:
            type: string
        source:
          type: string
          nullable: true
          description: The source of the application
          example: Source Name
        credited_to:
          type: string
          nullable: true
          description: The UUID of the person credited for the application
          example: 801f9ede-c698-4e66-a7fc-48d19eebaa4f
        current_stage:
          type: string
          nullable: true
          description: The UUID of the current stage of the application
          example: 801f9ede-c698-4e66-a7fc-48d19eebaa4f
        reject_reason:
          type: string
          nullable: true
          description: The rejection reason for the application
          example: Candidate not experienced enough
        candidate_id:
          type: string
          nullable: true
          description: The UUID of the candidate
          example: 801f9ede-c698-4e66-a7fc-48d19eebaa4f
        job_id:
          type: string
          description: The UUID of the job
          example: 801f9ede-c698-4e66-a7fc-48d19eebaa4f
        field_mappings:
          type: object
          example: &ref_127
            fav_dish: broccoli
            fav_color: red
          additionalProperties: true
          nullable: true
          description: >-
            The custom field mappings of the object between the remote 3rd party
            & Panora
        id:
          type: string
          nullable: true
          description: The UUID of the application
          example: 801f9ede-c698-4e66-a7fc-48d19eebaa4f
        remote_id:
          type: string
          nullable: true
          description: The remote ID of the application in the context of the 3rd Party
          example: id_1
        remote_data:
          type: object
          example:
            fav_dish: broccoli
            fav_color: red
          nullable: true
          additionalProperties: true
          description: The remote data of the application in the context of the 3rd Party
        created_at:
          format: date-time
          type: string
          example: '2024-10-01T12:00:00Z'
          nullable: true
          description: The created date of the object
        modified_at:
          format: date-time
          type: string
          example: '2024-10-01T12:00:00Z'
          nullable: true
          description: The modified date of the object
        remote_created_at:
          format: date-time
          type: string
          nullable: true
          description: The remote created date of the object
        remote_modified_at:
          format: date-time
          type: string
          nullable: true
          description: The remote modified date of the object
    UnifiedAtsApplicationInput:
      type: object
      properties:
        applied_at:
          format: date-time
          type: string
          nullable: true
          description: The application date
          example: '2024-10-01T12:00:00Z'
        rejected_at:
          format: date-time
          type: string
          nullable: true
          description: The rejection date
          example: '2024-10-01T12:00:00Z'
        offers:
          nullable: true
          description: The offers UUIDs for the application
          example: *ref_126
          type: array
          items:
            type: string
        source:
          type: string
          nullable: true
          description: The source of the application
          example: Source Name
        credited_to:
          type: string
          nullable: true
          description: The UUID of the person credited for the application
          example: 801f9ede-c698-4e66-a7fc-48d19eebaa4f
        current_stage:
          type: string
          nullable: true
          description: The UUID of the current stage of the application
          example: 801f9ede-c698-4e66-a7fc-48d19eebaa4f
        reject_reason:
          type: string
          nullable: true
          description: The rejection reason for the application
          example: Candidate not experienced enough
        candidate_id:
          type: string
          nullable: true
          description: The UUID of the candidate
          example: 801f9ede-c698-4e66-a7fc-48d19eebaa4f
        job_id:
          type: string
          description: The UUID of the job
          example: 801f9ede-c698-4e66-a7fc-48d19eebaa4f
        field_mappings:
          type: object
          example: *ref_127
          additionalProperties: true
          nullable: true
          description: >-
            The custom field mappings of the object between the remote 3rd party
            & Panora
    UnifiedAtsAttachmentOutput:
      type: object
      properties:
        file_url:
          type: string
          example: https://example.com/file.pdf
          nullable: true
          description: The URL of the file
        file_name:
          type: string
          example: file.pdf
          nullable: true
          description: The name of the file
        attachment_type:
          type: string
          example: RESUME
          enum: &ref_128
            - RESUME
            - COVER_LETTER
            - OFFER_LETTER
            - OTHER
          nullable: true
          description: The type of the file
        remote_created_at:
          type: string
          example: '2024-10-01T12:00:00Z'
          format: date-time
          nullable: true
          description: The remote creation date of the attachment
        remote_modified_at:
          type: string
          example: '2024-10-01T12:00:00Z'
          format: date-time
          nullable: true
          description: The remote modification date of the attachment
        candidate_id:
          type: string
          example: 801f9ede-c698-4e66-a7fc-48d19eebaa4f
          nullable: true
          description: The UUID of the candidate
        field_mappings:
          type: object
          example: &ref_129
            fav_dish: broccoli
            fav_color: red
          additionalProperties: true
          nullable: true
          description: >-
            The custom field mappings of the object between the remote 3rd party
            & Panora
        id:
          type: string
          example: 801f9ede-c698-4e66-a7fc-48d19eebaa4f
          nullable: true
          description: The UUID of the attachment
        remote_id:
          type: string
          example: 801f9ede-c698-4e66-a7fc-48d19eebaa4f
          nullable: true
          description: The remote ID of the attachment
        remote_data:
          type: object
          example:
            fav_dish: broccoli
            fav_color: red
          nullable: true
          additionalProperties: true
          description: The remote data of the attachment in the context of the 3rd Party
        created_at:
          format: date-time
          type: string
          example: '2024-10-01T12:00:00Z'
          nullable: true
          description: The created date of the object
        modified_at:
          format: date-time
          type: string
          example: '2024-10-01T12:00:00Z'
          nullable: true
          description: The modified date of the object
    UnifiedAtsAttachmentInput:
      type: object
      properties:
        file_url:
          type: string
          example: https://example.com/file.pdf
          nullable: true
          description: The URL of the file
        file_name:
          type: string
          example: file.pdf
          nullable: true
          description: The name of the file
        attachment_type:
          type: string
          example: RESUME
          enum: *ref_128
          nullable: true
          description: The type of the file
        remote_created_at:
          type: string
          example: '2024-10-01T12:00:00Z'
          format: date-time
          nullable: true
          description: The remote creation date of the attachment
        remote_modified_at:
          type: string
          example: '2024-10-01T12:00:00Z'
          format: date-time
          nullable: true
          description: The remote modification date of the attachment
        candidate_id:
          type: string
          example: 801f9ede-c698-4e66-a7fc-48d19eebaa4f
          nullable: true
          description: The UUID of the candidate
        field_mappings:
          type: object
          example: *ref_129
          additionalProperties: true
          nullable: true
          description: >-
            The custom field mappings of the object between the remote 3rd party
            & Panora
    Url:
      type: object
      properties:
        url:
          type: string
          nullable: true
          description: The url.
        url_type:
          type: string
          nullable: true
          description: The url type. It takes [WEBSITE | BLOG | LINKEDIN | GITHUB | OTHER]
      required:
        - url
        - url_type
    UnifiedAtsCandidateOutput:
      type: object
      properties:
        first_name:
          type: string
          example: Joe
          nullable: true
          description: The first name of the candidate
        last_name:
          type: string
          example: Doe
          nullable: true
          description: The last name of the candidate
        company:
          type: string
          example: Acme
          nullable: true
          description: The company of the candidate
        title:
          type: string
          example: Analyst
          nullable: true
          description: The title of the candidate
        locations:
          type: string
          example: New York
          nullable: true
          description: The locations of the candidate
        is_private:
          type: boolean
          example: false
          nullable: true
          description: Whether the candidate is private
        email_reachable:
          type: boolean
          example: true
          nullable: true
          description: Whether the candidate is reachable by email
        remote_created_at:
          type: string
          example: '2024-10-01T12:00:00Z'
          format: date-time
          nullable: true
          description: The remote creation date of the candidate
        remote_modified_at:
          type: string
          example: '2024-10-01T12:00:00Z'
          format: date-time
          nullable: true
          description: The remote modification date of the candidate
        last_interaction_at:
          type: string
          example: '2024-10-01T12:00:00Z'
          format: date-time
          nullable: true
          description: The last interaction date with the candidate
        attachments:
          type: array
          items: &ref_130
            oneOf:
              - type: string
              - $ref: '#/components/schemas/UnifiedAtsAttachmentOutput'
          example: &ref_131
            - 801f9ede-c698-4e66-a7fc-48d19eebaa4f
          nullable: true
          description: The attachments UUIDs of the candidate
        applications:
          type: array
          items: &ref_132
            oneOf:
              - type: string
              - $ref: '#/components/schemas/UnifiedAtsApplicationOutput'
          example: &ref_133
            - 801f9ede-c698-4e66-a7fc-48d19eebaa4f
          nullable: true
          description: The applications UUIDs of the candidate
        tags:
          type: array
          items: &ref_134
            oneOf:
              - type: string
              - $ref: '#/components/schemas/UnifiedAtsTagOutput'
          example: &ref_135
            - tag_1
            - tag_2
          nullable: true
          description: The tags of the candidate
        urls:
          example: &ref_136
            - url: mywebsite.com
              url_type: WEBSITE
          nullable: true
          description: >-
            The urls of the candidate, possible values for Url type are WEBSITE,
            BLOG, LINKEDIN, GITHUB, or OTHER
          type: array
          items:
            $ref: '#/components/schemas/Url'
        phone_numbers:
          example: &ref_137
            - phone_number: '+33660688899'
              phone_type: WORK
          nullable: true
          description: The phone numbers of the candidate
          type: array
          items:
            $ref: '#/components/schemas/Phone'
        email_addresses:
          example: &ref_138
            - email_address: joedoe@gmail.com
              email_address_type: WORK
          nullable: true
          description: The email addresses of the candidate
          type: array
          items:
            $ref: '#/components/schemas/Email'
        field_mappings:
          type: object
          example: &ref_139
            fav_dish: broccoli
            fav_color: red
          additionalProperties: true
          nullable: true
          description: >-
            The custom field mappings of the object between the remote 3rd party
            & Panora
        id:
          type: string
          example: 801f9ede-c698-4e66-a7fc-48d19eebaa4f
          nullable: true
          description: The UUID of the candidate
        remote_id:
          type: string
          example: id_1
          nullable: true
          description: The id of the candidate in the context of the 3rd Party
        remote_data:
          type: object
          example:
            fav_dish: broccoli
            fav_color: red
          nullable: true
          additionalProperties: true
          description: The remote data of the candidate in the context of the 3rd Party
        created_at:
          format: date-time
          type: string
          example: '2024-10-01T12:00:00Z'
          nullable: true
          description: The created date of the object
        modified_at:
          format: date-time
          type: string
          example: '2024-10-01T12:00:00Z'
          nullable: true
          description: The modified date of the object
    UnifiedAtsCandidateInput:
      type: object
      properties:
        first_name:
          type: string
          example: Joe
          nullable: true
          description: The first name of the candidate
        last_name:
          type: string
          example: Doe
          nullable: true
          description: The last name of the candidate
        company:
          type: string
          example: Acme
          nullable: true
          description: The company of the candidate
        title:
          type: string
          example: Analyst
          nullable: true
          description: The title of the candidate
        locations:
          type: string
          example: New York
          nullable: true
          description: The locations of the candidate
        is_private:
          type: boolean
          example: false
          nullable: true
          description: Whether the candidate is private
        email_reachable:
          type: boolean
          example: true
          nullable: true
          description: Whether the candidate is reachable by email
        remote_created_at:
          type: string
          example: '2024-10-01T12:00:00Z'
          format: date-time
          nullable: true
          description: The remote creation date of the candidate
        remote_modified_at:
          type: string
          example: '2024-10-01T12:00:00Z'
          format: date-time
          nullable: true
          description: The remote modification date of the candidate
        last_interaction_at:
          type: string
          example: '2024-10-01T12:00:00Z'
          format: date-time
          nullable: true
          description: The last interaction date with the candidate
        attachments:
          type: array
          items: *ref_130
          example: *ref_131
          nullable: true
          description: The attachments UUIDs of the candidate
        applications:
          type: array
          items: *ref_132
          example: *ref_133
          nullable: true
          description: The applications UUIDs of the candidate
        tags:
          type: array
          items: *ref_134
          example: *ref_135
          nullable: true
          description: The tags of the candidate
        urls:
          example: *ref_136
          nullable: true
          description: >-
            The urls of the candidate, possible values for Url type are WEBSITE,
            BLOG, LINKEDIN, GITHUB, or OTHER
          type: array
          items:
            $ref: '#/components/schemas/Url'
        phone_numbers:
          example: *ref_137
          nullable: true
          description: The phone numbers of the candidate
          type: array
          items:
            $ref: '#/components/schemas/Phone'
        email_addresses:
          example: *ref_138
          nullable: true
          description: The email addresses of the candidate
          type: array
          items:
            $ref: '#/components/schemas/Email'
        field_mappings:
          type: object
          example: *ref_139
          additionalProperties: true
          nullable: true
          description: >-
            The custom field mappings of the object between the remote 3rd party
            & Panora
    UnifiedAtsDepartmentOutput:
      type: object
      properties:
        name:
          type: string
          example: Sales
          nullable: true
          description: The name of the department
        field_mappings:
          type: object
          example:
            fav_dish: broccoli
            fav_color: red
          additionalProperties: true
          nullable: true
          description: >-
            The custom field mappings of the object between the remote 3rd party
            & Panora
        id:
          type: string
          example: 801f9ede-c698-4e66-a7fc-48d19eebaa4f
          nullable: true
          description: The UUID of the department
        remote_id:
          type: string
          example: id_1
          nullable: true
          description: The remote ID of the department in the context of the 3rd Party
        remote_data:
          type: object
          example:
            key1: value1
            key2: 42
            key3: true
          nullable: true
          additionalProperties: true
          description: The remote data of the department in the context of the 3rd Party
        created_at:
          format: date-time
          type: string
          example: '2024-10-01T12:00:00Z'
          nullable: true
          description: The created date of the object
        modified_at:
          format: date-time
          type: string
          example: '2023-10-01T12:00:00Z'
          nullable: true
          description: The modified date of the object
    UnifiedAtsInterviewOutput:
      type: object
      properties:
        status:
          type: string
          enum: &ref_140
            - SCHEDULED
            - AWAITING_FEEDBACK
            - COMPLETED
          example: SCHEDULED
          nullable: true
          description: The status of the interview
        application_id:
          type: string
          example: 801f9ede-c698-4e66-a7fc-48d19eebaa4f
          nullable: true
          description: The UUID of the application
        job_interview_stage_id:
          type: string
          example: 801f9ede-c698-4e66-a7fc-48d19eebaa4f
          nullable: true
          description: The UUID of the job interview stage
        organized_by:
          type: string
          example: 801f9ede-c698-4e66-a7fc-48d19eebaa4f
          nullable: true
          description: The UUID of the organizer
        interviewers:
          example: &ref_141
            - 801f9ede-c698-4e66-a7fc-48d19eebaa4f
          nullable: true
          description: The UUIDs of the interviewers
          type: array
          items:
            type: string
        location:
          type: string
          example: San Francisco
          nullable: true
          description: The location of the interview
        start_at:
          format: date-time
          type: string
          example: '2024-10-01T12:00:00Z'
          nullable: true
          description: The start date and time of the interview
        end_at:
          format: date-time
          type: string
          example: '2024-10-01T12:00:00Z'
          nullable: true
          description: The end date and time of the interview
        remote_created_at:
          format: date-time
          type: string
          example: '2024-10-01T12:00:00Z'
          nullable: true
          description: The remote creation date of the interview
        remote_updated_at:
          format: date-time
          type: string
          example: '2024-10-01T12:00:00Z'
          nullable: true
          description: The remote modification date of the interview
        field_mappings:
          type: object
          example: &ref_142
            fav_dish: broccoli
            fav_color: red
          additionalProperties: true
          nullable: true
          description: >-
            The custom field mappings of the object between the remote 3rd party
            & Panora
        id:
          type: string
          example: 801f9ede-c698-4e66-a7fc-48d19eebaa4f
          nullable: true
          description: The UUID of the interview
        remote_id:
          type: string
          example: id_1
          nullable: true
          description: The remote ID of the interview in the context of the 3rd Party
        remote_data:
          type: object
          example:
            fav_dish: broccoli
            fav_color: red
          nullable: true
          additionalProperties: true
          description: The remote data of the interview in the context of the 3rd Party
        created_at:
          format: date-time
          type: string
          example: '2024-10-01T12:00:00Z'
          nullable: true
          description: The created date of the object
        modified_at:
          format: date-time
          type: string
          example: '2024-10-01T12:00:00Z'
          nullable: true
          description: The modified date of the object
    UnifiedAtsInterviewInput:
      type: object
      properties:
        status:
          type: string
          enum: *ref_140
          example: SCHEDULED
          nullable: true
          description: The status of the interview
        application_id:
          type: string
          example: 801f9ede-c698-4e66-a7fc-48d19eebaa4f
          nullable: true
          description: The UUID of the application
        job_interview_stage_id:
          type: string
          example: 801f9ede-c698-4e66-a7fc-48d19eebaa4f
          nullable: true
          description: The UUID of the job interview stage
        organized_by:
          type: string
          example: 801f9ede-c698-4e66-a7fc-48d19eebaa4f
          nullable: true
          description: The UUID of the organizer
        interviewers:
          example: *ref_141
          nullable: true
          description: The UUIDs of the interviewers
          type: array
          items:
            type: string
        location:
          type: string
          example: San Francisco
          nullable: true
          description: The location of the interview
        start_at:
          format: date-time
          type: string
          example: '2024-10-01T12:00:00Z'
          nullable: true
          description: The start date and time of the interview
        end_at:
          format: date-time
          type: string
          example: '2024-10-01T12:00:00Z'
          nullable: true
          description: The end date and time of the interview
        remote_created_at:
          format: date-time
          type: string
          example: '2024-10-01T12:00:00Z'
          nullable: true
          description: The remote creation date of the interview
        remote_updated_at:
          format: date-time
          type: string
          example: '2024-10-01T12:00:00Z'
          nullable: true
          description: The remote modification date of the interview
        field_mappings:
          type: object
          example: *ref_142
          additionalProperties: true
          nullable: true
          description: >-
            The custom field mappings of the object between the remote 3rd party
            & Panora
    UnifiedAtsJobinterviewstageOutput:
      type: object
      properties:
        name:
          type: string
          example: Second Call
          nullable: true
          description: The name of the job interview stage
        stage_order:
          type: number
          example: 1
          nullable: true
          description: The order of the stage
        job_id:
          type: string
          example: 801f9ede-c698-4e66-a7fc-48d19eebaa4f
          nullable: true
          description: The UUID of the job
        field_mappings:
          type: object
          example:
            fav_dish: broccoli
            fav_color: red
          additionalProperties: true
          nullable: true
          description: >-
            The custom field mappings of the object between the remote 3rd party
            & Panora
        id:
          type: string
          example: 801f9ede-c698-4e66-a7fc-48d19eebaa4f
          nullable: true
          description: The UUID of the job interview stage
        remote_id:
          type: string
          example: id_1
          nullable: true
          description: >-
            The remote ID of the job interview stage in the context of the 3rd
            Party
        remote_data:
          type: object
          example:
            fav_dish: broccoli
            fav_color: red
          nullable: true
          additionalProperties: true
          description: >-
            The remote data of the job interview stage in the context of the 3rd
            Party
        created_at:
          format: date-time
          type: string
          example: '2024-10-01T12:00:00Z'
          nullable: true
          description: The created date of the object
        modified_at:
          format: date-time
          type: string
          example: '2024-10-01T12:00:00Z'
          nullable: true
          description: The modified date of the object
    UnifiedAtsJobOutput:
      type: object
      properties:
        name:
          type: string
          example: Financial Analyst
          nullable: true
          description: The name of the job
        description:
          type: string
          example: Extract financial data and write detailed investment thesis
          nullable: true
          description: The description of the job
        code:
          type: string
          example: JOB123
          nullable: true
          description: The code of the job
        status:
          type: string
          enum:
            - OPEN
            - CLOSED
            - DRAFT
            - ARCHIVED
            - PENDING
          example: OPEN
          nullable: true
          description: The status of the job
        type:
          type: string
          example: POSTING
          enum:
            - POSTING
            - REQUISITION
            - PROFILE
          nullable: true
          description: The type of the job
        confidential:
          type: boolean
          example: true
          nullable: true
          description: Whether the job is confidential
        departments:
          example:
            - 801f9ede-c698-4e66-a7fc-48d19eebaa4f
          nullable: true
          description: The departments UUIDs associated with the job
          type: array
          items:
            type: string
        offices:
          example:
            - 801f9ede-c698-4e66-a7fc-48d19eebaa4f
          nullable: true
          description: The offices UUIDs associated with the job
          type: array
          items:
            type: string
        managers:
          example:
            - 801f9ede-c698-4e66-a7fc-48d19eebaa4f
          nullable: true
          description: The managers UUIDs associated with the job
          type: array
          items:
            type: string
        recruiters:
          example:
            - 801f9ede-c698-4e66-a7fc-48d19eebaa4f
          nullable: true
          description: The recruiters UUIDs associated with the job
          type: array
          items:
            type: string
        remote_created_at:
          type: string
          example: '2024-10-01T12:00:00Z'
          format: date-time
          nullable: true
          description: The remote creation date of the job
        remote_updated_at:
          type: string
          example: '2024-10-01T12:00:00Z'
          format: date-time
          nullable: true
          description: The remote modification date of the job
        field_mappings:
          type: object
          example:
            fav_dish: broccoli
            fav_color: red
          additionalProperties: true
          nullable: true
          description: >-
            The custom field mappings of the object between the remote 3rd party
            & Panora
        id:
          type: string
          example: 801f9ede-c698-4e66-a7fc-48d19eebaa4f
          nullable: true
          description: The UUID of the job
        remote_id:
          type: string
          example: id_1
          nullable: true
          description: The remote ID of the job in the context of the 3rd Party
        remote_data:
          type: object
          example:
            key1: value1
            key2: 42
            key3: true
          nullable: true
          additionalProperties: true
          description: The remote data of the job in the context of the 3rd Party
        created_at:
          format: date-time
          type: string
          example: '2024-10-01T12:00:00Z'
          nullable: true
          description: The created date of the object
        modified_at:
          format: date-time
          type: string
          example: '2023-10-01T12:00:00Z'
          nullable: true
          description: The modified date of the object
    UnifiedAtsOfferOutput:
      type: object
      properties:
        created_by:
          type: string
          example: 801f9ede-c698-4e66-a7fc-48d19eebaa4f
          description: The UUID of the creator
          nullable: true
        remote_created_at:
          format: date-time
          type: string
          example: '2024-10-01T12:00:00Z'
          description: The remote creation date of the offer
          nullable: true
        closed_at:
          format: date-time
          type: string
          example: '2024-10-01T12:00:00Z'
          description: The closing date of the offer
          nullable: true
        sent_at:
          format: date-time
          type: string
          example: '2024-10-01T12:00:00Z'
          description: The sending date of the offer
          nullable: true
        start_date:
          format: date-time
          type: string
          example: '2024-10-01T12:00:00Z'
          description: The start date of the offer
          nullable: true
        status:
          type: string
          example: DRAFT
          enum:
            - DRAFT
            - APPROVAL_SENT
            - APPROVED
            - SENT
            - SENT_MANUALLY
            - OPENED
            - DENIED
            - SIGNED
            - DEPRECATED
          description: The status of the offer
          nullable: true
        application_id:
          type: string
          example: 801f9ede-c698-4e66-a7fc-48d19eebaa4f
          description: The UUID of the application
          nullable: true
        field_mappings:
          type: object
          example:
            fav_dish: broccoli
            fav_color: red
          description: >-
            The custom field mappings of the object between the remote 3rd party
            & Panora
          nullable: true
          additionalProperties: true
        id:
          type: string
          example: 801f9ede-c698-4e66-a7fc-48d19eebaa4f
          description: The UUID of the offer
          nullable: true
        remote_id:
          type: string
          example: id_1
          description: The remote ID of the offer in the context of the 3rd Party
          nullable: true
        remote_data:
          type: object
          example:
            fav_dish: broccoli
            fav_color: red
          description: The remote data of the offer in the context of the 3rd Party
          nullable: true
          additionalProperties: true
        created_at:
          type: object
          example: '2024-10-01T12:00:00Z'
          description: The created date of the object
          nullable: true
        modified_at:
          type: object
          example: '2024-10-01T12:00:00Z'
          description: The modified date of the object
          nullable: true
    UnifiedAtsOfficeOutput:
      type: object
      properties:
        name:
          type: string
          example: Condo Office 5th
          nullable: true
          description: The name of the office
        location:
          type: string
          example: New York
          nullable: true
          description: The location of the office
        field_mappings:
          type: object
          example:
            fav_dish: broccoli
            fav_color: red
          additionalProperties: true
          nullable: true
          description: >-
            The custom field mappings of the object between the remote 3rd party
            & Panora
        id:
          type: string
          example: 801f9ede-c698-4e66-a7fc-48d19eebaa4f
          description: The UUID of the office
        remote_id:
          type: string
          example: id_1
          nullable: true
          description: The remote ID of the office in the context of the 3rd Party
        remote_data:
          type: object
          example:
            fav_dish: broccoli
            fav_color: red
          nullable: true
          additionalProperties: true
          description: The remote data of the office in the context of the 3rd Party
        created_at:
          format: date-time
          type: string
          example: '2024-10-01T12:00:00Z'
          nullable: true
          description: The created date of the object
        modified_at:
          format: date-time
          type: string
          example: '2024-10-01T12:00:00Z'
          nullable: true
          description: The modified date of the object
    UnifiedAtsRejectreasonOutput:
      type: object
      properties:
        name:
          type: string
          example: Candidate inexperienced
          nullable: true
          description: The name of the reject reason
        field_mappings:
          type: object
          example:
            fav_dish: broccoli
            fav_color: red
          additionalProperties: true
          nullable: true
          description: >-
            The custom field mappings of the object between the remote 3rd party
            & Panora
        id:
          type: string
          nullable: true
          description: The UUID of the reject reason
          example: 801f9ede-c698-4e66-a7fc-48d19eebaa4f
        remote_id:
          type: string
          nullable: true
          description: The remote ID of the reject reason in the context of the 3rd Party
          example: id_1
        remote_data:
          type: object
          example:
            fav_dish: broccoli
            fav_color: red
          nullable: true
          additionalProperties: true
          description: The remote data of the reject reason in the context of the 3rd Party
        created_at:
          format: date-time
          type: string
          example: '2024-10-01T12:00:00Z'
          nullable: true
          description: The created date of the object
        modified_at:
          format: date-time
          type: string
          example: '2024-10-01T12:00:00Z'
          nullable: true
          description: The modified date of the object
    UnifiedAtsScorecardOutput:
      type: object
      properties:
        overall_recommendation:
          type: string
          enum:
            - DEFINITELY_NO
            - 'NO'
            - 'YES'
            - STRONG_YES
            - NO_DECISION
          example: 'YES'
          nullable: true
          description: The overall recommendation
        application_id:
          type: string
          example: 801f9ede-c698-4e66-a7fc-48d19eebaa4f
          nullable: true
          description: The UUID of the application
        interview_id:
          type: string
          example: 801f9ede-c698-4e66-a7fc-48d19eebaa4f
          nullable: true
          description: The UUID of the interview
        remote_created_at:
          type: string
          example: '2024-10-01T12:00:00Z'
          format: date-time
          nullable: true
          description: The remote creation date of the scorecard
        submitted_at:
          type: string
          example: '2024-10-01T12:00:00Z'
          format: date-time
          nullable: true
          description: The submission date of the scorecard
        field_mappings:
          type: object
          example:
            fav_dish: broccoli
            fav_color: red
          additionalProperties: true
          nullable: true
          description: >-
            The custom field mappings of the object between the remote 3rd party
            & Panora
        id:
          type: string
          example: 801f9ede-c698-4e66-a7fc-48d19eebaa4f
          description: The UUID of the scorecard
        remote_id:
          type: string
          example: id_1
          nullable: true
          description: The remote ID of the scorecard in the context of the 3rd Party
        remote_data:
          type: object
          example:
            fav_dish: broccoli
            fav_color: red
          nullable: true
          additionalProperties: true
          description: The remote data of the scorecard in the context of the 3rd Party
        created_at:
          format: date-time
          type: string
          example: '2024-10-01T12:00:00Z'
          nullable: true
          description: The created date of the object
        modified_at:
          format: date-time
          type: string
          example: '2024-10-01T12:00:00Z'
          nullable: true
          description: The modified date of the object
    UnifiedAtsTagOutput:
      type: object
      properties:
        name:
          type: string
          example: Important
          nullable: true
          description: The name of the tag
        id_ats_candidate:
          type: string
          example: 801f9ede-c698-4e66-a7fc-48d19eebaa4f
          nullable: true
          description: The UUID of the candidate
        field_mappings:
          type: object
          example:
            fav_dish: broccoli
            fav_color: red
          additionalProperties: true
          nullable: true
          description: >-
            The custom field mappings of the object between the remote 3rd party
            & Panora
        id:
          type: string
          example: 801f9ede-c698-4e66-a7fc-48d19eebaa4f
          nullable: true
          description: The UUID of the tag
        remote_id:
          type: string
          example: id_1
          nullable: true
          description: The remote ID of the tag in the context of the 3rd Party
        remote_data:
          type: object
          example:
            fav_dish: broccoli
            fav_color: red
          nullable: true
          additionalProperties: true
          description: The remote data of the tag in the context of the 3rd Party
        created_at:
          format: date-time
          type: string
          nullable: true
          example: '2024-10-01T12:00:00Z'
          description: The creation date of the tag
        modified_at:
          format: date-time
          type: string
          nullable: true
          example: '2024-10-01T12:00:00Z'
          description: The modification date of the tag
    UnifiedAtsUserOutput:
      type: object
      properties:
        first_name:
          type: string
          example: John
          description: The first name of the user
          nullable: true
        last_name:
          type: string
          example: Doe
          description: The last name of the user
          nullable: true
        email:
          type: string
          example: john.doe@example.com
          description: The email of the user
          nullable: true
        disabled:
          type: boolean
          example: false
          description: Whether the user is disabled
          nullable: true
        access_role:
          type: string
          example: ADMIN
          enum:
            - SUPER_ADMIN
            - ADMIN
            - TEAM_MEMBER
            - LIMITED_TEAM_MEMBER
            - INTERVIEWER
          description: The access role of the user
          nullable: true
        remote_created_at:
          format: date-time
          type: string
          example: '2024-10-01T12:00:00Z'
          description: The remote creation date of the user
          nullable: true
        remote_modified_at:
          format: date-time
          type: string
          example: '2024-10-01T12:00:00Z'
          description: The remote modification date of the user
          nullable: true
        field_mappings:
          type: object
          example:
            fav_dish: broccoli
            fav_color: red
          description: >-
            The custom field mappings of the object between the remote 3rd party
            & Panora
          nullable: true
          additionalProperties: true
        id:
          type: string
          example: 801f9ede-c698-4e66-a7fc-48d19eebaa4f
          description: The UUID of the user
          nullable: true
        remote_id:
          type: string
          example: id_1
          description: The remote ID of the user in the context of the 3rd Party
          nullable: true
        remote_data:
          type: object
          example:
            fav_dish: broccoli
            fav_color: red
          description: The remote data of the user in the context of the 3rd Party
          nullable: true
          additionalProperties: true
        created_at:
          format: date-time
          type: string
          example: '2024-10-01T12:00:00Z'
          description: The created date of the object
          nullable: true
        modified_at:
          format: date-time
          type: string
          example: '2024-10-01T12:00:00Z'
          description: The modified date of the object
          nullable: true
    UnifiedAtsEeocsOutput:
      type: object
      properties:
        candidate_id:
          type: string
          example: 801f9ede-c698-4e66-a7fc-48d19eebaa4f
          nullable: true
          description: The UUID of the candidate
        submitted_at:
          type: string
          example: '2024-10-01T12:00:00Z'
          format: date-time
          nullable: true
          description: The submission date of the EEOC
        race:
          type: string
          enum:
            - AMERICAN_INDIAN_OR_ALASKAN_NATIVE
            - ASIAN
            - BLACK_OR_AFRICAN_AMERICAN
            - HISPANIC_OR_LATINO
            - WHITE
            - NATIVE_HAWAIIAN_OR_OTHER_PACIFIC_ISLANDER
            - TWO_OR_MORE_RACES
            - DECLINE_TO_SELF_IDENTIFY
          example: AMERICAN_INDIAN_OR_ALASKAN_NATIVE
          nullable: true
          description: The race of the candidate
        gender:
          type: string
          example: MALE
          enum:
            - MALE
            - FEMALE
            - NON_BINARY
            - OTHER
            - DECLINE_TO_SELF_IDENTIFY
          nullable: true
          description: The gender of the candidate
        veteran_status:
          type: string
          example: I_AM_NOT_A_PROTECTED_VETERAN
          enum:
            - I_AM_NOT_A_PROTECTED_VETERAN
            - >-
              I_IDENTIFY_AS_ONE_OR_MORE_OF_THE_CLASSIFICATIONS_OF_A_PROTECTED_VETERAN
            - I_DONT_WISH_TO_ANSWER
          nullable: true
          description: The veteran status of the candidate
        disability_status:
          type: string
          enum:
            - YES_I_HAVE_A_DISABILITY_OR_PREVIOUSLY_HAD_A_DISABILITY
            - NO_I_DONT_HAVE_A_DISABILITY
            - I_DONT_WISH_TO_ANSWER
          example: YES_I_HAVE_A_DISABILITY_OR_PREVIOUSLY_HAD_A_DISABILITY
          nullable: true
          description: The disability status of the candidate
        field_mappings:
          type: object
          example:
            fav_dish: broccoli
            fav_color: red
          additionalProperties: true
          nullable: true
          description: >-
            The custom field mappings of the object between the remote 3rd party
            & Panora
        id:
          type: string
          example: 801f9ede-c698-4e66-a7fc-48d19eebaa4f
          nullable: true
          description: The UUID of the EEOC
        remote_id:
          type: string
          example: id_1
          nullable: true
          description: The remote ID of the EEOC in the context of the 3rd Party
        remote_data:
          type: object
          example:
            fav_dish: broccoli
            fav_color: red
          nullable: true
          additionalProperties: true
          description: The remote data of the EEOC in the context of the 3rd Party
        created_at:
          format: date-time
          type: string
          example: '2024-10-01T12:00:00Z'
          nullable: true
          description: The created date of the object
        modified_at:
          format: date-time
          type: string
          example: '2024-10-01T12:00:00Z'
          nullable: true
          description: The modified date of the object
    UnifiedAccountingAccountOutput:
      type: object
      properties: {}
    UnifiedAccountingAccountInput:
      type: object
      properties: {}
    UnifiedAccountingAddressOutput:
      type: object
      properties: {}
    UnifiedAccountingAttachmentOutput:
      type: object
      properties: {}
    UnifiedAccountingAttachmentInput:
      type: object
      properties: {}
    UnifiedAccountingBalancesheetOutput:
      type: object
      properties: {}
    UnifiedAccountingCashflowstatementOutput:
      type: object
      properties: {}
    UnifiedAccountingCompanyinfoOutput:
      type: object
      properties: {}
    UnifiedAccountingContactOutput:
      type: object
      properties: {}
    UnifiedAccountingContactInput:
      type: object
      properties: {}
    UnifiedAccountingCreditnoteOutput:
      type: object
      properties: {}
    UnifiedAccountingExpenseOutput:
      type: object
      properties: {}
    UnifiedAccountingExpenseInput:
      type: object
      properties: {}
    UnifiedAccountingIncomestatementOutput:
      type: object
      properties: {}
    UnifiedAccountingInvoiceOutput:
      type: object
      properties: {}
    UnifiedAccountingInvoiceInput:
      type: object
      properties: {}
    UnifiedAccountingItemOutput:
      type: object
      properties: {}
    UnifiedAccountingJournalentryOutput:
      type: object
      properties: {}
    UnifiedAccountingJournalentryInput:
      type: object
      properties: {}
    UnifiedAccountingPaymentOutput:
      type: object
      properties: {}
    UnifiedAccountingPaymentInput:
      type: object
      properties: {}
    UnifiedAccountingPhonenumberOutput:
      type: object
      properties: {}
    UnifiedAccountingPurchaseorderOutput:
      type: object
      properties: {}
    UnifiedAccountingPurchaseorderInput:
      type: object
      properties: {}
    UnifiedAccountingTaxrateOutput:
      type: object
      properties: {}
    UnifiedAccountingTrackingcategoryOutput:
      type: object
      properties: {}
    UnifiedAccountingTransactionOutput:
      type: object
      properties: {}
    UnifiedAccountingVendorcreditOutput:
      type: object
      properties: {}
    UnifiedFilestorageDriveOutput:
      type: object
      properties:
        name:
          type: string
          nullable: true
          example: school
          description: The name of the drive
        remote_created_at:
          type: string
          nullable: true
          example: '2024-10-01T12:00:00Z'
          description: When the third party s drive was created.
        drive_url:
          type: string
          nullable: true
          example: https://example.com/school
          description: The url of the drive
        field_mappings:
          type: object
          example:
            fav_dish: broccoli
            fav_color: red
          additionalProperties: true
          nullable: true
          description: >-
            The custom field mappings of the object between the remote 3rd party
            & Panora
        id:
          type: string
          nullable: true
          example: 801f9ede-c698-4e66-a7fc-48d19eebaa4f
          description: The UUID of the drive
        remote_id:
          type: string
          nullable: true
          example: id_1
          description: The id of the drive in the context of the 3rd Party
        remote_data:
          type: object
          nullable: true
          example:
            fav_dish: broccoli
            fav_color: red
          additionalProperties: true
          description: The remote data of the drive in the context of the 3rd Party
        created_at:
          format: date-time
          type: string
          nullable: true
          example: '2024-10-01T12:00:00Z'
          description: The created date of the object
        modified_at:
          format: date-time
          type: string
          nullable: true
          example: '2024-10-01T12:00:00Z'
          description: The modified date of the object
      required:
        - name
        - remote_created_at
        - drive_url
    UnifiedFilestorageFileOutput:
      type: object
      properties:
        name:
          type: string
          example: my_paris_photo.png
          description: The name of the file
          nullable: true
        file_url:
          type: string
          example: https://example.com/my_paris_photo.png
          description: The url of the file
          nullable: true
        mime_type:
          type: string
          example: application/pdf
          description: The mime type of the file
          nullable: true
        size:
          type: string
          example: '1024'
          description: The size of the file
          nullable: true
        folder_id:
          type: string
          example: 801f9ede-c698-4e66-a7fc-48d19eebaa4f
          description: The UUID of the folder tied to the file
          nullable: true
        permission:
          type: string
          example: 801f9ede-c698-4e66-a7fc-48d19eebaa4f
          description: The UUID of the permission tied to the file
          nullable: true
        shared_link:
          type: string
          example: 801f9ede-c698-4e66-a7fc-48d19eebaa4f
          description: The UUID of the shared link tied to the file
          nullable: true
        field_mappings:
          type: object
          example: &ref_143
            fav_dish: broccoli
            fav_color: red
          description: >-
            The custom field mappings of the object between the remote 3rd party
            & Panora
          nullable: true
          additionalProperties: true
        id:
          type: string
          example: 801f9ede-c698-4e66-a7fc-48d19eebaa4f
          description: The UUID of the file
          nullable: true
        remote_id:
          type: string
          example: id_1
          description: The id of the file in the context of the 3rd Party
          nullable: true
        remote_data:
          type: object
          example:
            fav_dish: broccoli
            fav_color: red
          description: The remote data of the file in the context of the 3rd Party
          nullable: true
          additionalProperties: true
        created_at:
          format: date-time
          type: string
          example: '2024-10-01T12:00:00Z'
          description: The created date of the object
          nullable: true
        modified_at:
          format: date-time
          type: string
          example: '2024-10-01T12:00:00Z'
          description: The modified date of the object
          nullable: true
      required:
        - name
        - file_url
        - mime_type
        - size
        - folder_id
        - permission
        - shared_link
    UnifiedFilestorageFileInput:
      type: object
      properties:
        name:
          type: string
          example: my_paris_photo.png
          description: The name of the file
          nullable: true
        file_url:
          type: string
          example: https://example.com/my_paris_photo.png
          description: The url of the file
          nullable: true
        mime_type:
          type: string
          example: application/pdf
          description: The mime type of the file
          nullable: true
        size:
          type: string
          example: '1024'
          description: The size of the file
          nullable: true
        folder_id:
          type: string
          example: 801f9ede-c698-4e66-a7fc-48d19eebaa4f
          description: The UUID of the folder tied to the file
          nullable: true
        permission:
          type: string
          example: 801f9ede-c698-4e66-a7fc-48d19eebaa4f
          description: The UUID of the permission tied to the file
          nullable: true
        shared_link:
          type: string
          example: 801f9ede-c698-4e66-a7fc-48d19eebaa4f
          description: The UUID of the shared link tied to the file
          nullable: true
        field_mappings:
          type: object
          example: *ref_143
          description: >-
            The custom field mappings of the object between the remote 3rd party
            & Panora
          nullable: true
          additionalProperties: true
      required:
        - name
        - file_url
        - mime_type
        - size
        - folder_id
        - permission
        - shared_link
    UnifiedFilestorageFolderOutput:
      type: object
      properties:
        name:
          type: string
          example: school
          nullable: true
          description: The name of the folder
        size:
          type: string
          example: '2048'
          nullable: true
          description: The size of the folder
        folder_url:
          type: string
          example: https://example.com/school
          nullable: true
          description: The url of the folder
        description:
          type: string
          example: All things school related
          description: The description of the folder
        drive_id:
          type: string
          example: 801f9ede-c698-4e66-a7fc-48d19eebaa4f
          nullable: true
          description: The UUID of the drive tied to the folder
        parent_folder_id:
          type: string
          example: 801f9ede-c698-4e66-a7fc-48d19eebaa4f
          nullable: true
          description: The UUID of the parent folder
        shared_link:
          type: string
          example: 801f9ede-c698-4e66-a7fc-48d19eebaa4f
          nullable: true
          description: The UUID of the shared link tied to the folder
        permission:
          type: string
          example: 801f9ede-c698-4e66-a7fc-48d19eebaa4f
          nullable: true
          description: The UUID of the permission tied to the folder
        field_mappings:
          type: object
          example: &ref_144
            fav_dish: broccoli
            fav_color: red
          additionalProperties: true
          nullable: true
          description: >-
            The custom field mappings of the object between the remote 3rd party
            & Panora
        id:
          type: string
          example: 801f9ede-c698-4e66-a7fc-48d19eebaa4f
          nullable: true
          description: The UUID of the folder
        remote_id:
          type: string
          example: id_1
          description: The remote ID of the folder in the context of the 3rd Party
          nullable: true
        remote_data:
          type: object
          example:
            fav_dish: broccoli
            fav_color: red
          additionalProperties: true
          nullable: true
          description: The remote data of the folder in the context of the 3rd Party
        created_at:
          format: date-time
          type: string
          example: '2024-10-01T12:00:00Z'
          description: The created date of the folder
          nullable: true
        modified_at:
          format: date-time
          type: string
          example: '2024-10-01T12:00:00Z'
          description: The modified date of the folder
          nullable: true
      required:
        - name
        - size
        - folder_url
        - description
        - drive_id
        - parent_folder_id
        - shared_link
        - permission
    UnifiedFilestorageFolderInput:
      type: object
      properties:
        name:
          type: string
          example: school
          nullable: true
          description: The name of the folder
        size:
          type: string
          example: '2048'
          nullable: true
          description: The size of the folder
        folder_url:
          type: string
          example: https://example.com/school
          nullable: true
          description: The url of the folder
        description:
          type: string
          example: All things school related
          description: The description of the folder
        drive_id:
          type: string
          example: 801f9ede-c698-4e66-a7fc-48d19eebaa4f
          nullable: true
          description: The UUID of the drive tied to the folder
        parent_folder_id:
          type: string
          example: 801f9ede-c698-4e66-a7fc-48d19eebaa4f
          nullable: true
          description: The UUID of the parent folder
        shared_link:
          type: string
          example: 801f9ede-c698-4e66-a7fc-48d19eebaa4f
          nullable: true
          description: The UUID of the shared link tied to the folder
        permission:
          type: string
          example: 801f9ede-c698-4e66-a7fc-48d19eebaa4f
          nullable: true
          description: The UUID of the permission tied to the folder
        field_mappings:
          type: object
          example: *ref_144
          additionalProperties: true
          nullable: true
          description: >-
            The custom field mappings of the object between the remote 3rd party
            & Panora
      required:
        - name
        - size
        - folder_url
        - description
        - drive_id
        - parent_folder_id
        - shared_link
        - permission
    UnifiedFilestorageGroupOutput:
      type: object
      properties:
        name:
          type: string
          example: My group
          nullable: true
          description: The name of the group
        users:
          type: array
          items:
            oneOf:
              - type: string
              - $ref: '#/components/schemas/UnifiedFilestorageUserOutput'
          example:
            - 801f9ede-c698-4e66-a7fc-48d19eebaa4f
          description: Uuids of users of the group
        remote_was_deleted:
          type: boolean
          example: false
          nullable: true
          description: >-
            Indicates whether or not this object has been deleted in the third
            party platform.
        field_mappings:
          type: object
          example:
            fav_dish: broccoli
            fav_color: red
          additionalProperties: true
          nullable: true
          description: >-
            The custom field mappings of the object between the remote 3rd party
            & Panora
        id:
          type: string
          example: 801f9ede-c698-4e66-a7fc-48d19eebaa4f
          nullable: true
          description: The UUID of the group
        remote_id:
          type: string
          example: id_1
          nullable: true
          description: The id of the group in the context of the 3rd Party
        remote_data:
          type: object
          example:
            fav_dish: broccoli
            fav_color: red
          nullable: true
          additionalProperties: true
          description: The remote data of the group in the context of the 3rd Party
        created_at:
          format: date-time
          type: string
          example: '2024-10-01T12:00:00Z'
          nullable: true
          description: The created date of the object
        modified_at:
          format: date-time
          type: string
          example: '2024-10-01T12:00:00Z'
          nullable: true
          description: The modified date of the object
      required:
        - name
        - users
        - remote_was_deleted
    UnifiedFilestorageUserOutput:
      type: object
      properties:
        name:
          type: string
          nullable: true
          example: Joe Doe
          description: The name of the user
        email:
          type: string
          nullable: true
          example: joe.doe@gmail.com
          description: The email of the user
        is_me:
          type: boolean
          nullable: true
          example: true
          description: Whether the user is the one who linked this account.
        field_mappings:
          type: object
          nullable: true
          example:
            fav_dish: broccoli
            fav_color: red
          description: >-
            The custom field mappings of the object between the remote 3rd party
            & Panora
          additionalProperties: true
        id:
          type: string
          nullable: true
          example: 801f9ede-c698-4e66-a7fc-48d19eebaa4f
          description: The UUID of the user
        remote_id:
          type: string
          nullable: true
          example: id_1
          description: The id of the user in the context of the 3rd Party
        remote_data:
          type: object
          nullable: true
          example:
            fav_dish: broccoli
            fav_color: red
          additionalProperties: true
          description: The remote data of the user in the context of the 3rd Party
        created_at:
          format: date-time
          type: string
          nullable: true
          example: '2024-10-01T12:00:00Z'
          description: The created date of the object
        modified_at:
          format: date-time
          type: string
          nullable: true
          example: '2024-10-01T12:00:00Z'
          description: The modified date of the object
      required:
        - name
        - email
        - is_me
    Variant:
      type: object
      properties: {}
    UnifiedEcommerceProductOutput:
      type: object
      properties:
        product_url:
          type: string
          example: https://product_url/tee
          nullable: true
          description: The URL of the product
        product_type:
          type: string
          example: teeshirt
          nullable: true
          description: The type of the product
        product_status:
          type: string
          example: ACTIVE
          nullable: true
          enum: &ref_145
            - ARCHIVED
            - ACTIVE
            - DRAFT
          description: The status of the product. Either ACTIVE, DRAFT OR ARCHIVED.
        images_urls:
          example: &ref_146
            - https://myproduct/image
          nullable: true
          description: The URLs of the product images
          type: array
          items:
            type: string
        description:
          type: string
          example: best tee ever
          nullable: true
          description: The description of the product
        vendor:
          type: string
          example: vendor_extern
          nullable: true
          description: The vendor of the product
        variants:
          example: &ref_147
            - title: teeshirt
              price: 20
              sku: '3'
              options: null
              weight: 10
              inventory_quantity: 100
          description: The variants of the product
          type: array
          items:
            $ref: '#/components/schemas/Variant'
        tags:
          example: &ref_148
            - tag_1
          nullable: true
          description: The tags associated with the product
          type: array
          items:
            type: string
        field_mappings:
          type: object
          example: &ref_149
            fav_dish: broccoli
            fav_color: red
          nullable: true
          description: >-
            The custom field mappings of the object between the remote 3rd party
            & Panora
        id:
          type: string
          example: 801f9ede-c698-4e66-a7fc-48d19eebaa4f
          nullable: true
          description: The UUID of the product
        remote_id:
          type: string
          example: id_1
          nullable: true
          description: The remote ID of the product in the context of the 3rd Party
        remote_data:
          type: object
          example:
            fav_dish: broccoli
            fav_color: red
          nullable: true
          description: The remote data of the customer in the context of the 3rd Party
        created_at:
          type: string
          example: '2024-10-01T12:00:00Z'
          nullable: true
          description: The created date of the object
        modified_at:
          type: string
          example: '2024-10-01T12:00:00Z'
          nullable: true
          description: The modified date of the object
    UnifiedEcommerceProductInput:
      type: object
      properties:
        product_url:
          type: string
          example: https://product_url/tee
          nullable: true
          description: The URL of the product
        product_type:
          type: string
          example: teeshirt
          nullable: true
          description: The type of the product
        product_status:
          type: string
          example: ACTIVE
          nullable: true
          enum: *ref_145
          description: The status of the product. Either ACTIVE, DRAFT OR ARCHIVED.
        images_urls:
          example: *ref_146
          nullable: true
          description: The URLs of the product images
          type: array
          items:
            type: string
        description:
          type: string
          example: best tee ever
          nullable: true
          description: The description of the product
        vendor:
          type: string
          example: vendor_extern
          nullable: true
          description: The vendor of the product
        variants:
          example: *ref_147
          description: The variants of the product
          type: array
          items:
            $ref: '#/components/schemas/Variant'
        tags:
          example: *ref_148
          nullable: true
          description: The tags associated with the product
          type: array
          items:
            type: string
        field_mappings:
          type: object
          example: *ref_149
          nullable: true
          description: >-
            The custom field mappings of the object between the remote 3rd party
            & Panora
    UnifiedEcommerceOrderOutput:
      type: object
      properties:
        order_status:
          type: string
          example: PAID
          nullable: true
          description: The status of the order
        order_number:
          type: string
          example: 19823838833
          nullable: true
          description: The number of the order
        payment_status:
          type: string
          example: SUCCESS
          nullable: true
          description: The payment status of the order
        currency:
          type: string
          nullable: true
          example: AUD
          enum: &ref_150
            - AED
            - AFN
            - ALL
            - AMD
            - ANG
            - AOA
            - ARS
            - AUD
            - AWG
            - AZN
            - BAM
            - BBD
            - BDT
            - BGN
            - BHD
            - BIF
            - BMD
            - BND
            - BOB
            - BRL
            - BSD
            - BTN
            - BWP
            - BYN
            - BZD
            - CAD
            - CDF
            - CHF
            - CLP
            - CNY
            - COP
            - CRC
            - CUP
            - CVE
            - CZK
            - DJF
            - DKK
            - DOP
            - DZD
            - EGP
            - ERN
            - ETB
            - EUR
            - FJD
            - FKP
            - FOK
            - GBP
            - GEL
            - GGP
            - GHS
            - GIP
            - GMD
            - GNF
            - GTQ
            - GYD
            - HKD
            - HNL
            - HRK
            - HTG
            - HUF
            - IDR
            - ILS
            - IMP
            - INR
            - IQD
            - IRR
            - ISK
            - JEP
            - JMD
            - JOD
            - JPY
            - KES
            - KGS
            - KHR
            - KID
            - KMF
            - KRW
            - KWD
            - KYD
            - KZT
            - LAK
            - LBP
            - LKR
            - LRD
            - LSL
            - LYD
            - MAD
            - MDL
            - MGA
            - MKD
            - MMK
            - MNT
            - MOP
            - MRU
            - MUR
            - MVR
            - MWK
            - MXN
            - MYR
            - MZN
            - NAD
            - NGN
            - NIO
            - NOK
            - NPR
            - NZD
            - OMR
            - PAB
            - PEN
            - PGK
            - PHP
            - PKR
            - PLN
            - PYG
            - QAR
            - RON
            - RSD
            - RUB
            - RWF
            - SAR
            - SBD
            - SCR
            - SDG
            - SEK
            - SGD
            - SHP
            - SLE
            - SLL
            - SOS
            - SRD
            - SSP
            - STN
            - SYP
            - SZL
            - THB
            - TJS
            - TMT
            - TND
            - TOP
            - TRY
            - TTD
            - TVD
            - TWD
            - TZS
            - UAH
            - UGX
            - USD
            - UYU
            - UZS
            - VES
            - VND
            - VUV
            - WST
            - XAF
            - XCD
            - XDR
            - XOF
            - XPF
            - YER
            - ZAR
            - ZMW
            - ZWL
          description: >-
            The currency of the order. Authorized value must be of type
            CurrencyCode (ISO 4217)
        total_price:
          type: number
          example: 300
          nullable: true
          description: The total price of the order
        total_discount:
          type: number
          example: 10
          nullable: true
          description: The total discount on the order
        total_shipping:
          type: number
          example: 120
          nullable: true
          description: The total shipping cost of the order
        total_tax:
          type: number
          example: 120
          nullable: true
          description: The total tax on the order
        fulfillment_status:
          type: string
          nullable: true
          example: delivered
          description: The fulfillment status of the order
        customer_id:
          type: string
          example: 801f9ede-c698-4e66-a7fc-48d19eebaa4f
          nullable: true
          description: The UUID of the customer associated with the order
        items:
          type: object
          nullable: true
          example: &ref_151 {}
          description: The items in the order
        field_mappings:
          type: object
          example: &ref_152
            fav_dish: broccoli
            fav_color: red
          nullable: true
          description: >-
            The custom field mappings of the object between the remote 3rd party
            & Panora
        id:
          type: string
          example: 801f9ede-c698-4e66-a7fc-48d19eebaa4f
          nullable: true
          description: The UUID of the order
        remote_id:
          type: string
          example: id_1
          nullable: true
          description: The remote ID of the order in the context of the 3rd Party
        remote_data:
          type: object
          example:
            fav_dish: broccoli
            fav_color: red
          nullable: true
          description: The remote data of the customer in the context of the 3rd Party
        created_at:
          type: string
          example: '2024-10-01T12:00:00Z'
          nullable: true
          description: The created date of the object
        modified_at:
          type: string
          example: '2024-10-01T12:00:00Z'
          nullable: true
          description: The modified date of the object
    UnifiedEcommerceOrderInput:
      type: object
      properties:
        order_status:
          type: string
          example: PAID
          nullable: true
          description: The status of the order
        order_number:
          type: string
          example: 19823838833
          nullable: true
          description: The number of the order
        payment_status:
          type: string
          example: SUCCESS
          nullable: true
          description: The payment status of the order
        currency:
          type: string
          nullable: true
          example: AUD
          enum: *ref_150
          description: >-
            The currency of the order. Authorized value must be of type
            CurrencyCode (ISO 4217)
        total_price:
          type: number
          example: 300
          nullable: true
          description: The total price of the order
        total_discount:
          type: number
          example: 10
          nullable: true
          description: The total discount on the order
        total_shipping:
          type: number
          example: 120
          nullable: true
          description: The total shipping cost of the order
        total_tax:
          type: number
          example: 120
          nullable: true
          description: The total tax on the order
        fulfillment_status:
          type: string
          nullable: true
          example: delivered
          description: The fulfillment status of the order
        customer_id:
          type: string
          example: 801f9ede-c698-4e66-a7fc-48d19eebaa4f
          nullable: true
          description: The UUID of the customer associated with the order
        items:
          type: object
          nullable: true
          example: *ref_151
          description: The items in the order
        field_mappings:
          type: object
          example: *ref_152
          nullable: true
          description: >-
            The custom field mappings of the object between the remote 3rd party
            & Panora
    UnifiedEcommerceCustomerOutput:
      type: object
      properties:
        email:
          type: string
          example: joedoe@gmail.com
          nullable: true
          description: The email of the customer
        first_name:
          type: string
          example: Joe
          nullable: true
          description: The first name of the customer
        last_name:
          type: string
          example: Doe
          nullable: true
          description: The last name of the customer
        phone_number:
          type: string
          example: '+336666666'
          nullable: true
          description: The phone number of the customer
        addresses:
          example:
            - address_type: PERSONAL
              street_1: 5th Avenue
              state: New York
              city: New York
              country: United States of America
          nullable: true
          description: The addresses of the customer
          type: array
          items:
            $ref: '#/components/schemas/Address'
        field_mappings:
          type: object
          example:
            fav_dish: broccoli
            fav_color: red
          nullable: true
          description: >-
            The custom field mappings of the object between the remote 3rd party
            & Panora
        id:
          type: string
          example: 801f9ede-c698-4e66-a7fc-48d19eebaa4f
          nullable: true
          description: The UUID of the customer
        remote_id:
          type: string
          example: id_1
          nullable: true
          description: The remote ID of the customer in the context of the 3rd Party
        remote_data:
          type: object
          example:
            fav_dish: broccoli
            fav_color: red
          nullable: true
          description: The remote data of the customer in the context of the 3rd Party
        created_at:
          type: string
          example: '2024-10-01T12:00:00Z'
          nullable: true
          description: The created date of the object
        modified_at:
          type: string
          example: '2024-10-01T12:00:00Z'
          nullable: true
          description: The modified date of the object
    UnifiedEcommerceFulfillmentOutput:
      type: object
      properties:
        carrier:
          type: string
          nullable: true
          example: DHL
          description: The carrier of the fulfilment
        tracking_urls:
          nullable: true
          example:
            - https://tracing-url.sf.com
          description: The tracking URLs of the fulfilment
          type: array
          items:
            type: string
        tracking_numbers:
          nullable: true
          example:
            - track_1029_191919
          description: The tracking numbers of the fulfilment
          type: array
          items:
            type: string
        items:
          type: object
          nullable: true
          example: {}
          description: The items in the fulfilment
        order_id:
          type: string
          example: 801f9ede-c698-4e66-a7fc-48d19eebaa4f
          nullable: true
          description: The UUID of the order associated with the fulfilment
        field_mappings:
          type: object
          example:
            fav_dish: broccoli
            fav_color: red
          nullable: true
          description: >-
            The custom field mappings of the object between the remote 3rd party
            & Panora
        id:
          type: string
          example: 801f9ede-c698-4e66-a7fc-48d19eebaa4f
          nullable: true
          description: The UUID of the fulfilment
        remote_id:
          type: string
          example: id_1
          nullable: true
          description: The remote ID of the fulfilment in the context of the 3rd Party
        remote_data:
          type: object
          example:
            fav_dish: broccoli
            fav_color: red
          nullable: true
          description: The remote data of the customer in the context of the 3rd Party
        created_at:
          type: string
          example: '2024-10-01T12:00:00Z'
          nullable: true
          description: The created date of the object
        modified_at:
          type: string
          example: '2024-10-01T12:00:00Z'
          nullable: true
          description: The modified date of the object
    UnifiedTicketingAttachmentOutput:
      type: object
      properties:
        file_name:
          type: string
          example: features_planning.pdf
          nullable: true
          description: The file name of the attachment
        file_url:
          type: string
          example: https://example.com/features_planning.pdf
          nullable: true
          description: The file url of the attachment
        uploader:
          type: string
          nullable: true
          example: 801f9ede-c698-4e66-a7fc-48d19eebaa4f
          description: The uploader's UUID of the attachment
        ticket_id:
          type: string
          nullable: true
          example: 801f9ede-c698-4e66-a7fc-48d19eebaa4f
          description: The UUID of the ticket the attachment is tied to
        comment_id:
          type: string
          nullable: true
          example: 801f9ede-c698-4e66-a7fc-48d19eebaa4f
          description: The UUID of the comment the attachment is tied to
        field_mappings:
          type: object
          nullable: true
          example: &ref_153
            fav_dish: broccoli
            fav_color: red
          description: >-
            The custom field mappings of the attachment between the remote 3rd
            party & Panora
          additionalProperties: true
        id:
          type: string
          example: 801f9ede-c698-4e66-a7fc-48d19eebaa4f
          nullable: true
          description: The UUID of the attachment
        remote_id:
          type: string
          example: id_1
          nullable: true
          description: The id of the attachment in the context of the 3rd Party
        remote_data:
          type: object
          additionalProperties: true
          example:
            fav_dish: broccoli
            fav_color: red
          nullable: true
          description: The remote data of the attachment in the context of the 3rd Party
        created_at:
          format: date-time
          type: string
          example: '2024-10-01T12:00:00Z'
          nullable: true
          description: The created date of the object
        modified_at:
          format: date-time
          type: string
          example: '2024-10-01T12:00:00Z'
          nullable: true
          description: The modified date of the object
      required:
        - file_name
        - file_url
        - uploader
    UnifiedTicketingAttachmentInput:
      type: object
      properties:
        file_name:
          type: string
          example: features_planning.pdf
          nullable: true
          description: The file name of the attachment
        file_url:
          type: string
          example: https://example.com/features_planning.pdf
          nullable: true
          description: The file url of the attachment
        uploader:
          type: string
          nullable: true
          example: 801f9ede-c698-4e66-a7fc-48d19eebaa4f
          description: The uploader's UUID of the attachment
        ticket_id:
          type: string
          nullable: true
          example: 801f9ede-c698-4e66-a7fc-48d19eebaa4f
          description: The UUID of the ticket the attachment is tied to
        comment_id:
          type: string
          nullable: true
          example: 801f9ede-c698-4e66-a7fc-48d19eebaa4f
          description: The UUID of the comment the attachment is tied to
        field_mappings:
          type: object
          nullable: true
          example: *ref_153
          description: >-
            The custom field mappings of the attachment between the remote 3rd
            party & Panora
          additionalProperties: true
      required:
        - file_name
        - file_url
        - uploader
security:
  - api_key: []
x-speakeasy-name-override:
  - operationId: ^retrieve.*
    methodNameOverride: retrieve
  - operationId: ^list.*
    methodNameOverride: list
  - operationId: ^create.*
    methodNameOverride: create<|MERGE_RESOLUTION|>--- conflicted
+++ resolved
@@ -109,6 +109,8 @@
       responses:
         '200':
           description: ''
+        '200':
+          description: ''
         '201':
           description: ''
           content:
@@ -129,6 +131,8 @@
           schema:
             type: string
       responses:
+        '200':
+          description: ''
         '200':
           description: ''
         '201':
@@ -2226,19 +2230,8 @@
           content:
             application/json:
               schema:
-<<<<<<< HEAD
                 type: object
       tags: &ref_21
-=======
-                $ref: '#/components/schemas/PassThroughResponse'
-        '201':
-          description: ''
-          content:
-            application/json:
-              schema:
-                $ref: '#/components/schemas/PassThroughResponse'
-      tags:
->>>>>>> 76f53e14
         - passthrough
       x-speakeasy-group: passthrough
   /passthrough/{retryId}:
@@ -10212,7 +10205,6 @@
           type: string
           example: +33 6 50 11 11 10
           nullable: true
-<<<<<<< HEAD
           description: The phone number of the contact
         details:
           type: string
@@ -10220,19 +10212,6 @@
           nullable: true
           description: The details of the contact
         field_mappings:
-=======
-          description: The events that the webhook listen to.
-          type: array
-          items:
-            type: string
-      required:
-        - url
-        - scope
-    SignatureVerificationDto:
-      type: object
-      properties:
-        payload:
->>>>>>> 76f53e14
           type: object
           example:
             fav_dish: broccoli
