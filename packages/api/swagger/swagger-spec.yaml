--- conflicted
+++ resolved
@@ -7,15 +7,9 @@
       parameters: []
       responses:
         '200':
-<<<<<<< HEAD
-          description: ''
-          content:
-            application/json:
-=======
           description: Returns a greeting message
           content:
             text/plain:
->>>>>>> 482eda57
               schema:
                 type: string
   /health:
@@ -59,17 +53,12 @@
           content:
             application/json:
               schema:
-<<<<<<< HEAD
-                type: number
-  /webhook:
-=======
                 type: array
                 items:
                   $ref: '#/components/schemas/Connection'
       tags:
         - connections
   /webhooks:
->>>>>>> 482eda57
     get:
       operationId: listWebhooks
       summary: List webhooks
@@ -607,17 +596,11 @@
       responses:
         '201':
           description: ''
-<<<<<<< HEAD
-        '201':
-          description: ''
-      tags: *ref_9
-=======
           content:
             application/json:
               schema:
                 $ref: '#/components/schemas/ResyncStatusDto'
       tags: *ref_5
->>>>>>> 482eda57
       x-speakeasy-group: sync
   /crm/companies:
     get:
@@ -9078,10 +9061,7 @@
           description: The unique UUID of the webhook.
         endpoint_description:
           type: string
-<<<<<<< HEAD
-=======
           example: Webhook to receive connection events
->>>>>>> 482eda57
           nullable: true
           description: The description of the webhook.
         url:
@@ -9120,10 +9100,7 @@
         last_update:
           format: date-time
           type: string
-<<<<<<< HEAD
-=======
           example: '2024-10-01T12:00:00Z'
->>>>>>> 482eda57
           nullable: true
           description: The last update date of the webhook.
       required:
