--- conflicted
+++ resolved
@@ -433,12 +433,6 @@
 function updateObjectTypes(baseDir, objectType, vertical) {
   const __dirname = path.dirname(fileURLToPath(import.meta.url));
   const servicesDir = path.join(__dirname, baseDir);
-<<<<<<< HEAD
-  const targetFilename = vertical == 'filestorage' ? 'file-storage' : vertical;
-  const targetFile = path.join(
-    __dirname,
-    `../src/@core/utils/types/original/original.${targetFilename}.ts`,
-=======
   const targetFileName =
     vertical === 'filestorage'
       ? 'file-storage'
@@ -448,7 +442,6 @@
   const targetFile = path.join(
     __dirname,
     `../src/@core/utils/types/original/original.${targetFileName}.ts`,
->>>>>>> f7912573
   );
 
   const newServiceDirs = scanDirectory(servicesDir);
