--- conflicted
+++ resolved
@@ -178,10 +178,6 @@
 COMMENT ON COLUMN managed_webhooks.endpoint IS 'UUID that will be used in the final URL to help identify where to route data
  ex: api.panora.dev/mw/{managed_webhooks.endpoint}';
 
-<<<<<<< HEAD
-=======
-
->>>>>>> 0985fd5f
 -- ************************************** hris_time_off
 CREATE TABLE hris_time_off
 (
@@ -203,17 +199,9 @@
  id_connection      uuid NOT NULL,
  CONSTRAINT PK_hris_time_off PRIMARY KEY ( id_hris_time_off )
 );
-<<<<<<< HEAD
 COMMENT ON COLUMN hris_time_off.employee IS 'id_hris_employee of the employee requesting the time off';
 COMMENT ON COLUMN hris_time_off.approver IS 'id_hris_employee of the manager approving the time off';
 
-=======
-
-COMMENT ON COLUMN hris_time_off.employee IS 'id_hris_employee of the employee requesting the time off';
-COMMENT ON COLUMN hris_time_off.approver IS 'id_hris_employee of the manager approving the time off';
-
-
->>>>>>> 0985fd5f
 -- ************************************** hris_payroll_runs
 CREATE TABLE hris_payroll_runs
 (
@@ -232,10 +220,6 @@
  CONSTRAINT PK_hris_payroll_runs PRIMARY KEY ( id_hris_payroll_run )
 );
 
-<<<<<<< HEAD
-=======
-
->>>>>>> 0985fd5f
 -- ************************************** hris_pay_groups
 CREATE TABLE hris_pay_groups
 (
@@ -250,10 +234,6 @@
  CONSTRAINT PK_hris_pay_groups PRIMARY KEY ( id_hris_pay_group )
 );
 
-<<<<<<< HEAD
-=======
-
->>>>>>> 0985fd5f
 -- ************************************** hris_locations
 CREATE TABLE hris_locations
 (
@@ -264,39 +244,20 @@
  street_2           text NULL,
  city               text NULL,
  "state"            text NULL,
-<<<<<<< HEAD
  id_hris_company    uuid NULL,
  id_hris_employee   uuid NULL,
  zip_code           text NULL,
  country            text NULL,
  location_type      text NULL,
  remote_id          text NULL,
-=======
- zip_code           text NULL,
- country            text NULL,
- location_type      text NULL,
- remote_id          text NOT NULL,
->>>>>>> 0985fd5f
  remote_created_at  timestamp with time zone NOT NULL,
  created_at         timestamp with time zone NOT NULL,
  modified_at        timestamp with time zone NOT NULL,
  remote_was_deleted boolean NOT NULL,
  id_connection      uuid NOT NULL,
-<<<<<<< HEAD
  CONSTRAINT PK_hris_locations PRIMARY KEY ( id_hris_location )
 );
 COMMENT ON COLUMN hris_locations.location_type IS 'HOME, WORK';
-=======
- id_hris_employee   uuid NULL,
- id_hris_company    uuid NULL,
- CONSTRAINT PK_hris_locations PRIMARY KEY ( id_hris_location )
-);
-
-COMMENT ON COLUMN hris_locations.location_type IS 'HOME, WORK';
-COMMENT ON COLUMN hris_locations.id_hris_employee IS 'uuid of the employee this location belongs to';
-COMMENT ON COLUMN hris_locations.id_hris_company IS 'uuid of the company this location belongs to';
-
->>>>>>> 0985fd5f
 
 -- ************************************** hris_groups
 CREATE TABLE hris_groups
@@ -313,23 +274,13 @@
  id_connection      uuid NOT NULL,
  CONSTRAINT PK_hris_groups PRIMARY KEY ( id_hris_group )
 );
-<<<<<<< HEAD
 COMMENT ON COLUMN hris_groups.parent_group IS 'id_hris_group of parent group';
 
-=======
-
-COMMENT ON COLUMN hris_groups.parent_group IS 'id_hris_group of parent group';
-
-
->>>>>>> 0985fd5f
 -- ************************************** hris_employer_benefits
 CREATE TABLE hris_employer_benefits
 (
  id_hris_employer_benefit uuid NOT NULL,
-<<<<<<< HEAD
  id_connection            uuid NOT NULL,
-=======
->>>>>>> 0985fd5f
  benefit_plan_type        text NULL,
  name                     text NULL,
  description              text NULL,
@@ -339,17 +290,9 @@
  remote_was_deleted       boolean NOT NULL,
  created_at               timestamp with time zone NOT NULL,
  modified_at              timestamp with time zone NOT NULL,
-<<<<<<< HEAD
  CONSTRAINT PK_hris_employer_benefits PRIMARY KEY ( id_hris_employer_benefit )
 );
 
-=======
- id_connection            uuid NOT NULL,
- CONSTRAINT PK_hris_employer_benefits PRIMARY KEY ( id_hris_employer_benefit )
-);
-
-
->>>>>>> 0985fd5f
 -- ************************************** hris_companies
 CREATE TABLE hris_companies
 (
@@ -363,17 +306,9 @@
  modified_at        timestamp with time zone NOT NULL,
  remote_was_deleted boolean NOT NULL,
  id_connection      uuid NOT NULL,
-<<<<<<< HEAD
  CONSTRAINT PK_hris_companies PRIMARY KEY ( id_hris_company )
 );
 
-=======
- location           uuid NULL,
- CONSTRAINT PK_hris_companies PRIMARY KEY ( id_hris_company )
-);
-
-
->>>>>>> 0985fd5f
 -- ************************************** fs_users
 CREATE TABLE fs_users
 (
@@ -608,13 +543,11 @@
  tcg_github       boolean NULL,
  ecom_woocommerce boolean NULL,
  ecom_shopify     boolean NULL,
-<<<<<<< HEAD
-=======
  ecom_amazon      boolean NULL,
  ecom_squarespace boolean NULL,
->>>>>>> 0985fd5f
  CONSTRAINT PK_project_connector PRIMARY KEY ( id_connector_set )
 );
+
 
 
 -- ************************************** connection_strategies
@@ -1120,15 +1053,10 @@
 
 ex 3600 for one hour';
 
-<<<<<<< HEAD
-=======
-
->>>>>>> 0985fd5f
 -- ************************************** hris_employees
 CREATE TABLE hris_employees
 (
  id_hris_employee    uuid NOT NULL,
-<<<<<<< HEAD
  remote_id           text NULL,
  remote_created_at   timestamp with time zone NULL,
  created_at          timestamp with time zone NOT NULL,
@@ -1136,8 +1064,6 @@
  remote_was_deleted  boolean NOT NULL,
  id_connection       uuid NOT NULL,
  manager             uuid NULL,
-=======
->>>>>>> 0985fd5f
  groups              text[] NULL,
  employee_number     text NULL,
  id_hris_company     uuid NULL,
@@ -1159,39 +1085,17 @@
  employment_status   text NULL,
  termination_date    date NULL,
  avatar_url          text NULL,
-<<<<<<< HEAD
  CONSTRAINT PK_hris_employees PRIMARY KEY ( id_hris_employee ),
  CONSTRAINT FK_employee_companyId FOREIGN KEY ( id_hris_company ) REFERENCES hris_companies ( id_hris_company )
 );
-=======
- remote_id           text NULL,
- remote_created_at   timestamp with time zone NULL,
- created_at          timestamp with time zone NOT NULL,
- modified_at         timestamp with time zone NOT NULL,
- remote_was_deleted  boolean NOT NULL,
- id_connection       uuid NOT NULL,
- manager             uuid NULL,
- CONSTRAINT PK_hris_employees PRIMARY KEY ( id_hris_employee ),
- CONSTRAINT FK_employee_companyId FOREIGN KEY ( id_hris_company ) REFERENCES hris_companies ( id_hris_company )
-);
-
->>>>>>> 0985fd5f
 CREATE INDEX FKX_employee_companyId ON hris_employees
 (
  id_hris_company
 );
-<<<<<<< HEAD
-=======
-
->>>>>>> 0985fd5f
 COMMENT ON COLUMN hris_employees.groups IS 'array of id_hris_group';
 COMMENT ON COLUMN hris_employees.employments IS 'array of id_hris_employment';
 COMMENT ON COLUMN hris_employees.gender IS 'The employee''s gender. Possible options are: MALE, FEMALE, NON-BINARY, OTHER, or PREFER_NOT_TO_DISCLOSE. If the original value doesn''t correspond to any of these categories, it will be returned as is.';
 
-<<<<<<< HEAD
-=======
-
->>>>>>> 0985fd5f
 -- ************************************** fs_folders
 CREATE TABLE fs_folders
 (
@@ -1902,10 +1806,6 @@
 COMMENT ON COLUMN linked_users.linked_user_origin_id IS 'id of the customer, in our customers own systems';
 COMMENT ON COLUMN linked_users.alias IS 'human-readable alias, for UI (ex ACME company)';
 
-<<<<<<< HEAD
-=======
-
->>>>>>> 0985fd5f
 -- ************************************** hris_timesheet_entries
 CREATE TABLE hris_timesheet_entries
 (
@@ -1923,19 +1823,11 @@
  CONSTRAINT PK_hris_timesheet_entries PRIMARY KEY ( id_hris_timesheet_entry ),
  CONSTRAINT FK_timesheet_entry_employee_Id FOREIGN KEY ( id_hris_employee ) REFERENCES hris_employees ( id_hris_employee )
 );
-<<<<<<< HEAD
-=======
-
->>>>>>> 0985fd5f
 CREATE INDEX FKx_timesheet_entry_employee_Id ON hris_timesheet_entries
 (
  id_hris_employee
 );
 
-<<<<<<< HEAD
-=======
-
->>>>>>> 0985fd5f
 -- ************************************** hris_time_off_balances
 CREATE TABLE hris_time_off_balances
 (
@@ -1953,19 +1845,11 @@
  CONSTRAINT PK_hris_time_off_balances PRIMARY KEY ( id_hris_time_off_balance ),
  CONSTRAINT FK_hris_timeoff_balance_hris_employee_ID FOREIGN KEY ( id_hris_employee ) REFERENCES hris_employees ( id_hris_employee )
 );
-<<<<<<< HEAD
-=======
-
->>>>>>> 0985fd5f
 CREATE INDEX FKx_hris_timeoff_balance_hris_employee_ID ON hris_time_off_balances
 (
  id_hris_employee
 );
 
-<<<<<<< HEAD
-=======
-
->>>>>>> 0985fd5f
 -- ************************************** hris_employments
 CREATE TABLE hris_employments
 (
@@ -1990,33 +1874,17 @@
  CONSTRAINT FK_107 FOREIGN KEY ( id_hris_employee ) REFERENCES hris_employees ( id_hris_employee ),
  CONSTRAINT FK_employments_pay_group_Id FOREIGN KEY ( id_hris_pay_group ) REFERENCES hris_pay_groups ( id_hris_pay_group )
 );
-<<<<<<< HEAD
-=======
-
->>>>>>> 0985fd5f
 CREATE INDEX FK_2 ON hris_employments
 (
  id_hris_employee
 );
-<<<<<<< HEAD
-=======
-
->>>>>>> 0985fd5f
 CREATE INDEX FKx_employments_pay_group_Id ON hris_employments
 (
  id_hris_pay_group
 );
-<<<<<<< HEAD
 COMMENT ON COLUMN hris_employments.pay_rate IS 'pay rate, in usd, in cents';
 COMMENT ON COLUMN hris_employments.pay_period IS 'The time period covered by this pay rate. Available options are: HOUR, DAY, WEEK, EVERY_TWO_WEEKS, SEMIMONTHLY, MONTH, QUARTER, EVERY_SIX_MONTHS, and YEAR. If there is no direct match, the original value provided will be returned as is.';
 
-=======
-
-COMMENT ON COLUMN hris_employments.pay_rate IS 'pay rate, in usd, in cents';
-COMMENT ON COLUMN hris_employments.pay_period IS 'The time period covered by this pay rate. Available options are: HOUR, DAY, WEEK, EVERY_TWO_WEEKS, SEMIMONTHLY, MONTH, QUARTER, EVERY_SIX_MONTHS, and YEAR. If there is no direct match, the original value provided will be returned as is.';
-
-
->>>>>>> 0985fd5f
 -- ************************************** hris_employee_payroll_runs
 CREATE TABLE hris_employee_payroll_runs
 (
@@ -2038,35 +1906,19 @@
  CONSTRAINT FK_employee_payroll_run_payroll_run_Id FOREIGN KEY ( id_hris_payroll_run ) REFERENCES hris_payroll_runs ( id_hris_payroll_run ),
  CONSTRAINT FK_hris_employee_payroll_run_employee_Id FOREIGN KEY ( id_hris_employee ) REFERENCES hris_employees ( id_hris_employee )
 );
-<<<<<<< HEAD
-=======
-
->>>>>>> 0985fd5f
 CREATE INDEX FKx_employee_payroll_run_payroll_run_Id ON hris_employee_payroll_runs
 (
  id_hris_payroll_run
 );
-<<<<<<< HEAD
-=======
-
->>>>>>> 0985fd5f
 CREATE INDEX FKx_hris_employee_payroll_run_employee_Id ON hris_employee_payroll_runs
 (
  id_hris_employee
 );
 
-<<<<<<< HEAD
 -- ************************************** hris_dependents
 CREATE TABLE hris_dependents
 (
  id_hris_dependents uuid NOT NULL,
-=======
-
--- ************************************** hris_dependents
-CREATE TABLE hris_dependents
-(
- id_hris_dependent  uuid NOT NULL,
->>>>>>> 0985fd5f
  first_name         text NULL,
  last_name          text NULL,
  middle_name        text NULL,
@@ -2084,42 +1936,25 @@
  modified_at        timestamp with time zone NOT NULL,
  remote_was_deleted boolean NOT NULL,
  id_connection      uuid NOT NULL,
-<<<<<<< HEAD
  CONSTRAINT PK_hris_dependents PRIMARY KEY ( id_hris_dependents ),
  CONSTRAINT FK_hris_dependant_hris_employee_Id FOREIGN KEY ( id_hris_employee ) REFERENCES hris_employees ( id_hris_employee )
 );
-=======
- CONSTRAINT PK_hris_dependents PRIMARY KEY ( id_hris_dependent ),
- CONSTRAINT FK_hris_dependant_hris_employee_Id FOREIGN KEY ( id_hris_employee ) REFERENCES hris_employees ( id_hris_employee )
-);
-
->>>>>>> 0985fd5f
 CREATE INDEX FKx_hris_dependant_hris_employee_Id ON hris_dependents
 (
  id_hris_employee
 );
-<<<<<<< HEAD
 COMMENT ON COLUMN hris_dependents.home_location IS 'contains a id_hris_location';
 
-=======
-
-COMMENT ON COLUMN hris_dependents.home_location IS 'contains a id_hris_location';
-
-
->>>>>>> 0985fd5f
 -- ************************************** hris_benefits
 CREATE TABLE hris_benefits
 (
  id_hris_benefit          uuid NOT NULL,
-<<<<<<< HEAD
  remote_id                text NULL,
  remote_created_at        timestamp with time zone NULL,
  created_at               timestamp with time zone NOT NULL,
  modified_at              timestamp with time zone NOT NULL,
  remote_was_deleted       boolean NOT NULL,
  id_connection            uuid NOT NULL,
-=======
->>>>>>> 0985fd5f
  provider_name            text NULL,
  id_hris_employee         uuid NULL,
  employee_contribution    bigint NULL,
@@ -2127,40 +1962,19 @@
  start_date               timestamp with time zone NULL,
  end_date                 timestamp with time zone NULL,
  id_hris_employer_benefit uuid NULL,
-<<<<<<< HEAD
-=======
- remote_id                text NULL,
- remote_created_at        timestamp with time zone NULL,
- created_at               timestamp with time zone NOT NULL,
- modified_at              timestamp with time zone NOT NULL,
- remote_was_deleted       boolean NOT NULL,
- id_connection            uuid NOT NULL,
->>>>>>> 0985fd5f
  CONSTRAINT PK_hris_benefits PRIMARY KEY ( id_hris_benefit ),
  CONSTRAINT FK_hris_benefit_employer_benefit_Id FOREIGN KEY ( id_hris_employer_benefit ) REFERENCES hris_employer_benefits ( id_hris_employer_benefit ),
  CONSTRAINT FK_hris_benefits_employeeId FOREIGN KEY ( id_hris_employee ) REFERENCES hris_employees ( id_hris_employee )
 );
-<<<<<<< HEAD
-=======
-
->>>>>>> 0985fd5f
 CREATE INDEX FKx_hris_benefit_employer_benefit_Id ON hris_benefits
 (
  id_hris_employer_benefit
 );
-<<<<<<< HEAD
-=======
-
->>>>>>> 0985fd5f
 CREATE INDEX FKx_hris_benefits_employeeId ON hris_benefits
 (
  id_hris_employee
 );
 
-<<<<<<< HEAD
-=======
-
->>>>>>> 0985fd5f
 -- ************************************** hris_bank_infos
 CREATE TABLE hris_bank_infos
 (
@@ -2179,19 +1993,11 @@
  CONSTRAINT PK_hris_bank_infos PRIMARY KEY ( id_hris_bank_info ),
  CONSTRAINT FK_bank_infos_employeeId FOREIGN KEY ( id_hris_employee ) REFERENCES hris_employees ( id_hris_employee )
 );
-<<<<<<< HEAD
-=======
-
->>>>>>> 0985fd5f
 CREATE INDEX FKX_bank_infos_employeeId ON hris_bank_infos
 (
  id_hris_employee
 );
 
-<<<<<<< HEAD
-=======
-
->>>>>>> 0985fd5f
 -- ************************************** fs_files
 CREATE TABLE fs_files
 (
@@ -2535,7 +2341,6 @@
  CONSTRAINT FK_api_key_project_Id FOREIGN KEY ( id_project ) REFERENCES projects ( id_project ),
  CONSTRAINT FK_api_keys_user_Id FOREIGN KEY ( id_user ) REFERENCES users ( id_user )
 );
-
 CREATE INDEX FK_api_keys_projects ON api_keys
 (
  id_project
@@ -2544,12 +2349,6 @@
 (
  id_user
 );
-
-CREATE INDEX FKx_api_keys_user_Id ON api_keys
-(
- id_user
-);
-
 
 -- ************************************** acc_purchase_orders_line_items
 CREATE TABLE acc_purchase_orders_line_items
@@ -2793,7 +2592,6 @@
  id_acc_contact      uuid NULL,
  id_acc_company_info uuid NULL,
  id_connection       uuid NOT NULL,
- remote_id           text NULL,
  CONSTRAINT PK_acc_addresses PRIMARY KEY ( id_acc_address )
 );
 
@@ -2869,10 +2667,6 @@
  id_linked_user
 );
 
-<<<<<<< HEAD
-=======
-
->>>>>>> 0985fd5f
 -- ************************************** hris_employee_payroll_runs_taxes
 CREATE TABLE hris_employee_payroll_runs_taxes
 (
@@ -2887,19 +2681,11 @@
  CONSTRAINT PK_hris_employee_payroll_runs_taxes PRIMARY KEY ( id_hris_employee_payroll_runs_tax ),
  CONSTRAINT FK_hris_employee_payroll_run_tax_hris_employee_payroll_run_id FOREIGN KEY ( id_hris_employee_payroll_run ) REFERENCES hris_employee_payroll_runs ( id_hris_employee_payroll_run )
 );
-<<<<<<< HEAD
-=======
-
->>>>>>> 0985fd5f
 CREATE INDEX FKx_hris_employee_payroll_run_tax_hris_employee_payroll_run_id ON hris_employee_payroll_runs_taxes
 (
  id_hris_employee_payroll_run
 );
 
-<<<<<<< HEAD
-=======
-
->>>>>>> 0985fd5f
 -- ************************************** hris_employee_payroll_runs_earnings
 CREATE TABLE hris_employee_payroll_runs_earnings
 (
@@ -2913,55 +2699,30 @@
  CONSTRAINT PK_hris_employee_payroll_runs_earnings PRIMARY KEY ( id_hris_employee_payroll_runs_earning ),
  CONSTRAINT FK_hris_employee_payroll_runs_earning_hris_employee_payroll_run_Id FOREIGN KEY ( id_hris_employee_payroll_run ) REFERENCES hris_employee_payroll_runs ( id_hris_employee_payroll_run )
 );
-<<<<<<< HEAD
-=======
-
->>>>>>> 0985fd5f
 CREATE INDEX FKx_hris_employee_payroll_runs_earning_hris_employee_payroll_run_Id ON hris_employee_payroll_runs_earnings
 (
  id_hris_employee_payroll_run
 );
 
-<<<<<<< HEAD
-=======
-
->>>>>>> 0985fd5f
 -- ************************************** hris_employee_payroll_runs_deductions
 CREATE TABLE hris_employee_payroll_runs_deductions
 (
  id_hris_employee_payroll_runs_deduction uuid NOT NULL,
-<<<<<<< HEAD
  remote_id                               text NULL,
  created_at                              timestamp with time zone NOT NULL,
  modified_at                             timestamp with time zone NOT NULL,
-=======
->>>>>>> 0985fd5f
  id_hris_employee_payroll_run            uuid NULL,
  name                                    text NULL,
  employee_deduction                      bigint NULL,
  company_deduction                       bigint NULL,
-<<<<<<< HEAD
  CONSTRAINT PK_hris_employee_payroll_runs_deductions PRIMARY KEY ( id_hris_employee_payroll_runs_deduction ),
  CONSTRAINT FK_hris_employee_payroll_runs_deduction_hris_employee_payroll_Id FOREIGN KEY ( id_hris_employee_payroll_run ) REFERENCES hris_employee_payroll_runs ( id_hris_employee_payroll_run )
 );
-=======
- remote_id                               text NULL,
- created_at                              timestamp with time zone NOT NULL,
- modified_at                             timestamp with time zone NOT NULL,
- CONSTRAINT PK_hris_employee_payroll_runs_deductions PRIMARY KEY ( id_hris_employee_payroll_runs_deduction ),
- CONSTRAINT FK_hris_employee_payroll_runs_deduction_hris_employee_payroll_Id FOREIGN KEY ( id_hris_employee_payroll_run ) REFERENCES hris_employee_payroll_runs ( id_hris_employee_payroll_run )
-);
-
->>>>>>> 0985fd5f
 CREATE INDEX FKx_hris_employee_payroll_runs_deduction_hris_employee_payroll_Id ON hris_employee_payroll_runs_deductions
 (
  id_hris_employee_payroll_run
 );
 
-<<<<<<< HEAD
-=======
-
->>>>>>> 0985fd5f
 -- ************************************** events
 CREATE TABLE events
 (
