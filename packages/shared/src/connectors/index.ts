--- conflicted
+++ resolved
@@ -4,9 +4,5 @@
 export const ACCOUNTING_PROVIDERS = [];
 export const TICKETING_PROVIDERS = ['zendesk', 'front', 'jira', 'gorgias', 'gitlab', 'github', 'linear'];
 export const MARKETINGAUTOMATION_PROVIDERS = [];
-<<<<<<< HEAD
-export const FILESTORAGE_PROVIDERS = ['box', 'onedrive', 'dropbox'];
-=======
-export const FILESTORAGE_PROVIDERS = ['box', 'onedrive', 'sharepoint'];
->>>>>>> 1f5f3f64
+export const FILESTORAGE_PROVIDERS = ['box', 'onedrive', 'sharepoint', 'dropbox', 'googledrive'];
 export const ECOMMERCE_PROVIDERS = ['shopify', 'woocommerce', 'squarespace', 'amazon', 'webflow']; 