export enum CrmConnectors {
  ZOHO = 'zoho',
  ZENDESK = 'zendesk',
  HUBSPOT = 'hubspot',
  PIPEDRIVE = 'pipedrive',
  ATTIO = 'attio',
  CLOSE = 'close',
  MICROSOFTDYNAMICSSALES = 'microsoftdynamicssales',
}

export enum EcommerceConnectors {
  SHOPIFY = 'shopify',
  WOOCOMMERCE = 'woocommerce',
  SQUARESPACE = 'squarespace',
  AMAZON = 'amazon',
  WEBFLOW = 'webflow',
}

export enum TicketingConnectors {
  ZENDESK = 'zendesk',
  FRONT = 'front',
  JIRA = 'jira',
  GITHUB = 'github',
  GITLAB = 'gitlab',
  LINEAR = 'linear',
}

export enum FilestorageConnectors {
    BOX = 'box',
<<<<<<< HEAD
    SHAREPOINT = 'sharepoint'
=======
    ONEDRIVE = 'onedrive'
>>>>>>> f7912573
}<|MERGE_RESOLUTION|>--- conflicted
+++ resolved
@@ -26,10 +26,7 @@
 }
 
 export enum FilestorageConnectors {
-    BOX = 'box',
-<<<<<<< HEAD
-    SHAREPOINT = 'sharepoint'
-=======
-    ONEDRIVE = 'onedrive'
->>>>>>> f7912573
+  BOX = 'box',
+  SHAREPOINT = 'sharepoint',
+  ONEDRIVE = 'onedrive',
 }