---
<<<<<<< HEAD
title: "List Comments"
description: "Loist comments in any Ticketing Platform using this endpoint"
openapi: "GET /ticketing/comments"
=======
title: 'List Comments'
description: 'List comments in any Ticketing connection using this endpoint'
openapi: "GET /ticketing/comment"
>>>>>>> 2c4e70d2
---<|MERGE_RESOLUTION|>--- conflicted
+++ resolved
@@ -1,11 +1,5 @@
 ---
-<<<<<<< HEAD
 title: "List Comments"
-description: "Loist comments in any Ticketing Platform using this endpoint"
+description: "List comments in any Ticketing Platform using this endpoint"
 openapi: "GET /ticketing/comments"
-=======
-title: 'List Comments'
-description: 'List comments in any Ticketing connection using this endpoint'
-openapi: "GET /ticketing/comment"
->>>>>>> 2c4e70d2
 ---