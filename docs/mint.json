--- conflicted
+++ resolved
@@ -460,16 +460,6 @@
           ]
         },
         {
-<<<<<<< HEAD
-            "group": "Recipes",
-            "pages": [
-                "recipes/frontend-sdk",
-                "recipes/embed-catalog",
-                "recipes/import-existing-users",
-                "recipes/catch-connection-token",
-                "recipes/add-custom-provider-creds"
-            ]
-=======
           "group": "Users",
           "pages": [
             "ats/users/list-users",
@@ -494,7 +484,6 @@
             "ticketing/accounts/list-accounts",
             "ticketing/accounts/retrieve-an-account"
           ]
->>>>>>> 44746ba9
         },
         {
           "group": "Attachments",
@@ -520,38 +509,12 @@
           ]
         },
         {
-<<<<<<< HEAD
-            "group":"Open-Source",
-            "pages":[
-               {
-                  "group":"Selfhost",
-                  "icon":"house-laptop",
-                  "pages":[
-                     "open-source/selfhost/self-host-guide",
-                     "open-source/selfhost/envVariables",
-                     "open-source/selfhost/ngrok"
-                  ]
-               },
-               {
-                  "group":"Build a connector",
-                  "icon":"star",
-                  "pages":[
-                     "open-source/contributors/setup",
-                     "open-source/contributors/metadata",
-                     "open-source/contributors/build",
-                     "open-source/contributors/test"
-                  ]
-               }
-            ]
-         },
-=======
           "group": "Contacts",
           "pages": [
             "ticketing/contacts/list-all-contacts",
             "ticketing/contacts/retrieve-a-contact"
           ]
         },
->>>>>>> 44746ba9
         {
           "group": "Tags",
           "pages": [
